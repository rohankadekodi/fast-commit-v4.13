--- conflicted
+++ resolved
@@ -1742,15 +1742,11 @@
 		return -ENOMEM;
 	arch_enter_lazy_mmu_mode();
 	do {
-<<<<<<< HEAD
 //		BUG_ON(!pte_none(*pte));
-=======
-		BUG_ON(!pte_none(*pte));
 		if (!pfn_modify_allowed(pfn, prot)) {
 			err = -EACCES;
 			break;
 		}
->>>>>>> 1c163f4c
 		set_pte_at(mm, addr, pte, pte_mkspecial(pfn_pte(pfn, prot)));
 		pfn++;
 	} while (pte++, addr += PAGE_SIZE, addr != end);
