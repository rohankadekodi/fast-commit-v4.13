/*
 * fs/dax.c - Direct Access filesystem code
 * Copyright (c) 2013-2014 Intel Corporation
 * Author: Matthew Wilcox <matthew.r.wilcox@intel.com>
 * Author: Ross Zwisler <ross.zwisler@linux.intel.com>
 *
 * This program is free software; you can redistribute it and/or modify it
 * under the terms and conditions of the GNU General Public License,
 * version 2, as published by the Free Software Foundation.
 *
 * This program is distributed in the hope it will be useful, but WITHOUT
 * ANY WARRANTY; without even the implied warranty of MERCHANTABILITY or
 * FITNESS FOR A PARTICULAR PURPOSE.  See the GNU General Public License for
 * more details.
 */

#include <linux/atomic.h>
#include <linux/blkdev.h>
#include <linux/buffer_head.h>
#include <linux/dax.h>
#include <linux/fs.h>
#include <linux/genhd.h>
#include <linux/highmem.h>
#include <linux/memcontrol.h>
#include <linux/mm.h>
#include <linux/mutex.h>
#include <linux/pagevec.h>
#include <linux/pmem.h>
#include <linux/sched.h>
#include <linux/sched/signal.h>
#include <linux/uio.h>
#include <linux/vmstat.h>
#include <linux/pfn_t.h>
#include <linux/sizes.h>
#include <linux/mmu_notifier.h>
#include <linux/iomap.h>
#include "internal.h"

#define CREATE_TRACE_POINTS
#include <trace/events/fs_dax.h>

/* We choose 4096 entries - same as per-zone page wait tables */
#define DAX_WAIT_TABLE_BITS 12
#define DAX_WAIT_TABLE_ENTRIES (1 << DAX_WAIT_TABLE_BITS)

static wait_queue_head_t wait_table[DAX_WAIT_TABLE_ENTRIES];

static int __init init_dax_wait_table(void)
{
	int i;

	for (i = 0; i < DAX_WAIT_TABLE_ENTRIES; i++)
		init_waitqueue_head(wait_table + i);
	return 0;
}
fs_initcall(init_dax_wait_table);

static int dax_is_pmd_entry(void *entry)
{
	return (unsigned long)entry & RADIX_DAX_PMD;
}

static int dax_is_pte_entry(void *entry)
{
	return !((unsigned long)entry & RADIX_DAX_PMD);
}

static int dax_is_zero_entry(void *entry)
{
	return (unsigned long)entry & RADIX_DAX_HZP;
}

static int dax_is_empty_entry(void *entry)
{
	return (unsigned long)entry & RADIX_DAX_EMPTY;
}

/*
 * DAX radix tree locking
 */
struct exceptional_entry_key {
	struct address_space *mapping;
	pgoff_t entry_start;
};

struct wait_exceptional_entry_queue {
	wait_queue_t wait;
	struct exceptional_entry_key key;
};

static wait_queue_head_t *dax_entry_waitqueue(struct address_space *mapping,
		pgoff_t index, void *entry, struct exceptional_entry_key *key)
{
	unsigned long hash;

	/*
	 * If 'entry' is a PMD, align the 'index' that we use for the wait
	 * queue to the start of that PMD.  This ensures that all offsets in
	 * the range covered by the PMD map to the same bit lock.
	 */
	if (dax_is_pmd_entry(entry))
		index &= ~((1UL << (PMD_SHIFT - PAGE_SHIFT)) - 1);

	key->mapping = mapping;
	key->entry_start = index;

	hash = hash_long((unsigned long)mapping ^ index, DAX_WAIT_TABLE_BITS);
	return wait_table + hash;
}

static int wake_exceptional_entry_func(wait_queue_t *wait, unsigned int mode,
				       int sync, void *keyp)
{
	struct exceptional_entry_key *key = keyp;
	struct wait_exceptional_entry_queue *ewait =
		container_of(wait, struct wait_exceptional_entry_queue, wait);

	if (key->mapping != ewait->key.mapping ||
	    key->entry_start != ewait->key.entry_start)
		return 0;
	return autoremove_wake_function(wait, mode, sync, NULL);
}

/*
 * Check whether the given slot is locked. The function must be called with
 * mapping->tree_lock held
 */
static inline int slot_locked(struct address_space *mapping, void **slot)
{
	unsigned long entry = (unsigned long)
		radix_tree_deref_slot_protected(slot, &mapping->tree_lock);
	return entry & RADIX_DAX_ENTRY_LOCK;
}

/*
 * Mark the given slot is locked. The function must be called with
 * mapping->tree_lock held
 */
static inline void *lock_slot(struct address_space *mapping, void **slot)
{
	unsigned long entry = (unsigned long)
		radix_tree_deref_slot_protected(slot, &mapping->tree_lock);

	entry |= RADIX_DAX_ENTRY_LOCK;
	radix_tree_replace_slot(&mapping->page_tree, slot, (void *)entry);
	return (void *)entry;
}

/*
 * Mark the given slot is unlocked. The function must be called with
 * mapping->tree_lock held
 */
static inline void *unlock_slot(struct address_space *mapping, void **slot)
{
	unsigned long entry = (unsigned long)
		radix_tree_deref_slot_protected(slot, &mapping->tree_lock);

	entry &= ~(unsigned long)RADIX_DAX_ENTRY_LOCK;
	radix_tree_replace_slot(&mapping->page_tree, slot, (void *)entry);
	return (void *)entry;
}

/*
 * Lookup entry in radix tree, wait for it to become unlocked if it is
 * exceptional entry and return it. The caller must call
 * put_unlocked_mapping_entry() when he decided not to lock the entry or
 * put_locked_mapping_entry() when he locked the entry and now wants to
 * unlock it.
 *
 * The function must be called with mapping->tree_lock held.
 */
static void *get_unlocked_mapping_entry(struct address_space *mapping,
					pgoff_t index, void ***slotp)
{
	void *entry, **slot;
	struct wait_exceptional_entry_queue ewait;
	wait_queue_head_t *wq;

	init_wait(&ewait.wait);
	ewait.wait.func = wake_exceptional_entry_func;

	for (;;) {
		entry = __radix_tree_lookup(&mapping->page_tree, index, NULL,
					  &slot);
		if (!entry || !radix_tree_exceptional_entry(entry) ||
		    !slot_locked(mapping, slot)) {
			if (slotp)
				*slotp = slot;
			return entry;
		}

		wq = dax_entry_waitqueue(mapping, index, entry, &ewait.key);
		prepare_to_wait_exclusive(wq, &ewait.wait,
					  TASK_UNINTERRUPTIBLE);
		spin_unlock_irq(&mapping->tree_lock);
		schedule();
		finish_wait(wq, &ewait.wait);
		spin_lock_irq(&mapping->tree_lock);
	}
}

static void dax_unlock_mapping_entry(struct address_space *mapping,
				     pgoff_t index)
{
	void *entry, **slot;

	spin_lock_irq(&mapping->tree_lock);
	entry = __radix_tree_lookup(&mapping->page_tree, index, NULL, &slot);
	if (WARN_ON_ONCE(!entry || !radix_tree_exceptional_entry(entry) ||
			 !slot_locked(mapping, slot))) {
		spin_unlock_irq(&mapping->tree_lock);
		return;
	}
	unlock_slot(mapping, slot);
	spin_unlock_irq(&mapping->tree_lock);
	dax_wake_mapping_entry_waiter(mapping, index, entry, false);
}

static void put_locked_mapping_entry(struct address_space *mapping,
				     pgoff_t index, void *entry)
{
	if (!radix_tree_exceptional_entry(entry)) {
		unlock_page(entry);
		put_page(entry);
	} else {
		dax_unlock_mapping_entry(mapping, index);
	}
}

/*
 * Called when we are done with radix tree entry we looked up via
 * get_unlocked_mapping_entry() and which we didn't lock in the end.
 */
static void put_unlocked_mapping_entry(struct address_space *mapping,
				       pgoff_t index, void *entry)
{
	if (!radix_tree_exceptional_entry(entry))
		return;

	/* We have to wake up next waiter for the radix tree entry lock */
	dax_wake_mapping_entry_waiter(mapping, index, entry, false);
}

/*
 * Find radix tree entry at given index. If it points to a page, return with
 * the page locked. If it points to the exceptional entry, return with the
 * radix tree entry locked. If the radix tree doesn't contain given index,
 * create empty exceptional entry for the index and return with it locked.
 *
 * When requesting an entry with size RADIX_DAX_PMD, grab_mapping_entry() will
 * either return that locked entry or will return an error.  This error will
 * happen if there are any 4k entries (either zero pages or DAX entries)
 * within the 2MiB range that we are requesting.
 *
 * We always favor 4k entries over 2MiB entries. There isn't a flow where we
 * evict 4k entries in order to 'upgrade' them to a 2MiB entry.  A 2MiB
 * insertion will fail if it finds any 4k entries already in the tree, and a
 * 4k insertion will cause an existing 2MiB entry to be unmapped and
 * downgraded to 4k entries.  This happens for both 2MiB huge zero pages as
 * well as 2MiB empty entries.
 *
 * The exception to this downgrade path is for 2MiB DAX PMD entries that have
 * real storage backing them.  We will leave these real 2MiB DAX entries in
 * the tree, and PTE writes will simply dirty the entire 2MiB DAX entry.
 *
 * Note: Unlike filemap_fault() we don't honor FAULT_FLAG_RETRY flags. For
 * persistent memory the benefit is doubtful. We can add that later if we can
 * show it helps.
 */
static void *grab_mapping_entry(struct address_space *mapping, pgoff_t index,
		unsigned long size_flag)
{
	bool pmd_downgrade = false; /* splitting 2MiB entry into 4k entries? */
	void *entry, **slot;

restart:
	spin_lock_irq(&mapping->tree_lock);
	entry = get_unlocked_mapping_entry(mapping, index, &slot);

	if (entry) {
		if (size_flag & RADIX_DAX_PMD) {
			if (!radix_tree_exceptional_entry(entry) ||
			    dax_is_pte_entry(entry)) {
				put_unlocked_mapping_entry(mapping, index,
						entry);
				entry = ERR_PTR(-EEXIST);
				goto out_unlock;
			}
		} else { /* trying to grab a PTE entry */
			if (radix_tree_exceptional_entry(entry) &&
			    dax_is_pmd_entry(entry) &&
			    (dax_is_zero_entry(entry) ||
			     dax_is_empty_entry(entry))) {
				pmd_downgrade = true;
			}
		}
	}

	/* No entry for given index? Make sure radix tree is big enough. */
	if (!entry || pmd_downgrade) {
		int err;

		if (pmd_downgrade) {
			/*
			 * Make sure 'entry' remains valid while we drop
			 * mapping->tree_lock.
			 */
			entry = lock_slot(mapping, slot);
		}

		spin_unlock_irq(&mapping->tree_lock);
		/*
		 * Besides huge zero pages the only other thing that gets
		 * downgraded are empty entries which don't need to be
		 * unmapped.
		 */
		if (pmd_downgrade && dax_is_zero_entry(entry))
			unmap_mapping_range(mapping,
				(index << PAGE_SHIFT) & PMD_MASK, PMD_SIZE, 0);

		err = radix_tree_preload(
				mapping_gfp_mask(mapping) & ~__GFP_HIGHMEM);
		if (err) {
			if (pmd_downgrade)
				put_locked_mapping_entry(mapping, index, entry);
			return ERR_PTR(err);
		}
		spin_lock_irq(&mapping->tree_lock);

		if (!entry) {
			/*
			 * We needed to drop the page_tree lock while calling
			 * radix_tree_preload() and we didn't have an entry to
			 * lock.  See if another thread inserted an entry at
			 * our index during this time.
			 */
			entry = __radix_tree_lookup(&mapping->page_tree, index,
					NULL, &slot);
			if (entry) {
				radix_tree_preload_end();
				spin_unlock_irq(&mapping->tree_lock);
				goto restart;
			}
		}

		if (pmd_downgrade) {
			radix_tree_delete(&mapping->page_tree, index);
			mapping->nrexceptional--;
			dax_wake_mapping_entry_waiter(mapping, index, entry,
					true);
		}

		entry = dax_radix_locked_entry(0, size_flag | RADIX_DAX_EMPTY);

		err = __radix_tree_insert(&mapping->page_tree, index,
				dax_radix_order(entry), entry);
		radix_tree_preload_end();
		if (err) {
			spin_unlock_irq(&mapping->tree_lock);
			/*
			 * Our insertion of a DAX entry failed, most likely
			 * because we were inserting a PMD entry and it
			 * collided with a PTE sized entry at a different
			 * index in the PMD range.  We haven't inserted
			 * anything into the radix tree and have no waiters to
			 * wake.
			 */
			return ERR_PTR(err);
		}
		/* Good, we have inserted empty locked entry into the tree. */
		mapping->nrexceptional++;
		spin_unlock_irq(&mapping->tree_lock);
		return entry;
	}
	/* Normal page in radix tree? */
	if (!radix_tree_exceptional_entry(entry)) {
		struct page *page = entry;

		get_page(page);
		spin_unlock_irq(&mapping->tree_lock);
		lock_page(page);
		/* Page got truncated? Retry... */
		if (unlikely(page->mapping != mapping)) {
			unlock_page(page);
			put_page(page);
			goto restart;
		}
		return page;
	}
	entry = lock_slot(mapping, slot);
 out_unlock:
	spin_unlock_irq(&mapping->tree_lock);
	return entry;
}

/*
 * We do not necessarily hold the mapping->tree_lock when we call this
 * function so it is possible that 'entry' is no longer a valid item in the
 * radix tree.  This is okay because all we really need to do is to find the
 * correct waitqueue where tasks might be waiting for that old 'entry' and
 * wake them.
 */
void dax_wake_mapping_entry_waiter(struct address_space *mapping,
		pgoff_t index, void *entry, bool wake_all)
{
	struct exceptional_entry_key key;
	wait_queue_head_t *wq;

	wq = dax_entry_waitqueue(mapping, index, entry, &key);

	/*
	 * Checking for locked entry and prepare_to_wait_exclusive() happens
	 * under mapping->tree_lock, ditto for entry handling in our callers.
	 * So at this point all tasks that could have seen our entry locked
	 * must be in the waitqueue and the following check will see them.
	 */
	if (waitqueue_active(wq))
		__wake_up(wq, TASK_NORMAL, wake_all ? 0 : 1, &key);
}

static int __dax_invalidate_mapping_entry(struct address_space *mapping,
					  pgoff_t index, bool trunc)
{
	int ret = 0;
	void *entry;
	struct radix_tree_root *page_tree = &mapping->page_tree;

	spin_lock_irq(&mapping->tree_lock);
	entry = get_unlocked_mapping_entry(mapping, index, NULL);
	if (!entry || !radix_tree_exceptional_entry(entry))
		goto out;
	if (!trunc &&
	    (radix_tree_tag_get(page_tree, index, PAGECACHE_TAG_DIRTY) ||
	     radix_tree_tag_get(page_tree, index, PAGECACHE_TAG_TOWRITE)))
		goto out;
	radix_tree_delete(page_tree, index);
	mapping->nrexceptional--;
	ret = 1;
out:
	put_unlocked_mapping_entry(mapping, index, entry);
	spin_unlock_irq(&mapping->tree_lock);
	return ret;
}
/*
 * Delete exceptional DAX entry at @index from @mapping. Wait for radix tree
 * entry to get unlocked before deleting it.
 */
int dax_delete_mapping_entry(struct address_space *mapping, pgoff_t index)
{
	int ret = __dax_invalidate_mapping_entry(mapping, index, true);

	/*
	 * This gets called from truncate / punch_hole path. As such, the caller
	 * must hold locks protecting against concurrent modifications of the
	 * radix tree (usually fs-private i_mmap_sem for writing). Since the
	 * caller has seen exceptional entry for this index, we better find it
	 * at that index as well...
	 */
	WARN_ON_ONCE(!ret);
	return ret;
}

/*
 * Invalidate exceptional DAX entry if it is clean.
 */
int dax_invalidate_mapping_entry_sync(struct address_space *mapping,
				      pgoff_t index)
{
	return __dax_invalidate_mapping_entry(mapping, index, false);
}

/*
 * The user has performed a load from a hole in the file.  Allocating
 * a new page in the file would cause excessive storage usage for
 * workloads with sparse files.  We allocate a page cache page instead.
 * We'll kick it out of the page cache if it's ever written to,
 * otherwise it will simply fall out of the page cache under memory
 * pressure without ever having been dirtied.
 */
static int dax_load_hole(struct address_space *mapping, void **entry,
			 struct vm_fault *vmf)
{
	struct inode *inode = mapping->host;
	struct page *page;
	int ret;

	/* Hole page already exists? Return it...  */
	if (!radix_tree_exceptional_entry(*entry)) {
		page = *entry;
		goto finish_fault;
	}

	/* This will replace locked radix tree entry with a hole page */
	page = find_or_create_page(mapping, vmf->pgoff,
				   vmf->gfp_mask | __GFP_ZERO);
	if (!page) {
		ret = VM_FAULT_OOM;
		goto out;
	}

finish_fault:
	vmf->page = page;
	ret = finish_fault(vmf);
	vmf->page = NULL;
	*entry = page;
	if (!ret) {
		/* Grab reference for PTE that is now referencing the page */
		get_page(page);
		ret = VM_FAULT_NOPAGE;
	}
out:
	trace_dax_load_hole(inode, vmf, ret);
	return ret;
}

static int copy_user_dax(struct block_device *bdev, struct dax_device *dax_dev,
		sector_t sector, size_t size, struct page *to,
		unsigned long vaddr)
{
	void *vto, *kaddr;
	pgoff_t pgoff;
	pfn_t pfn;
	long rc;
	int id;

	rc = bdev_dax_pgoff(bdev, sector, size, &pgoff);
	if (rc)
		return rc;

	id = dax_read_lock();
	rc = dax_direct_access(dax_dev, pgoff, PHYS_PFN(size), &kaddr, &pfn);
	if (rc < 0) {
		dax_read_unlock(id);
		return rc;
	}
	vto = kmap_atomic(to);
	copy_user_page(vto, (void __force *)kaddr, vaddr, to);
	kunmap_atomic(vto);
	dax_read_unlock(id);
	return 0;
}

/*
 * By this point grab_mapping_entry() has ensured that we have a locked entry
 * of the appropriate size so we don't have to worry about downgrading PMDs to
 * PTEs.  If we happen to be trying to insert a PTE and there is a PMD
 * already in the tree, we will skip the insertion and just dirty the PMD as
 * appropriate.
 */
static void *dax_insert_mapping_entry(struct address_space *mapping,
				      struct vm_fault *vmf,
				      void *entry, sector_t sector,
				      unsigned long flags)
{
	struct radix_tree_root *page_tree = &mapping->page_tree;
	int error = 0;
	bool hole_fill = false;
	void *new_entry;
	pgoff_t index = vmf->pgoff;

	if (vmf->flags & FAULT_FLAG_WRITE)
		__mark_inode_dirty(mapping->host, I_DIRTY_PAGES);

	/* Replacing hole page with block mapping? */
	if (!radix_tree_exceptional_entry(entry)) {
		hole_fill = true;
		/*
		 * Unmap the page now before we remove it from page cache below.
		 * The page is locked so it cannot be faulted in again.
		 */
		unmap_mapping_range(mapping, vmf->pgoff << PAGE_SHIFT,
				    PAGE_SIZE, 0);
		error = radix_tree_preload(vmf->gfp_mask & ~__GFP_HIGHMEM);
		if (error)
			return ERR_PTR(error);
	} else if (dax_is_zero_entry(entry) && !(flags & RADIX_DAX_HZP)) {
		/* replacing huge zero page with PMD block mapping */
		unmap_mapping_range(mapping,
			(vmf->pgoff << PAGE_SHIFT) & PMD_MASK, PMD_SIZE, 0);
	}

	spin_lock_irq(&mapping->tree_lock);
	new_entry = dax_radix_locked_entry(sector, flags);

	if (hole_fill) {
		__delete_from_page_cache(entry, NULL);
		/* Drop pagecache reference */
		put_page(entry);
		error = __radix_tree_insert(page_tree, index,
				dax_radix_order(new_entry), new_entry);
		if (error) {
			new_entry = ERR_PTR(error);
			goto unlock;
		}
		mapping->nrexceptional++;
	} else if (dax_is_zero_entry(entry) || dax_is_empty_entry(entry)) {
		/*
		 * Only swap our new entry into the radix tree if the current
		 * entry is a zero page or an empty entry.  If a normal PTE or
		 * PMD entry is already in the tree, we leave it alone.  This
		 * means that if we are trying to insert a PTE and the
		 * existing entry is a PMD, we will just leave the PMD in the
		 * tree and dirty it if necessary.
		 */
		struct radix_tree_node *node;
		void **slot;
		void *ret;

		ret = __radix_tree_lookup(page_tree, index, &node, &slot);
		WARN_ON_ONCE(ret != entry);
		__radix_tree_replace(page_tree, node, slot,
				     new_entry, NULL, NULL);
	}
	if (vmf->flags & FAULT_FLAG_WRITE)
		radix_tree_tag_set(page_tree, index, PAGECACHE_TAG_DIRTY);
 unlock:
	spin_unlock_irq(&mapping->tree_lock);
	if (hole_fill) {
		radix_tree_preload_end();
		/*
		 * We don't need hole page anymore, it has been replaced with
		 * locked radix tree entry now.
		 */
		if (mapping->a_ops->freepage)
			mapping->a_ops->freepage(entry);
		unlock_page(entry);
		put_page(entry);
	}
	return new_entry;
}

static inline unsigned long
pgoff_address(pgoff_t pgoff, struct vm_area_struct *vma)
{
	unsigned long address;

	address = vma->vm_start + ((pgoff - vma->vm_pgoff) << PAGE_SHIFT);
	VM_BUG_ON_VMA(address < vma->vm_start || address >= vma->vm_end, vma);
	return address;
}

/* Walk all mappings of a given index of a file and writeprotect them */
static void dax_mapping_entry_mkclean(struct address_space *mapping,
				      pgoff_t index, unsigned long pfn)
{
	struct vm_area_struct *vma;
	pte_t pte, *ptep = NULL;
	pmd_t *pmdp = NULL;
	spinlock_t *ptl;
	bool changed;

	i_mmap_lock_read(mapping);
	vma_interval_tree_foreach(vma, &mapping->i_mmap, index, index) {
		unsigned long address;

		cond_resched();

		if (!(vma->vm_flags & VM_SHARED))
			continue;

		address = pgoff_address(index, vma);
		changed = false;
		if (follow_pte_pmd(vma->vm_mm, address, &ptep, &pmdp, &ptl))
			continue;

		if (pmdp) {
#ifdef CONFIG_FS_DAX_PMD
			pmd_t pmd;

			if (pfn != pmd_pfn(*pmdp))
				goto unlock_pmd;
			if (!pmd_dirty(*pmdp) && !pmd_write(*pmdp))
				goto unlock_pmd;

			flush_cache_page(vma, address, pfn);
			pmd = pmdp_huge_clear_flush(vma, address, pmdp);
			pmd = pmd_wrprotect(pmd);
			pmd = pmd_mkclean(pmd);
			set_pmd_at(vma->vm_mm, address, pmdp, pmd);
			changed = true;
unlock_pmd:
			spin_unlock(ptl);
#endif
		} else {
			if (pfn != pte_pfn(*ptep))
				goto unlock_pte;
			if (!pte_dirty(*ptep) && !pte_write(*ptep))
				goto unlock_pte;

			flush_cache_page(vma, address, pfn);
			pte = ptep_clear_flush(vma, address, ptep);
			pte = pte_wrprotect(pte);
			pte = pte_mkclean(pte);
			set_pte_at(vma->vm_mm, address, ptep, pte);
			changed = true;
unlock_pte:
			pte_unmap_unlock(ptep, ptl);
		}

		if (changed)
			mmu_notifier_invalidate_page(vma->vm_mm, address);
	}
	i_mmap_unlock_read(mapping);
}

static int dax_writeback_one(struct block_device *bdev,
		struct dax_device *dax_dev, struct address_space *mapping,
		pgoff_t index, void *entry)
{
	struct radix_tree_root *page_tree = &mapping->page_tree;
	void *entry2, **slot, *kaddr;
	long ret = 0, id;
	sector_t sector;
	pgoff_t pgoff;
	size_t size;
	pfn_t pfn;

	/*
	 * A page got tagged dirty in DAX mapping? Something is seriously
	 * wrong.
	 */
	if (WARN_ON(!radix_tree_exceptional_entry(entry)))
		return -EIO;

	spin_lock_irq(&mapping->tree_lock);
	entry2 = get_unlocked_mapping_entry(mapping, index, &slot);
	/* Entry got punched out / reallocated? */
	if (!entry2 || !radix_tree_exceptional_entry(entry2))
		goto put_unlocked;
	/*
	 * Entry got reallocated elsewhere? No need to writeback. We have to
	 * compare sectors as we must not bail out due to difference in lockbit
	 * or entry type.
	 */
	if (dax_radix_sector(entry2) != dax_radix_sector(entry))
		goto put_unlocked;
	if (WARN_ON_ONCE(dax_is_empty_entry(entry) ||
				dax_is_zero_entry(entry))) {
		ret = -EIO;
		goto put_unlocked;
	}

	/* Another fsync thread may have already written back this entry */
	if (!radix_tree_tag_get(page_tree, index, PAGECACHE_TAG_TOWRITE))
		goto put_unlocked;
	/* Lock the entry to serialize with page faults */
	entry = lock_slot(mapping, slot);
	/*
	 * We can clear the tag now but we have to be careful so that concurrent
	 * dax_writeback_one() calls for the same index cannot finish before we
	 * actually flush the caches. This is achieved as the calls will look
	 * at the entry only under tree_lock and once they do that they will
	 * see the entry locked and wait for it to unlock.
	 */
	radix_tree_tag_clear(page_tree, index, PAGECACHE_TAG_TOWRITE);
	spin_unlock_irq(&mapping->tree_lock);

	/*
	 * Even if dax_writeback_mapping_range() was given a wbc->range_start
	 * in the middle of a PMD, the 'index' we are given will be aligned to
	 * the start index of the PMD, as will the sector we pull from
	 * 'entry'.  This allows us to flush for PMD_SIZE and not have to
	 * worry about partial PMD writebacks.
	 */
	sector = dax_radix_sector(entry);
	size = PAGE_SIZE << dax_radix_order(entry);

	id = dax_read_lock();
	ret = bdev_dax_pgoff(bdev, sector, size, &pgoff);
	if (ret)
		goto dax_unlock;

	/*
	 * dax_direct_access() may sleep, so cannot hold tree_lock over
	 * its invocation.
	 */
	ret = dax_direct_access(dax_dev, pgoff, size / PAGE_SIZE, &kaddr, &pfn);
	if (ret < 0)
		goto dax_unlock;

	if (WARN_ON_ONCE(ret < size / PAGE_SIZE)) {
		ret = -EIO;
		goto dax_unlock;
	}

	dax_mapping_entry_mkclean(mapping, index, pfn_t_to_pfn(pfn));
	wb_cache_pmem(kaddr, size);
	/*
	 * After we have flushed the cache, we can clear the dirty tag. There
	 * cannot be new dirty data in the pfn after the flush has completed as
	 * the pfn mappings are writeprotected and fault waits for mapping
	 * entry lock.
	 */
	spin_lock_irq(&mapping->tree_lock);
	radix_tree_tag_clear(page_tree, index, PAGECACHE_TAG_DIRTY);
	spin_unlock_irq(&mapping->tree_lock);
	trace_dax_writeback_one(mapping->host, index, size >> PAGE_SHIFT);
 dax_unlock:
	dax_read_unlock(id);
	put_locked_mapping_entry(mapping, index, entry);
	return ret;

 put_unlocked:
	put_unlocked_mapping_entry(mapping, index, entry2);
	spin_unlock_irq(&mapping->tree_lock);
	return ret;
}

/*
 * Flush the mapping to the persistent domain within the byte range of [start,
 * end]. This is required by data integrity operations to ensure file data is
 * on persistent storage prior to completion of the operation.
 */
int dax_writeback_mapping_range(struct address_space *mapping,
		struct block_device *bdev, struct writeback_control *wbc)
{
	struct inode *inode = mapping->host;
	pgoff_t start_index, end_index;
	pgoff_t indices[PAGEVEC_SIZE];
	struct dax_device *dax_dev;
	struct pagevec pvec;
	bool done = false;
	int i, ret = 0;

	if (WARN_ON_ONCE(inode->i_blkbits != PAGE_SHIFT))
		return -EIO;

	if (!mapping->nrexceptional || wbc->sync_mode != WB_SYNC_ALL)
		return 0;

	dax_dev = dax_get_by_host(bdev->bd_disk->disk_name);
	if (!dax_dev)
		return -EIO;

	start_index = wbc->range_start >> PAGE_SHIFT;
	end_index = wbc->range_end >> PAGE_SHIFT;

	trace_dax_writeback_range(inode, start_index, end_index);

	tag_pages_for_writeback(mapping, start_index, end_index);

	pagevec_init(&pvec, 0);
	while (!done) {
		pvec.nr = find_get_entries_tag(mapping, start_index,
				PAGECACHE_TAG_TOWRITE, PAGEVEC_SIZE,
				pvec.pages, indices);

		if (pvec.nr == 0)
			break;

		for (i = 0; i < pvec.nr; i++) {
			if (indices[i] > end_index) {
				done = true;
				break;
			}

			ret = dax_writeback_one(bdev, dax_dev, mapping,
					indices[i], pvec.pages[i]);
			if (ret < 0)
				goto out;
		}
		start_index = indices[pvec.nr - 1] + 1;
	}
out:
	put_dax(dax_dev);
	trace_dax_writeback_range_done(inode, start_index, end_index);
	return (ret < 0 ? ret : 0);
}
EXPORT_SYMBOL_GPL(dax_writeback_mapping_range);

static int dax_insert_mapping(struct address_space *mapping,
		struct block_device *bdev, struct dax_device *dax_dev,
		sector_t sector, size_t size, void **entryp,
		struct vm_area_struct *vma, struct vm_fault *vmf)
{
	unsigned long vaddr = vmf->address;
	void *entry = *entryp;
	void *ret, *kaddr;
	pgoff_t pgoff;
	int id, rc;
	pfn_t pfn;

	rc = bdev_dax_pgoff(bdev, sector, size, &pgoff);
	if (rc)
		return rc;

	id = dax_read_lock();
	rc = dax_direct_access(dax_dev, pgoff, PHYS_PFN(size), &kaddr, &pfn);
	if (rc < 0) {
		dax_read_unlock(id);
		return rc;
	}
	dax_read_unlock(id);

	ret = dax_insert_mapping_entry(mapping, vmf, entry, sector, 0);
	if (IS_ERR(ret))
		return PTR_ERR(ret);
	*entryp = ret;

	trace_dax_insert_mapping(mapping->host, vmf, ret);
	return vm_insert_mixed(vma, vaddr, pfn);
}

/**
 * dax_pfn_mkwrite - handle first write to DAX page
 * @vmf: The description of the fault
 */
int dax_pfn_mkwrite(struct vm_fault *vmf)
{
	struct file *file = vmf->vma->vm_file;
	struct address_space *mapping = file->f_mapping;
	struct inode *inode = mapping->host;
	void *entry, **slot;
	pgoff_t index = vmf->pgoff;

	spin_lock_irq(&mapping->tree_lock);
	entry = get_unlocked_mapping_entry(mapping, index, &slot);
	if (!entry || !radix_tree_exceptional_entry(entry)) {
		if (entry)
			put_unlocked_mapping_entry(mapping, index, entry);
		spin_unlock_irq(&mapping->tree_lock);
		trace_dax_pfn_mkwrite_no_entry(inode, vmf, VM_FAULT_NOPAGE);
		return VM_FAULT_NOPAGE;
	}
	radix_tree_tag_set(&mapping->page_tree, index, PAGECACHE_TAG_DIRTY);
	entry = lock_slot(mapping, slot);
	spin_unlock_irq(&mapping->tree_lock);
	/*
	 * If we race with somebody updating the PTE and finish_mkwrite_fault()
	 * fails, we don't care. We need to return VM_FAULT_NOPAGE and retry
	 * the fault in either case.
	 */
	finish_mkwrite_fault(vmf);
	put_locked_mapping_entry(mapping, index, entry);
	trace_dax_pfn_mkwrite(inode, vmf, VM_FAULT_NOPAGE);
	return VM_FAULT_NOPAGE;
}
EXPORT_SYMBOL_GPL(dax_pfn_mkwrite);

static bool dax_range_is_aligned(struct block_device *bdev,
				 unsigned int offset, unsigned int length)
{
	unsigned short sector_size = bdev_logical_block_size(bdev);

	if (!IS_ALIGNED(offset, sector_size))
		return false;
	if (!IS_ALIGNED(length, sector_size))
		return false;

	return true;
}

int __dax_zero_page_range(struct block_device *bdev,
		struct dax_device *dax_dev, sector_t sector,
		unsigned int offset, unsigned int size)
{
	if (dax_range_is_aligned(bdev, offset, size)) {
		sector_t start_sector = sector + (offset >> 9);

		return blkdev_issue_zeroout(bdev, start_sector,
				size >> 9, GFP_NOFS, 0);
	} else {
		pgoff_t pgoff;
		long rc, id;
		void *kaddr;
		pfn_t pfn;

		rc = bdev_dax_pgoff(bdev, sector, PAGE_SIZE, &pgoff);
		if (rc)
			return rc;

		id = dax_read_lock();
		rc = dax_direct_access(dax_dev, pgoff, 1, &kaddr,
				&pfn);
		if (rc < 0) {
			dax_read_unlock(id);
			return rc;
		}
		clear_pmem(kaddr + offset, size);
		dax_read_unlock(id);
	}
	return 0;
}
EXPORT_SYMBOL_GPL(__dax_zero_page_range);

static sector_t dax_iomap_sector(struct iomap *iomap, loff_t pos)
{
	return iomap->blkno + (((pos & PAGE_MASK) - iomap->offset) >> 9);
}

static inline void wprotect_disable(void)
{
	unsigned long cr0_val;

	cr0_val = read_cr0();
	cr0_val &= (~X86_CR0_WP);
	write_cr0(cr0_val);
}

static inline void wprotect_enable(void)
{
	unsigned long cr0_val;

	cr0_val = read_cr0();
	cr0_val |= X86_CR0_WP;
	write_cr0(cr0_val);
}

static loff_t
dax_iomap_actor(struct inode *inode, loff_t pos, loff_t length, void *data,
		struct iomap *iomap)
{
	struct block_device *bdev = iomap->bdev;
	struct dax_device *dax_dev = iomap->dax_dev;
	struct iov_iter *iter = data;
	loff_t end = pos + length, done = 0;
	ssize_t ret = 0;
	int id;

	if (iov_iter_rw(iter) == READ) {
		end = min(end, i_size_read(inode));
		if (pos >= end)
			return 0;

		if (iomap->type == IOMAP_HOLE || iomap->type == IOMAP_UNWRITTEN)
			return iov_iter_zero(min(length, end - pos), iter);
	}

	if (WARN_ON_ONCE(iomap->type != IOMAP_MAPPED))
		return -EIO;

	/*
	 * Write can allocate block for an area which has a hole page mapped
	 * into page tables. We have to tear down these mappings so that data
	 * written by write(2) is visible in mmap.
	 */
	if (iomap->flags & IOMAP_F_NEW) {
		invalidate_inode_pages2_range(inode->i_mapping,
					      pos >> PAGE_SHIFT,
					      (end - 1) >> PAGE_SHIFT);
	}

	id = dax_read_lock();
	while (pos < end) {
		unsigned offset = pos & (PAGE_SIZE - 1);
		const size_t size = ALIGN(length + offset, PAGE_SIZE);
		const sector_t sector = dax_iomap_sector(iomap, pos);
		ssize_t map_len;
		pgoff_t pgoff;
		void *kaddr;
		pfn_t pfn;

		if (fatal_signal_pending(current)) {
			ret = -EINTR;
			break;
		}

		ret = bdev_dax_pgoff(bdev, sector, size, &pgoff);
		if (ret)
			break;

		map_len = dax_direct_access(dax_dev, pgoff, PHYS_PFN(size),
				&kaddr, &pfn);
		if (map_len < 0) {
			ret = map_len;
			break;
		}

		map_len = PFN_PHYS(map_len);
		kaddr += offset;
		map_len -= offset;
		if (map_len > end - pos)
			map_len = end - pos;

<<<<<<< HEAD
		if (iov_iter_rw(iter) == WRITE) {
//			wprotect_disable();
			map_len = copy_from_iter_pmem(dax.addr, map_len, iter);
//			wprotect_enable();
		} else
			map_len = copy_to_iter(dax.addr, map_len, iter);
		dax_unmap_atomic(iomap->bdev, &dax);
=======
		if (iov_iter_rw(iter) == WRITE)
			map_len = copy_from_iter_pmem(kaddr, map_len, iter);
		else
			map_len = copy_to_iter(kaddr, map_len, iter);
>>>>>>> 6f7da290
		if (map_len <= 0) {
			ret = map_len ? map_len : -EFAULT;
			break;
		}

		pos += map_len;
		length -= map_len;
		done += map_len;
	}
	dax_read_unlock(id);

	return done ? done : ret;
}

/**
 * dax_iomap_rw - Perform I/O to a DAX file
 * @iocb:	The control block for this I/O
 * @iter:	The addresses to do I/O from or to
 * @ops:	iomap ops passed from the file system
 *
 * This function performs read and write operations to directly mapped
 * persistent memory.  The callers needs to take care of read/write exclusion
 * and evicting any page cache pages in the region under I/O.
 */
ssize_t
dax_iomap_rw(struct kiocb *iocb, struct iov_iter *iter,
		const struct iomap_ops *ops)
{
	struct address_space *mapping = iocb->ki_filp->f_mapping;
	struct inode *inode = mapping->host;
	loff_t pos = iocb->ki_pos, ret = 0, done = 0;
	unsigned flags = 0;

	if (iov_iter_rw(iter) == WRITE) {
		lockdep_assert_held_exclusive(&inode->i_rwsem);
		flags |= IOMAP_WRITE;
	} else {
		lockdep_assert_held(&inode->i_rwsem);
	}

	while (iov_iter_count(iter)) {
		ret = iomap_apply(inode, pos, iov_iter_count(iter), flags, ops,
				iter, dax_iomap_actor);
		if (ret <= 0)
			break;
		pos += ret;
		done += ret;
	}

	iocb->ki_pos += done;
	return done ? done : ret;
}
EXPORT_SYMBOL_GPL(dax_iomap_rw);

static int dax_fault_return(int error)
{
	if (error == 0)
		return VM_FAULT_NOPAGE;
	if (error == -ENOMEM)
		return VM_FAULT_OOM;
	return VM_FAULT_SIGBUS;
}

static int dax_iomap_pte_fault(struct vm_fault *vmf,
			       const struct iomap_ops *ops)
{
	struct address_space *mapping = vmf->vma->vm_file->f_mapping;
	struct inode *inode = mapping->host;
	unsigned long vaddr = vmf->address;
	loff_t pos = (loff_t)vmf->pgoff << PAGE_SHIFT;
	sector_t sector;
	struct iomap iomap = { 0 };
	unsigned flags = IOMAP_FAULT;
	int error, major = 0;
	int vmf_ret = 0;
	void *entry;

	trace_dax_pte_fault(inode, vmf, vmf_ret);
	/*
	 * Check whether offset isn't beyond end of file now. Caller is supposed
	 * to hold locks serializing us with truncate / punch hole so this is
	 * a reliable test.
	 */
	if (pos >= i_size_read(inode)) {
		vmf_ret = VM_FAULT_SIGBUS;
		goto out;
	}

	if ((vmf->flags & FAULT_FLAG_WRITE) && !vmf->cow_page)
		flags |= IOMAP_WRITE;

	entry = grab_mapping_entry(mapping, vmf->pgoff, 0);
	if (IS_ERR(entry)) {
		vmf_ret = dax_fault_return(PTR_ERR(entry));
		goto out;
	}

	/*
	 * It is possible, particularly with mixed reads & writes to private
	 * mappings, that we have raced with a PMD fault that overlaps with
	 * the PTE we need to set up.  If so just return and the fault will be
	 * retried.
	 */
	if (pmd_trans_huge(*vmf->pmd) || pmd_devmap(*vmf->pmd)) {
		vmf_ret = VM_FAULT_NOPAGE;
		goto unlock_entry;
	}

	/*
	 * Note that we don't bother to use iomap_apply here: DAX required
	 * the file system block size to be equal the page size, which means
	 * that we never have to deal with more than a single extent here.
	 */
	error = ops->iomap_begin(inode, pos, PAGE_SIZE, flags, &iomap);
	if (error) {
		vmf_ret = dax_fault_return(error);
		goto unlock_entry;
	}
	if (WARN_ON_ONCE(iomap.offset + iomap.length < pos + PAGE_SIZE)) {
		error = -EIO;	/* fs corruption? */
		goto error_finish_iomap;
	}

	sector = dax_iomap_sector(&iomap, pos);

	if (vmf->cow_page) {
		switch (iomap.type) {
		case IOMAP_HOLE:
		case IOMAP_UNWRITTEN:
			clear_user_highpage(vmf->cow_page, vaddr);
			break;
		case IOMAP_MAPPED:
			error = copy_user_dax(iomap.bdev, iomap.dax_dev,
					sector, PAGE_SIZE, vmf->cow_page, vaddr);
			break;
		default:
			WARN_ON_ONCE(1);
			error = -EIO;
			break;
		}

		if (error)
			goto error_finish_iomap;

		__SetPageUptodate(vmf->cow_page);
		vmf_ret = finish_fault(vmf);
		if (!vmf_ret)
			vmf_ret = VM_FAULT_DONE_COW;
		goto finish_iomap;
	}

	switch (iomap.type) {
	case IOMAP_MAPPED:
		if (iomap.flags & IOMAP_F_NEW) {
			count_vm_event(PGMAJFAULT);
			mem_cgroup_count_vm_event(vmf->vma->vm_mm, PGMAJFAULT);
			major = VM_FAULT_MAJOR;
		}
		error = dax_insert_mapping(mapping, iomap.bdev, iomap.dax_dev,
				sector, PAGE_SIZE, &entry, vmf->vma, vmf);
		/* -EBUSY is fine, somebody else faulted on the same PTE */
		if (error == -EBUSY)
			error = 0;
		break;
	case IOMAP_UNWRITTEN:
	case IOMAP_HOLE:
		if (!(vmf->flags & FAULT_FLAG_WRITE)) {
			vmf_ret = dax_load_hole(mapping, &entry, vmf);
			goto finish_iomap;
		}
		/*FALLTHRU*/
	default:
		WARN_ON_ONCE(1);
		error = -EIO;
		break;
	}

 error_finish_iomap:
	vmf_ret = dax_fault_return(error) | major;
 finish_iomap:
	if (ops->iomap_end) {
		int copied = PAGE_SIZE;

		if (vmf_ret & VM_FAULT_ERROR)
			copied = 0;
		/*
		 * The fault is done by now and there's no way back (other
		 * thread may be already happily using PTE we have installed).
		 * Just ignore error from ->iomap_end since we cannot do much
		 * with it.
		 */
		ops->iomap_end(inode, pos, PAGE_SIZE, copied, flags, &iomap);
	}
 unlock_entry:
	put_locked_mapping_entry(mapping, vmf->pgoff, entry);
 out:
	trace_dax_pte_fault_done(inode, vmf, vmf_ret);
	return vmf_ret;
}

#ifdef CONFIG_FS_DAX_PMD
/*
 * The 'colour' (ie low bits) within a PMD of a page offset.  This comes up
 * more often than one might expect in the below functions.
 */
#define PG_PMD_COLOUR	((PMD_SIZE >> PAGE_SHIFT) - 1)

static int dax_pmd_insert_mapping(struct vm_fault *vmf, struct iomap *iomap,
		loff_t pos, void **entryp)
{
	struct address_space *mapping = vmf->vma->vm_file->f_mapping;
	const sector_t sector = dax_iomap_sector(iomap, pos);
	struct dax_device *dax_dev = iomap->dax_dev;
	struct block_device *bdev = iomap->bdev;
	struct inode *inode = mapping->host;
	const size_t size = PMD_SIZE;
	void *ret = NULL, *kaddr;
	long length = 0;
	pgoff_t pgoff;
	pfn_t pfn;
	int id;

	if (bdev_dax_pgoff(bdev, sector, size, &pgoff) != 0)
		goto fallback;

	id = dax_read_lock();
	length = dax_direct_access(dax_dev, pgoff, PHYS_PFN(size), &kaddr, &pfn);
	if (length < 0)
		goto unlock_fallback;
	length = PFN_PHYS(length);

	if (length < size)
		goto unlock_fallback;
	if (pfn_t_to_pfn(pfn) & PG_PMD_COLOUR)
		goto unlock_fallback;
	if (!pfn_t_devmap(pfn))
		goto unlock_fallback;
	dax_read_unlock(id);

	ret = dax_insert_mapping_entry(mapping, vmf, *entryp, sector,
			RADIX_DAX_PMD);
	if (IS_ERR(ret))
		goto fallback;
	*entryp = ret;

	trace_dax_pmd_insert_mapping(inode, vmf, length, pfn, ret);
	return vmf_insert_pfn_pmd(vmf->vma, vmf->address, vmf->pmd,
			pfn, vmf->flags & FAULT_FLAG_WRITE);

unlock_fallback:
	dax_read_unlock(id);
fallback:
	trace_dax_pmd_insert_mapping_fallback(inode, vmf, length, pfn, ret);
	return VM_FAULT_FALLBACK;
}

static int dax_pmd_load_hole(struct vm_fault *vmf, struct iomap *iomap,
		void **entryp)
{
	struct address_space *mapping = vmf->vma->vm_file->f_mapping;
	unsigned long pmd_addr = vmf->address & PMD_MASK;
	struct inode *inode = mapping->host;
	struct page *zero_page;
	void *ret = NULL;
	spinlock_t *ptl;
	pmd_t pmd_entry;

	zero_page = mm_get_huge_zero_page(vmf->vma->vm_mm);

	if (unlikely(!zero_page))
		goto fallback;

	ret = dax_insert_mapping_entry(mapping, vmf, *entryp, 0,
			RADIX_DAX_PMD | RADIX_DAX_HZP);
	if (IS_ERR(ret))
		goto fallback;
	*entryp = ret;

	ptl = pmd_lock(vmf->vma->vm_mm, vmf->pmd);
	if (!pmd_none(*(vmf->pmd))) {
		spin_unlock(ptl);
		goto fallback;
	}

	pmd_entry = mk_pmd(zero_page, vmf->vma->vm_page_prot);
	pmd_entry = pmd_mkhuge(pmd_entry);
	set_pmd_at(vmf->vma->vm_mm, pmd_addr, vmf->pmd, pmd_entry);
	spin_unlock(ptl);
	trace_dax_pmd_load_hole(inode, vmf, zero_page, ret);
	return VM_FAULT_NOPAGE;

fallback:
	trace_dax_pmd_load_hole_fallback(inode, vmf, zero_page, ret);
	return VM_FAULT_FALLBACK;
}

static int dax_iomap_pmd_fault(struct vm_fault *vmf,
			       const struct iomap_ops *ops)
{
	struct vm_area_struct *vma = vmf->vma;
	struct address_space *mapping = vma->vm_file->f_mapping;
	unsigned long pmd_addr = vmf->address & PMD_MASK;
	bool write = vmf->flags & FAULT_FLAG_WRITE;
	unsigned int iomap_flags = (write ? IOMAP_WRITE : 0) | IOMAP_FAULT;
	struct inode *inode = mapping->host;
	int result = VM_FAULT_FALLBACK;
	struct iomap iomap = { 0 };
	pgoff_t max_pgoff, pgoff;
	void *entry;
	loff_t pos;
	int error;

	/*
	 * Check whether offset isn't beyond end of file now. Caller is
	 * supposed to hold locks serializing us with truncate / punch hole so
	 * this is a reliable test.
	 */
	pgoff = linear_page_index(vma, pmd_addr);
	max_pgoff = (i_size_read(inode) - 1) >> PAGE_SHIFT;

	trace_dax_pmd_fault(inode, vmf, max_pgoff, 0);

	/* Fall back to PTEs if we're going to COW */
	if (write && !(vma->vm_flags & VM_SHARED))
		goto fallback;

	/* If the PMD would extend outside the VMA */
	if (pmd_addr < vma->vm_start)
		goto fallback;
	if ((pmd_addr + PMD_SIZE) > vma->vm_end)
		goto fallback;

	if (pgoff > max_pgoff) {
		result = VM_FAULT_SIGBUS;
		goto out;
	}

	/* If the PMD would extend beyond the file size */
	if ((pgoff | PG_PMD_COLOUR) > max_pgoff)
		goto fallback;

	/*
	 * grab_mapping_entry() will make sure we get a 2M empty entry, a DAX
	 * PMD or a HZP entry.  If it can't (because a 4k page is already in
	 * the tree, for instance), it will return -EEXIST and we just fall
	 * back to 4k entries.
	 */
	entry = grab_mapping_entry(mapping, pgoff, RADIX_DAX_PMD);
	if (IS_ERR(entry))
		goto fallback;

	/*
	 * It is possible, particularly with mixed reads & writes to private
	 * mappings, that we have raced with a PTE fault that overlaps with
	 * the PMD we need to set up.  If so just return and the fault will be
	 * retried.
	 */
	if (!pmd_none(*vmf->pmd) && !pmd_trans_huge(*vmf->pmd) &&
			!pmd_devmap(*vmf->pmd)) {
		result = 0;
		goto unlock_entry;
	}

	/*
	 * Note that we don't use iomap_apply here.  We aren't doing I/O, only
	 * setting up a mapping, so really we're using iomap_begin() as a way
	 * to look up our filesystem block.
	 */
	pos = (loff_t)pgoff << PAGE_SHIFT;
	error = ops->iomap_begin(inode, pos, PMD_SIZE, iomap_flags, &iomap);
	if (error)
		goto unlock_entry;

	if (iomap.offset + iomap.length < pos + PMD_SIZE)
		goto finish_iomap;

	switch (iomap.type) {
	case IOMAP_MAPPED:
		result = dax_pmd_insert_mapping(vmf, &iomap, pos, &entry);
		break;
	case IOMAP_UNWRITTEN:
	case IOMAP_HOLE:
		if (WARN_ON_ONCE(write))
			break;
		result = dax_pmd_load_hole(vmf, &iomap, &entry);
		break;
	default:
		WARN_ON_ONCE(1);
		break;
	}

 finish_iomap:
	if (ops->iomap_end) {
		int copied = PMD_SIZE;

		if (result == VM_FAULT_FALLBACK)
			copied = 0;
		/*
		 * The fault is done by now and there's no way back (other
		 * thread may be already happily using PMD we have installed).
		 * Just ignore error from ->iomap_end since we cannot do much
		 * with it.
		 */
		ops->iomap_end(inode, pos, PMD_SIZE, copied, iomap_flags,
				&iomap);
	}
 unlock_entry:
	put_locked_mapping_entry(mapping, pgoff, entry);
 fallback:
	if (result == VM_FAULT_FALLBACK) {
		split_huge_pmd(vma, vmf->pmd, vmf->address);
		count_vm_event(THP_FAULT_FALLBACK);
	}
out:
	trace_dax_pmd_fault_done(inode, vmf, max_pgoff, result);
	return result;
}
#else
static int dax_iomap_pmd_fault(struct vm_fault *vmf,
			       const struct iomap_ops *ops)
{
	return VM_FAULT_FALLBACK;
}
#endif /* CONFIG_FS_DAX_PMD */

/**
 * dax_iomap_fault - handle a page fault on a DAX file
 * @vmf: The description of the fault
 * @ops: iomap ops passed from the file system
 *
 * When a page fault occurs, filesystems may call this helper in
 * their fault handler for DAX files. dax_iomap_fault() assumes the caller
 * has done all the necessary locking for page fault to proceed
 * successfully.
 */
int dax_iomap_fault(struct vm_fault *vmf, enum page_entry_size pe_size,
		    const struct iomap_ops *ops)
{
	switch (pe_size) {
	case PE_SIZE_PTE:
		return dax_iomap_pte_fault(vmf, ops);
	case PE_SIZE_PMD:
		return dax_iomap_pmd_fault(vmf, ops);
	default:
		return VM_FAULT_FALLBACK;
	}
}
EXPORT_SYMBOL_GPL(dax_iomap_fault);<|MERGE_RESOLUTION|>--- conflicted
+++ resolved
@@ -988,24 +988,6 @@
 	return iomap->blkno + (((pos & PAGE_MASK) - iomap->offset) >> 9);
 }
 
-static inline void wprotect_disable(void)
-{
-	unsigned long cr0_val;
-
-	cr0_val = read_cr0();
-	cr0_val &= (~X86_CR0_WP);
-	write_cr0(cr0_val);
-}
-
-static inline void wprotect_enable(void)
-{
-	unsigned long cr0_val;
-
-	cr0_val = read_cr0();
-	cr0_val |= X86_CR0_WP;
-	write_cr0(cr0_val);
-}
-
 static loff_t
 dax_iomap_actor(struct inode *inode, loff_t pos, loff_t length, void *data,
 		struct iomap *iomap)
@@ -1072,20 +1054,11 @@
 		if (map_len > end - pos)
 			map_len = end - pos;
 
-<<<<<<< HEAD
-		if (iov_iter_rw(iter) == WRITE) {
-//			wprotect_disable();
-			map_len = copy_from_iter_pmem(dax.addr, map_len, iter);
-//			wprotect_enable();
-		} else
-			map_len = copy_to_iter(dax.addr, map_len, iter);
-		dax_unmap_atomic(iomap->bdev, &dax);
-=======
 		if (iov_iter_rw(iter) == WRITE)
 			map_len = copy_from_iter_pmem(kaddr, map_len, iter);
 		else
 			map_len = copy_to_iter(kaddr, map_len, iter);
->>>>>>> 6f7da290
+
 		if (map_len <= 0) {
 			ret = map_len ? map_len : -EFAULT;
 			break;
