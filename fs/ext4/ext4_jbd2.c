// SPDX-License-Identifier: GPL-2.0
/*
 * Interface between ext4 and JBD
 */

#include "ext4_jbd2.h"
#include "ext4_extents.h"
#include <linux/dax.h>

#include <trace/events/ext4.h>

/* Just increment the non-pointer handle value */
static handle_t *ext4_get_nojournal(void)
{
	handle_t *handle = current->journal_info;
	unsigned long ref_cnt = (unsigned long)handle;

	BUG_ON(ref_cnt >= EXT4_NOJOURNAL_MAX_REF_COUNT);

	ref_cnt++;
	handle = (handle_t *)ref_cnt;

	current->journal_info = handle;
	return handle;
}


/* Decrement the non-pointer handle value */
static void ext4_put_nojournal(handle_t *handle)
{
	unsigned long ref_cnt = (unsigned long)handle;

	BUG_ON(ref_cnt == 0);

	ref_cnt--;
	handle = (handle_t *)ref_cnt;

	current->journal_info = handle;
}

/*
 * Wrappers for jbd2_journal_start/end.
 */
static int ext4_journal_check_start(struct super_block *sb)
{
	journal_t *journal;

	might_sleep();

	if (unlikely(ext4_forced_shutdown(EXT4_SB(sb))))
		return -EIO;

	if (sb_rdonly(sb))
		return -EROFS;
	WARN_ON(sb->s_writers.frozen == SB_FREEZE_COMPLETE);
	journal = EXT4_SB(sb)->s_journal;
	/*
	 * Special case here: if the journal has aborted behind our
	 * backs (eg. EIO in the commit thread), then we still need to
	 * take the FS itself readonly cleanly.
	 */
	if (journal && is_journal_aborted(journal)) {
		ext4_abort(sb, "Detected aborted journal");
		return -EROFS;
	}
	return 0;
}

handle_t *__ext4_journal_start_sb(struct super_block *sb, unsigned int line,
				  int type, int blocks, int rsv_blocks)
{
	journal_t *journal;
	int err;

	trace_ext4_journal_start(sb, blocks, rsv_blocks, _RET_IP_);
	err = ext4_journal_check_start(sb);
	if (err < 0)
		return ERR_PTR(err);

	journal = EXT4_SB(sb)->s_journal;
	if (!journal)
		return ext4_get_nojournal();
	return jbd2__journal_start(journal, blocks, rsv_blocks, GFP_NOFS,
				   type, line);
}

int __ext4_journal_stop(const char *where, unsigned int line, handle_t *handle)
{
	struct super_block *sb;
	int err;
	int rc;

	if (!ext4_handle_valid(handle)) {
		ext4_put_nojournal(handle);
		return 0;
	}

	err = handle->h_err;
	if (!handle->h_transaction) {
		rc = jbd2_journal_stop(handle);
		return err ? err : rc;
	}

	sb = handle->h_transaction->t_journal->j_private;
	rc = jbd2_journal_stop(handle);

	if (!err)
		err = rc;
	if (err)
		__ext4_std_error(sb, where, line, err);
	return err;
}

handle_t *__ext4_journal_start_reserved(handle_t *handle, unsigned int line,
					int type)
{
	struct super_block *sb;
	int err;

	if (!ext4_handle_valid(handle))
		return ext4_get_nojournal();

	sb = handle->h_journal->j_private;
	trace_ext4_journal_start_reserved(sb, handle->h_buffer_credits,
					  _RET_IP_);
	err = ext4_journal_check_start(sb);
	if (err < 0) {
		jbd2_journal_free_reserved(handle);
		return ERR_PTR(err);
	}

	err = jbd2_journal_start_reserved(handle, type, line);
	if (err < 0)
		return ERR_PTR(err);
	return handle;
}

static void ext4_journal_abort_handle(const char *caller, unsigned int line,
				      const char *err_fn,
				      struct buffer_head *bh,
				      handle_t *handle, int err)
{
	char nbuf[16];
	const char *errstr = ext4_decode_error(NULL, err, nbuf);

	BUG_ON(!ext4_handle_valid(handle));

	if (bh)
		BUFFER_TRACE(bh, "abort");

	if (!handle->h_err)
		handle->h_err = err;

	if (is_handle_aborted(handle))
		return;

	printk(KERN_ERR "EXT4-fs: %s:%d: aborting transaction: %s in %s\n",
	       caller, line, errstr, err_fn);

	jbd2_journal_abort_handle(handle);
}

int __ext4_journal_get_write_access(const char *where, unsigned int line,
				    handle_t *handle, struct buffer_head *bh)
{
	int err = 0;

	might_sleep();

	if (ext4_handle_valid(handle)) {
		err = jbd2_journal_get_write_access(handle, bh);
		if (err)
			ext4_journal_abort_handle(where, line, __func__, bh,
						  handle, err);
	}
	return err;
}

/*
 * The ext4 forget function must perform a revoke if we are freeing data
 * which has been journaled.  Metadata (eg. indirect blocks) must be
 * revoked in all cases.
 *
 * "bh" may be NULL: a metadata block may have been freed from memory
 * but there may still be a record of it in the journal, and that record
 * still needs to be revoked.
 *
 * If the handle isn't valid we're not journaling, but we still need to
 * call into ext4_journal_revoke() to put the buffer head.
 */
int __ext4_forget(const char *where, unsigned int line, handle_t *handle,
		  int is_metadata, struct inode *inode,
		  struct buffer_head *bh, ext4_fsblk_t blocknr)
{
	int err;

	might_sleep();

	trace_ext4_forget(inode, is_metadata, blocknr);
	BUFFER_TRACE(bh, "enter");

	jbd_debug(4, "forgetting bh %p: is_metadata = %d, mode %o, "
		  "data mode %x\n",
		  bh, is_metadata, inode->i_mode,
		  test_opt(inode->i_sb, DATA_FLAGS));

	/* In the no journal case, we can just do a bforget and return */
	if (!ext4_handle_valid(handle)) {
		bforget(bh);
		return 0;
	}

	/* Never use the revoke function if we are doing full data
	 * journaling: there is no need to, and a V1 superblock won't
	 * support it.  Otherwise, only skip the revoke on un-journaled
	 * data blocks. */

	if (test_opt(inode->i_sb, DATA_FLAGS) == EXT4_MOUNT_JOURNAL_DATA ||
	    (!is_metadata && !ext4_should_journal_data(inode))) {
		if (bh) {
			BUFFER_TRACE(bh, "call jbd2_journal_forget");
			err = jbd2_journal_forget(handle, bh);
			if (err)
				ext4_journal_abort_handle(where, line, __func__,
							  bh, handle, err);
			return err;
		}
		return 0;
	}

	/*
	 * data!=journal && (is_metadata || should_journal_data(inode))
	 */
	BUFFER_TRACE(bh, "call jbd2_journal_revoke");
	err = jbd2_journal_revoke(handle, blocknr, bh);
	if (err) {
		ext4_journal_abort_handle(where, line, __func__,
					  bh, handle, err);
		__ext4_abort(inode->i_sb, where, line,
			   "error %d when attempting revoke", err);
	}
	BUFFER_TRACE(bh, "exit");
	return err;
}

int __ext4_journal_get_create_access(const char *where, unsigned int line,
				handle_t *handle, struct buffer_head *bh)
{
	int err = 0;

	if (ext4_handle_valid(handle)) {
		err = jbd2_journal_get_create_access(handle, bh);
		if (err)
			ext4_journal_abort_handle(where, line, __func__,
						  bh, handle, err);
	}
	return err;
}

int __ext4_handle_dirty_metadata(const char *where, unsigned int line,
				 handle_t *handle, struct inode *inode,
				 struct buffer_head *bh)
{
	int err = 0;

	might_sleep();

	set_buffer_meta(bh);
	set_buffer_prio(bh);
	if (ext4_handle_valid(handle)) {
		err = jbd2_journal_dirty_metadata(handle, bh);
		/* Errors can only happen due to aborted journal or a nasty bug */
		if (!is_handle_aborted(handle) && WARN_ON_ONCE(err)) {
			ext4_journal_abort_handle(where, line, __func__, bh,
						  handle, err);
			if (inode == NULL) {
				pr_err("EXT4: jbd2_journal_dirty_metadata "
				       "failed: handle type %u started at "
				       "line %u, credits %u/%u, errcode %d",
				       handle->h_type,
				       handle->h_line_no,
				       handle->h_requested_credits,
				       handle->h_buffer_credits, err);
				return err;
			}
			ext4_error_inode(inode, where, line,
					 bh->b_blocknr,
					 "journal_dirty_metadata failed: "
					 "handle type %u started at line %u, "
					 "credits %u/%u, errcode %d",
					 handle->h_type,
					 handle->h_line_no,
					 handle->h_requested_credits,
					 handle->h_buffer_credits, err);
		}
	} else {
		if (inode)
			mark_buffer_dirty_inode(bh, inode);
		else
			mark_buffer_dirty(bh);
		if (inode && inode_needs_sync(inode)) {
			sync_dirty_buffer(bh);
			if (buffer_req(bh) && !buffer_uptodate(bh)) {
				struct ext4_super_block *es;

				es = EXT4_SB(inode->i_sb)->s_es;
				es->s_last_error_block =
					cpu_to_le64(bh->b_blocknr);
				ext4_error_inode(inode, where, line,
						 bh->b_blocknr,
					"IO error syncing itable block");
				err = -EIO;
			}
		}
	}
	return err;
}

int __ext4_handle_dirty_super(const char *where, unsigned int line,
			      handle_t *handle, struct super_block *sb)
{
	struct buffer_head *bh = EXT4_SB(sb)->s_sbh;
	int err = 0;

	ext4_superblock_csum_set(sb);
	if (ext4_handle_valid(handle)) {
		err = jbd2_journal_dirty_metadata(handle, bh);
		if (err)
			ext4_journal_abort_handle(where, line, __func__,
						  bh, handle, err);
	} else
		mark_buffer_dirty(bh);
	return err;
}

static struct kmem_cache *ext4_fc_dentry_cachep;

static inline
void ext4_reset_inode_fc_info(struct inode *inode)
{
	struct ext4_inode_info *ei = EXT4_I(inode);

	ei->i_fc_tid = 0;
	ei->i_fc_lblk_start = 0;
	ei->i_fc_lblk_end = 0;
	ei->i_fc_mdata_update = NULL;
	ext4_clear_inode_state(inode, EXT4_STATE_FC_ELIGIBLE);
}

void ext4_init_inode_fc_info(struct inode *inode)
{
	struct ext4_inode_info *ei = EXT4_I(inode);

	ext4_reset_inode_fc_info(inode);
	ext4_clear_inode_state(inode, EXT4_STATE_FC_DATA_SUBMIT);
	ext4_clear_inode_state(inode, EXT4_STATE_FC_MDATA_SUBMIT);
	INIT_LIST_HEAD(&ei->i_fc_list);
}

static void ext4_fc_enqueue_inode(struct inode *inode)
{
	struct ext4_sb_info *sbi = EXT4_SB(inode->i_sb);

	if (!ext4_should_fast_commit(inode->i_sb) ||
	    (EXT4_SB(inode->i_sb)->s_mount_state & EXT4_FC_REPLAY))
		return;

	spin_lock(&sbi->s_fc_lock);
	if (list_empty(&EXT4_I(inode)->i_fc_list))
		list_add_tail(&EXT4_I(inode)->i_fc_list, &sbi->s_fc_q);
	spin_unlock(&sbi->s_fc_lock);
}

static inline tid_t get_running_txn_tid(struct super_block *sb)
{
	if (EXT4_SB(sb)->s_journal)
		return EXT4_SB(sb)->s_journal->j_commit_sequence + 1;
	return 0;
}

void ext4_fc_del(struct inode *inode)
{
	if (!ext4_should_fast_commit(inode->i_sb) ||
	    test_opt2(inode->i_sb, JOURNAL_FC_PMEM) ||
	    (EXT4_SB(inode->i_sb)->s_mount_state & EXT4_FC_REPLAY))
		return;

	if (list_empty(&EXT4_I(inode)->i_fc_list))
		return;

	ext4_fc_disable(inode->i_sb, EXT4_FC_REASON_DELETE);

restart:
	spin_lock(&EXT4_SB(inode->i_sb)->s_fc_lock);
	if (ext4_test_inode_state(inode, EXT4_STATE_FC_DATA_SUBMIT)) {
		struct ext4_inode_info *ei = EXT4_I(inode);
		wait_queue_head_t *wq;
#if (BITS_PER_LONG < 64)
		DEFINE_WAIT_BIT(wait, &ei->i_state_flags,
				EXT4_STATE_FC_DATA_SUBMIT);
		wq = bit_waitqueue(&ei->i_state_flags,
				   EXT4_STATE_FC_DATA_SUBMIT);
#else
		DEFINE_WAIT_BIT(wait, &ei->i_flags,
				EXT4_STATE_FC_DATA_SUBMIT);
		wq = bit_waitqueue(&ei->i_flags,
				   EXT4_STATE_FC_DATA_SUBMIT);
#endif
		prepare_to_wait(wq, &wait.wq_entry, TASK_UNINTERRUPTIBLE);
		spin_unlock(&EXT4_SB(inode->i_sb)->s_fc_lock);
		schedule();
		finish_wait(wq, &wait.wq_entry);
		goto restart;
	}
	list_del_init(&EXT4_I(inode)->i_fc_list);
	spin_unlock(&EXT4_SB(inode->i_sb)->s_fc_lock);
}

bool ext4_is_inode_fc_ineligible(struct inode *inode)
{
	if (get_running_txn_tid(inode->i_sb) == EXT4_I(inode)->i_fc_tid)
		return !ext4_test_inode_state(inode, EXT4_STATE_FC_ELIGIBLE);
	return false;
}

void ext4_fc_mark_ineligible(struct inode *inode, int reason)
{
	struct ext4_sb_info *sbi = EXT4_SB(inode->i_sb);
	struct ext4_inode_info *ei = EXT4_I(inode);

	if (!ext4_should_fast_commit(inode->i_sb) ||
	    (EXT4_SB(inode->i_sb)->s_mount_state & EXT4_FC_REPLAY))
		return;

	WARN_ON(reason >= EXT4_FC_REASON_MAX);
	sbi->s_fc_stats.fc_ineligible_reason_count[reason]++;
	if (sbi->s_journal)
		ei->i_fc_tid = get_running_txn_tid(inode->i_sb);
	ext4_clear_inode_state(inode, EXT4_STATE_FC_ELIGIBLE);

	ext4_fc_enqueue_inode(inode);
}

void ext4_fc_disable(struct super_block *sb, int reason)
{
	struct ext4_sb_info *sbi = EXT4_SB(sb);

	sbi->s_mount_state |= EXT4_FC_INELIGIBLE;
	WARN_ON(reason >= EXT4_FC_REASON_MAX);
	sbi->s_fc_stats.fc_ineligible_reason_count[reason]++;
}

<<<<<<< HEAD
static int write_log_entry(struct super_block *sb, void *data, long len)
{
	trace_printk("PMEM_WRITE: Journal write of length %ld\n", len);
	return 0;
}

=======
static void write_to_fc_journal(struct super_block *sb,
				void *data, long len) {

	struct ext4_sb_info *sbi = EXT4_SB(sb);
	long write_offset = 0;
	long ret = 0;

	/* Assuming data format:
	 * <gen_id>, <len>, <chksum>, <data>, <padding>
	 */
	write_offset = atomic64_fetch_add(len, &sbi->fc_journal_valid_tail);
	ret = __copy_from_user_inatomic_nocache((void *) (sbi->fc_journal_start + write_offset),
						data, len);
	if (ret != len) {
		BUG();
	}
}


>>>>>>> 1a43c67f
/*
 * Generic fast commit tracking function. If this is the first
 * time this we are called after a full commit, we initialize
 * fast commit fields and then call __fc_track_fn() with
 * update = 0. If we have already been called after a full commit,
 * we pass update = 1. Based on that, the track function can
 * determine if it needs to track a field for the first time
 * or if it needs to just update the previously tracked value.
 */
static int __ext4_fc_track_template(
	struct inode *inode,
	int (*__fc_track_fn)(struct inode *, void *, bool),
	void *args)
{
	tid_t running_txn_tid = get_running_txn_tid(inode->i_sb);
	bool update = false;
	struct ext4_inode_info *ei = EXT4_I(inode);
	int ret;

	if (!ext4_should_fast_commit(inode->i_sb) ||
	    (EXT4_SB(inode->i_sb)->s_mount_state & EXT4_FC_REPLAY))
		return -EOPNOTSUPP;

	write_lock(&ei->i_fc_lock);
	ext4_clear_inode_state(inode, EXT4_STATE_FC_MDATA_SUBMIT);
	if (running_txn_tid == ei->i_fc_tid) {
		if (!ext4_test_inode_state(inode, EXT4_STATE_FC_ELIGIBLE)) {
			write_unlock(&ei->i_fc_lock);
			return -EINVAL;
		}
		update = true;
	} else {
		ext4_reset_inode_fc_info(inode);
		ei->i_fc_tid = running_txn_tid;
		ext4_set_inode_state(inode, EXT4_STATE_FC_ELIGIBLE);
	}
	ret = __fc_track_fn(inode, args, update);
	write_unlock(&ei->i_fc_lock);

	ext4_fc_enqueue_inode(inode);

	return ret;
}

struct __ext4_dentry_update_args {
	struct dentry *dentry;
	int op;
};


static int __ext4_dentry_update(struct inode *inode, void *arg, bool update)
{
	struct ext4_fc_dentry_update *node;
	struct ext4_inode_info *ei = EXT4_I(inode);
	struct __ext4_dentry_update_args *dentry_update =
		(struct __ext4_dentry_update_args *)arg;
	struct dentry *dentry = dentry_update->dentry;
	char *ptr;
	int len, ret;

	if (test_opt2(inode->i_sb, JOURNAL_FC_PMEM)) {
		len = sizeof(struct ext4_fc_pmem_tlv) +
			sizeof(struct fc_pmem_val_dentry) +
			dentry->d_name.len;
		if (dentry_update->op == EXT4_FC_TAG_CREAT_DENTRY) {
			/* Inode size can be variable, for evaluation purpose,
			 * let's assum inode size to be 256.
			 */
			len += 256;
		}
		write_unlock(&ei->i_fc_lock);
		ptr = kmalloc(len, GFP_KERNEL);
		if (!ptr) {
			write_lock(&ei->i_fc_lock);
			return -ENOMEM;
		}
		ret = write_log_entry(inode->i_sb, ptr, len);
		kfree(ptr);
		write_lock(&ei->i_fc_lock);
		return ret;
	}


	write_unlock(&ei->i_fc_lock);
	node = kmem_cache_alloc(ext4_fc_dentry_cachep, GFP_NOFS);
	if (!node) {
		ext4_fc_disable(inode->i_sb, EXT4_FC_REASON_MEM);
		write_lock(&ei->i_fc_lock);
		return -ENOMEM;
	}

	node->fcd_op = dentry_update->op;
	node->fcd_parent = dentry->d_parent->d_inode->i_ino;
	node->fcd_ino = inode->i_ino;
	if (dentry->d_name.len > DNAME_INLINE_LEN) {
		node->fcd_name.name = kmalloc(dentry->d_name.len + 1,
						GFP_KERNEL);
		if (!node->fcd_iname) {
			kmem_cache_free(ext4_fc_dentry_cachep, node);
			return -ENOMEM;
		}
		memcpy((u8 *)node->fcd_name.name, dentry->d_name.name,
			dentry->d_name.len);
	} else {
		memcpy(node->fcd_iname, dentry->d_name.name,
			dentry->d_name.len);
		node->fcd_name.name = node->fcd_iname;
	}
	node->fcd_name.len = dentry->d_name.len;

	spin_lock(&EXT4_SB(inode->i_sb)->s_fc_lock);
	list_add_tail(&node->fcd_list, &EXT4_SB(inode->i_sb)->s_fc_dentry_q);
	spin_unlock(&EXT4_SB(inode->i_sb)->s_fc_lock);
	write_lock(&ei->i_fc_lock);
	EXT4_I(inode)->i_fc_mdata_update = node;

	return 0;
}

void ext4_fc_track_unlink(struct inode *inode, struct dentry *dentry)
{
	struct __ext4_dentry_update_args args;
	int ret;

	args.dentry = dentry;
	args.op = EXT4_FC_TAG_DEL_DENTRY;

	ret = __ext4_fc_track_template(inode, __ext4_dentry_update,
				       (void *)&args);
	trace_ext4_fc_track_unlink(inode, dentry, ret);
}

void ext4_fc_track_link(struct inode *inode, struct dentry *dentry)
{
	struct __ext4_dentry_update_args args;
	int ret;

	args.dentry = dentry;
	args.op = EXT4_FC_TAG_ADD_DENTRY;

	ret = __ext4_fc_track_template(inode, __ext4_dentry_update,
				       (void *)&args);
	trace_ext4_fc_track_link(inode, dentry, ret);
}

void ext4_fc_track_create(struct inode *inode, struct dentry *dentry)
{
	struct __ext4_dentry_update_args args;
	int ret;

	args.dentry = dentry;
	args.op = EXT4_FC_TAG_CREAT_DENTRY;

	ret = __ext4_fc_track_template(inode, __ext4_dentry_update,
				       (void *)&args);
	trace_ext4_fc_track_create(inode, dentry, ret);
}

static int __ext4_fc_add_inode(struct inode *inode, void *arg, bool update)
{
	struct ext4_inode_info *ei = EXT4_I(inode);

	if (update)
		return -EEXIST;

	ei->i_fc_lblk_start = (i_size_read(inode) - 1) >> inode->i_blkbits;
	ei->i_fc_lblk_end = (i_size_read(inode) - 1) >> inode->i_blkbits;

	return 0;
}

void ext4_fc_track_inode(struct inode *inode)
{
	int ret;

	ret = __ext4_fc_track_template(inode, __ext4_fc_add_inode, NULL);
	trace_ext4_fc_track_inode(inode, ret);
}

struct __ext4_fc_track_range_args {
	ext4_lblk_t start, end;
};

#define MIN(__a, __b)  ((__a) < (__b) ? (__a) : (__b))
#define MAX(__a, __b)  ((__a) > (__b) ? (__a) : (__b))

int __ext4_fc_track_range(struct inode *inode, void *arg, bool update)
{
	struct ext4_inode_info *ei = EXT4_I(inode);
	struct __ext4_fc_track_range_args *__arg =
		(struct __ext4_fc_track_range_args *)arg;
	char *buf;
	int len, ret;

	if (inode->i_ino < EXT4_FIRST_INO(inode->i_sb)) {
		ext4_debug("Special inode %ld being modified\n", inode->i_ino);
		return -ECANCELED;
	}

	if (test_opt2(inode->i_sb, JOURNAL_FC_PMEM)) {
		len = sizeof(struct ext4_fc_pmem_tlv) +
				sizeof(struct fc_pmem_val_range);
		write_unlock(&ei->i_fc_lock);
		buf = kmalloc(len, GFP_KERNEL);
		if (unlikely(!buf)) {
			write_lock(&ei->i_fc_lock);
			return -ENOMEM;
		}
		ret = write_log_entry(inode->i_sb, buf, len);
		kfree(buf);
		write_lock(&ei->i_fc_lock);
		return ret;
	}

	if (update) {
		ei->i_fc_lblk_start = MIN(ei->i_fc_lblk_start, __arg->start);
		ei->i_fc_lblk_end = MAX(ei->i_fc_lblk_end, __arg->end);
	} else {
		ei->i_fc_lblk_start = __arg->start;
		ei->i_fc_lblk_end = __arg->end;
	}

	return 0;
}

void ext4_fc_track_range(struct inode *inode, ext4_lblk_t start,
			 ext4_lblk_t end)
{
	struct __ext4_fc_track_range_args args;
	int ret;

	args.start = start;
	args.end = end;

	ret = __ext4_fc_track_template(inode,
					__ext4_fc_track_range, &args);

	trace_ext4_fc_track_range(inode, start, end, ret);
}

static void ext4_end_buffer_io_sync(struct buffer_head *bh, int uptodate)
{
	BUFFER_TRACE(bh, "");
	if (uptodate) {
		ext4_debug("%s: Block %ld up-to-date",
			   __func__, bh->b_blocknr);
		set_buffer_uptodate(bh);
	} else {
		ext4_debug("%s: Block %ld not up-to-date",
			   __func__, bh->b_blocknr);
		clear_buffer_uptodate(bh);
	}

	unlock_buffer(bh);
}

void submit_fc_bh(struct buffer_head *bh)
{
	lock_buffer(bh);
	clear_buffer_dirty(bh);
	set_buffer_uptodate(bh);
	bh->b_end_io = ext4_end_buffer_io_sync;
	submit_bh(REQ_OP_WRITE, REQ_SYNC, bh);
}

/*
 * Writes fast commit header and inode structure at memory
 * pointed to by start. Returns 0 on success, error on failure.
 * If successful, *last is upadated to point to the end of
 * inode that was copied.
 */
static int fc_write_hdr(struct inode *inode, u8 *start, u8 *end,
			u8 **last)
{
	struct ext4_fc_commit_hdr *fc_hdr = (struct ext4_fc_commit_hdr *)start;
	struct ext4_inode_info *ei = EXT4_I(inode);
	int inode_len = EXT4_GOOD_OLD_INODE_SIZE;
	struct ext4_iloc iloc;
	u8 *cur = start;
	int ret;

	if (ext4_is_inode_fc_ineligible(inode))
		return -ECANCELED;

	ret = ext4_get_inode_loc(inode, &iloc);
	if (ret)
		return ret;

	fc_hdr->fc_magic = cpu_to_le32(EXT4_FC_MAGIC);
	fc_hdr->fc_ino = cpu_to_le32(inode->i_ino);
	fc_hdr->fc_features = 0;
	fc_hdr->fc_csum = 0;

	cur = (u8 *)(fc_hdr + 1);
	if (EXT4_INODE_SIZE(inode->i_sb) > EXT4_GOOD_OLD_INODE_SIZE)
		inode_len += ei->i_extra_isize;
	if (cur + inode_len >= end)
		return -ECANCELED;

	memcpy(cur, ext4_raw_inode(&iloc), inode_len);
	cur += inode_len;
	*last = cur;

	return 0;
}

/*
 * Adds tag, length and value at memory pointed to by dst. Returns
 * true if tlv was added. Returns false if there's not enough space.
 * If successful also updates *dst to point to the end of this tlv.
 */
static bool fc_try_add_tlv(u8 **dst, u8 *end, u16 tag, u16 len, u8 *val)
{
	struct ext4_fc_tl tl;

	if (*dst + sizeof(tl) + len >= end)
		return false;

	tl.fc_tag = cpu_to_le16(tag);
	tl.fc_len = cpu_to_le16(len);
	memcpy(*dst, &tl, sizeof(tl));
	memcpy(*dst + sizeof(tl), val, len);

	*dst = *dst + sizeof(tl) + len;
	return true;
}

/* Same as above, but tries to add dentry tlv. */
static bool fc_try_add_dentry_info_tlv(u8 **dst, u8 *end, u16 tag,
				       int parent_ino, int ino, int dlen,
				       const unsigned char *dname)
{
	struct ext4_fc_dentry_info fcd;
	struct ext4_fc_tl tl;


	if (*dst + sizeof(tl) + sizeof(fcd) + dlen >= end)
		return false;

	fcd.fc_parent_ino = cpu_to_le32(parent_ino);
	fcd.fc_ino = cpu_to_le32(ino);
	tl.fc_tag = cpu_to_le16(tag);
	tl.fc_len = cpu_to_le16(sizeof(fcd) + dlen);
	memcpy(*dst, &tl, sizeof(tl));
	*dst += sizeof(tl);
	memcpy(*dst, &fcd, sizeof(fcd));
	*dst += sizeof(fcd);
	memcpy(*dst, dname, dlen);
	*dst += dlen;

	return true;
}

/*
 * Writes data tags (EXT4_FC_TAG_ADD_RANGE / EXT4_FC_TAG_DEL_RANGE)
 * at memory pointed to by start. Returns number of TLVs that were
 * added if successfully. Returns errors otherwise.
 */
static int fc_write_data(struct inode *inode, u8 *start, u8 *end,
			 u8 **last)
{
	ext4_lblk_t old_blk_size, cur_lblk_off, new_blk_size;
	struct ext4_inode_info *ei = EXT4_I(inode);
	struct ext4_map_blocks map;
	struct ext4_extent extent;
	struct ext4_fc_lrange lrange;
	u8 *cur = start;
	int num_tlvs = 0;
	int ret;

	write_lock(&ei->i_fc_lock);
	old_blk_size = ei->i_fc_lblk_start;
	new_blk_size = ei->i_fc_lblk_end;
	ei->i_fc_lblk_start = ei->i_fc_lblk_end;
	write_unlock(&ei->i_fc_lock);

	cur_lblk_off = old_blk_size;
	jbd_debug(1, "%s: will try writing %ld to %ld for inode %ld\n",
		  __func__, cur_lblk_off, new_blk_size, inode->i_ino);
	while (cur_lblk_off <= new_blk_size) {
		map.m_lblk = cur_lblk_off;
		map.m_len = new_blk_size - cur_lblk_off + 1;
		ret = ext4_map_blocks(NULL, inode, &map, 0);
		if (ret < 0)
			return ret;
		if (map.m_len == 0)
			return -ECANCELED;
		if (map.m_flags & EXT4_MAP_UNWRITTEN)
			return -ECANCELED;

		cur_lblk_off += map.m_len;
		if (ret == 0) {
			lrange.fc_lblk = cpu_to_le32(map.m_lblk);
			lrange.fc_len = cpu_to_le32(map.m_len);
			if (!fc_try_add_tlv(&cur, end, EXT4_FC_TAG_DEL_RANGE,
				sizeof(lrange), (u8 *)&lrange))
				return -ENOSPC;

		} else {
			extent.ee_block = cpu_to_le32(map.m_lblk);
			extent.ee_len = cpu_to_le16(map.m_len);
			ext4_ext_store_pblock(&extent, map.m_pblk);
			ext4_ext_mark_initialized(&extent);
			if (!fc_try_add_tlv(&cur, end, EXT4_FC_TAG_ADD_RANGE,
				sizeof(struct ext4_extent), (u8 *)&extent))
				return -ENOSPC;
		}
		num_tlvs++;
	}
	*last = cur;

	return num_tlvs;
}

static int fc_commit_data_inode(journal_t *journal, struct inode *inode)
{
	struct ext4_fc_commit_hdr *hdr;
	struct buffer_head *bh;
	u8 *start, *cur, *end;
	int ret;
	int num_tlvs = 0;

	ret = jbd2_map_fc_buf(journal, &bh);
	if (ret)
		return -ECANCELED;

	start = cur = ((__u8 *)bh->b_data + sizeof(journal_header_t));
	end = (__u8 *)bh->b_data + journal->j_blocksize;
	hdr = (struct ext4_fc_commit_hdr *)start;

	ret = fc_write_hdr(inode, start, end, &cur);
	if (ret < 0)
		return ret;

	ret = fc_write_data(inode, cur, end, &cur);
	if (ret < 0)
		return ret;
	memset(cur, 0, end - cur);

	hdr->fc_num_tlvs = cpu_to_le16(num_tlvs + ret);
	hdr->fc_csum = 0;
	hdr->fc_csum = cpu_to_le32(ext4_chksum(EXT4_SB(inode->i_sb),
					       0, start, end - start));
	submit_fc_bh(bh);
	ext4_set_inode_state(inode, EXT4_STATE_FC_MDATA_SUBMIT);

	return 1;
}

static int submit_all_inode_data(journal_t *journal)
{
	struct super_block *sb = (struct super_block *)(journal->j_private);
	struct ext4_sb_info *sbi = EXT4_SB(sb);
	struct ext4_inode_info *iter;
	struct list_head *pos;
	int ret = 0;

	spin_lock(&sbi->s_fc_lock);
	list_for_each(pos, &sbi->s_fc_q) {
		iter = list_entry(pos, struct ext4_inode_info, i_fc_list);
		ext4_set_inode_state(&iter->vfs_inode,
				     EXT4_STATE_FC_DATA_SUBMIT);
		spin_unlock(&sbi->s_fc_lock);
		ret = jbd2_submit_inode_data(journal, iter->jinode);
		if (ret)
			return ret;
		spin_lock(&sbi->s_fc_lock);
	}
	spin_unlock(&sbi->s_fc_lock);

	return ret;
}

static int wait_all_inode_data(journal_t *journal)
{
	struct super_block *sb = (struct super_block *)(journal->j_private);
	struct ext4_sb_info *sbi = EXT4_SB(sb);
	struct ext4_inode_info *pos, *n;
	int ret = 0;

	spin_lock(&sbi->s_fc_lock);
	list_for_each_entry_safe(pos, n, &sbi->s_fc_q, i_fc_list) {
		if (!ext4_test_inode_state(&pos->vfs_inode,
					   EXT4_STATE_FC_DATA_SUBMIT))
			continue;
		spin_unlock(&sbi->s_fc_lock);
		ret = jbd2_wait_inode_data(journal, pos->jinode);
		if (ret)
			break;
		spin_lock(&sbi->s_fc_lock);
		list_safe_reset_next(pos, n, i_fc_list);
		list_del_init(&pos->i_fc_list);

		ext4_clear_inode_state(&pos->vfs_inode,
				       EXT4_STATE_FC_DATA_SUBMIT);
		/* Make sure DATA_SUBMIT bit is set before waking up */
		smp_mb();
#if (BITS_PER_LONG < 64)
		wake_up_bit(&pos->i_state_flags, EXT4_STATE_FC_DATA_SUBMIT);
#else
		wake_up_bit(&pos->i_flags, EXT4_STATE_FC_DATA_SUBMIT);
#endif
	}
	spin_unlock(&sbi->s_fc_lock);

	return 0;
}

static int fc_inode_match(struct inode *inode, void *data)
{
	if (inode->i_ino != (long)data)
		return 0;

	if (inode->i_nlink)
		return 1;

	/*
	 * Avoid returning a nearly dead inode (withi_nlink == 0).
	 */
	if (ext4_test_inode_state(inode,
		EXT4_STATE_FC_DATA_SUBMIT)) {
		/*
		 * This is a tricky situation, after we
		 * submitted data for this inode, someone
		 * tried to free this. ext4_fc_del() is
		 * waiting on FC_DATA_SUBMIT bit to clear.
		 * Since we are never going to wait for data
		 * just wake the sleeper.
		 * TODO: Even in this case don't fallback to full commits
		 *   and indicate the caller that this is a deleted inode.
		 */
		ext4_clear_inode_state(
			inode, EXT4_STATE_FC_DATA_SUBMIT);
		/* Make sure that data_submit bit is set */
		smp_mb();
#if (BITS_PER_LONG < 64)
		wake_up_bit(&EXT4_I(inode)->i_state_flags,
			EXT4_STATE_FC_DATA_SUBMIT);
#else
		wake_up_bit(&EXT4_I(inode)->i_flags,
			EXT4_STATE_FC_DATA_SUBMIT);
#endif
	}
	return 0;
}

/*
 * Commits all the dentry updates and respective inodes till and
 * including "last".
 */
static int fc_commit_dentry_updates(journal_t *journal,
				    struct ext4_fc_dentry_update *last)
{
	struct super_block *sb = (struct super_block *)(journal->j_private);
	struct ext4_sb_info *sbi = EXT4_SB(sb);
	struct ext4_fc_commit_hdr *hdr;
	struct ext4_fc_dentry_update *fc_dentry;
	struct inode *inode;
	struct buffer_head *bh;
	u8 *start, *cur, *end;
	int len, ret;
	int nblks = 0;
	int num_tlvs = 0;
	bool is_last;

	ret = jbd2_map_fc_buf(journal, &bh);
	if (ret)
		return -ECANCELED;

	start = cur = ((__u8 *)bh->b_data + sizeof(journal_header_t));
	end = (__u8 *)bh->b_data + journal->j_blocksize;
	hdr = (struct ext4_fc_commit_hdr *)start;

	spin_lock(&sbi->s_fc_lock);
	while (!list_empty(&sbi->s_fc_dentry_q)) {
		fc_dentry = list_first_entry(
			&sbi->s_fc_dentry_q, struct ext4_fc_dentry_update,
			fcd_list);
		list_del_init(&fc_dentry->fcd_list);
		spin_unlock(&sbi->s_fc_lock);
		if (!fc_try_add_dentry_info_tlv(
			    &cur, end, fc_dentry->fcd_op,
			    fc_dentry->fcd_parent, fc_dentry->fcd_ino,
			    fc_dentry->fcd_name.len,
			    fc_dentry->fcd_name.name)) {
			kmem_cache_free(ext4_fc_dentry_cachep, fc_dentry);
			return -ENOSPC;
		}
		num_tlvs++;
		inode = ilookup5_nowait(sb, fc_dentry->fcd_ino, fc_inode_match,
					(void *)(long)fc_dentry->fcd_ino);
		/*
		 * If this was the last metadata update for this inode, clear
		 * since we are going to handle it now.
		 */
		if (inode && EXT4_I(inode)->i_fc_mdata_update == fc_dentry)
			EXT4_I(inode)->i_fc_mdata_update = NULL;
		if (fc_dentry != last &&
		    fc_dentry->fcd_op != EXT4_FC_TAG_CREAT_DENTRY) {
			if (inode)
				iput(inode);
			spin_lock(&sbi->s_fc_lock);
			kmem_cache_free(ext4_fc_dentry_cachep, fc_dentry);
			continue;
		}
		is_last = (fc_dentry == last);
		kmem_cache_free(ext4_fc_dentry_cachep, fc_dentry);
		if (IS_ERR_OR_NULL(inode))
			/*
			 * Inode got evicted from memory for some
			 * reason. it's possible that someone deleted
			 * the inode after we started fast commit.
			 * We just abort fast commits in this case.
			 */
			return -ECANCELED;

		/*
		 * It's either the last dentry update or it's inode
		 * creation. Until now, we have written all the
		 * directory entry updates since the beginning or
		 * the last creation in current fast commit buf.
		 * Move the contents towards the end of the block and
		 * then write header first. We move it to the end
		 * because header size is variable.
		 */
		len = cur - start;
		memmove(end - len, start, len);
		ret = fc_write_hdr(inode, start, end - len, &cur);
		if (ret < 0) {
			iput(inode);
			return ret;
		}
		/*
		 * Place directory entry updates right after the
		 * header and the inode and write remaining
		 * tags if any.
		 */
		memmove(cur, end - len, len);
		cur = cur + len;
		if (inode->i_nlink) {
			ret = fc_write_data(inode, cur, end, &cur);
			if (ret < 0) {
				iput(inode);
				return ret;
			}
		}
		memset(cur, 0, end - cur);
		hdr->fc_num_tlvs = cpu_to_le16(num_tlvs + ret);
		hdr->fc_csum = cpu_to_le32(
			ext4_chksum(sbi, 0, start, end - start));
		submit_fc_bh(bh);
		nblks++;
		if (!inode->i_nlink) {
			ext4_clear_inode_state(inode,
				EXT4_STATE_FC_DATA_SUBMIT);
			smp_mb(); /* Make sure data submit bit is set */
#if (BITS_PER_LONG < 64)
			wake_up_bit(&EXT4_I(inode)->i_state_flags,
				EXT4_STATE_FC_DATA_SUBMIT);
#else
			wake_up_bit(&EXT4_I(inode)->i_flags,
				EXT4_STATE_FC_DATA_SUBMIT);
#endif
		} else if (!ext4_test_inode_state(inode,
				EXT4_STATE_FC_DATA_SUBMIT)) {
			ret = jbd2_submit_inode_data(
				journal, EXT4_I(inode)->jinode);
			if (ret < 0)
				return ret;
			ext4_set_inode_state(inode,
				EXT4_STATE_FC_DATA_SUBMIT);
		}
		ext4_set_inode_state(inode, EXT4_STATE_FC_MDATA_SUBMIT);
		iput(inode);
		if (is_last) {
			bh = NULL;
			goto skip_unlock;
		}
		ret = jbd2_map_fc_buf(journal, &bh);
		if (ret < 0)
			return ret;
		start = cur = ((__u8 *)bh->b_data + sizeof(journal_header_t));
		hdr = (struct ext4_fc_commit_hdr *)start;
		end = (__u8 *)bh->b_data + journal->j_blocksize;
		memset(start, 0, end - start);
		spin_lock(&sbi->s_fc_lock);
	}

	spin_unlock(&sbi->s_fc_lock);
skip_unlock:
	WARN_ON(bh != NULL);
	return nblks;
}

static void ext4_journal_fc_cleanup_cb(journal_t *journal)
{
	struct super_block *sb = journal->j_private;
	struct ext4_sb_info *sbi = EXT4_SB(sb);
	struct ext4_inode_info *iter;
	struct ext4_fc_dentry_update *fc_dentry;

	spin_lock(&sbi->s_fc_lock);
	while (!list_empty(&sbi->s_fc_q)) {
		iter = list_first_entry(&sbi->s_fc_q,
				  struct ext4_inode_info, i_fc_list);
		iter->i_fc_mdata_update = NULL;

		list_del_init(&iter->i_fc_list);
		ext4_clear_inode_state(&iter->vfs_inode,
				       EXT4_STATE_FC_DATA_SUBMIT);
		ext4_clear_inode_state(&iter->vfs_inode,
				       EXT4_STATE_FC_MDATA_SUBMIT);
		/* Make sure DATA_SUBMIT bit is set */
		smp_mb();
		wake_up_bit(&iter->i_flags, EXT4_STATE_FC_DATA_SUBMIT);
	}
	INIT_LIST_HEAD(&sbi->s_fc_q);
	while (!list_empty(&sbi->s_fc_dentry_q)) {
		fc_dentry = list_first_entry(&sbi->s_fc_dentry_q,
					     struct ext4_fc_dentry_update,
					     fcd_list);
		list_del_init(&fc_dentry->fcd_list);
		spin_unlock(&sbi->s_fc_lock);

		if (fc_dentry->fcd_name.name &&
			fc_dentry->fcd_name.len > DNAME_INLINE_LEN)
			kfree(fc_dentry->fcd_name.name);
		kmem_cache_free(ext4_fc_dentry_cachep, fc_dentry);
		spin_lock(&sbi->s_fc_lock);
	}
	INIT_LIST_HEAD(&sbi->s_fc_dentry_q);
	sbi->s_mount_state &= ~EXT4_FC_INELIGIBLE;
	spin_unlock(&sbi->s_fc_lock);
	trace_ext4_journal_fc_stats(sb);
}

int ext4_fc_perform_hard_commit(journal_t *journal)
{
	struct super_block *sb = (struct super_block *)(journal->j_private);
	struct ext4_sb_info *sbi = EXT4_SB(sb);
	struct ext4_inode_info *iter;
	struct list_head *pos;
	struct inode *inode;
	int ret = 0, nblks = 0;

	ret = submit_all_inode_data(journal);
	if (ret < 0)
		return ret;

	if (!list_empty(&EXT4_SB(sb)->s_fc_dentry_q)) {
		ret = fc_commit_dentry_updates(
			journal, list_last_entry(
				&EXT4_SB(sb)->s_fc_dentry_q,
				struct ext4_fc_dentry_update,
				fcd_list));
		if (ret < 0)
			return ret;
		nblks = ret;
	}

	spin_lock(&sbi->s_fc_lock);
	list_for_each(pos, &sbi->s_fc_q) {
		iter = list_entry(pos, struct ext4_inode_info, i_fc_list);
		inode = &iter->vfs_inode;
		if (ext4_test_inode_state(
			    inode, EXT4_STATE_FC_MDATA_SUBMIT) ||
		    !ext4_test_inode_state(
			    inode, EXT4_STATE_FC_DATA_SUBMIT))
			continue;

		spin_unlock(&sbi->s_fc_lock);
		ret = fc_commit_data_inode(journal, inode);
		if (ret < 0)
			return ret;
		nblks += ret;
		spin_lock(&sbi->s_fc_lock);
	}
	spin_unlock(&sbi->s_fc_lock);

	ret = wait_all_inode_data(journal);
	if (ret < 0)
		return ret;

	return nblks;
}

int ext4_fc_async_commit_inode(journal_t *journal, tid_t commit_tid,
			       struct inode *inode)
{
	struct ext4_inode_info *ei = EXT4_I(inode);
	struct super_block *sb = inode->i_sb;
	struct ext4_sb_info *sbi = EXT4_SB(sb);
	int nblks = 0, ret;
	int start_jiffies;

	trace_ext4_journal_fc_commit_cb_start(sb);
	start_jiffies = jiffies;

	if (test_opt2(sb, JOURNAL_FC_PMEM))
		return 0;

	if (!ext4_should_fast_commit(sb) ||
	    (sbi->s_mount_state & EXT4_FC_INELIGIBLE)) {
		sbi->s_fc_stats.fc_ineligible_commits++;
		trace_ext4_journal_fc_commit_cb_stop(sb, 0, "disabled");
		trace_ext4_journal_fc_stats(sb);
		return jbd2_complete_transaction(journal, commit_tid);
	}

	if (ext4_is_inode_fc_ineligible(inode)) {
		sbi->s_fc_stats.fc_ineligible_commits++;
		trace_ext4_journal_fc_commit_cb_stop(sb, 0, "ineligible");
		trace_ext4_journal_fc_stats(sb);
		return jbd2_complete_transaction(journal, commit_tid);
	}

	/*
	 * In case of soft consistency mode, we wait for any parallel
	 * fast commits to complete. In case of hard consistency, if a
	 * parallel fast commit is ongoing, it is going to take care
	 * of us as well, so we don't wait.
	 */
	if (!test_opt2(sb, JOURNAL_FC_SOFT_CONSISTENCY))
		ret = jbd2_start_async_fc_nowait(journal, commit_tid);
	else
		ret = jbd2_start_async_fc_wait(journal, commit_tid);
	if (ret == -EALREADY) {
		trace_ext4_journal_fc_commit_cb_stop(sb, 0, "already");
		trace_ext4_journal_fc_stats(sb);
		return 0;
	}

	if (ret) {
		sbi->s_fc_stats.fc_ineligible_commits++;
		trace_ext4_journal_fc_commit_cb_stop(sb, 0, "start");
		trace_ext4_journal_fc_stats(sb);
		return jbd2_complete_transaction(journal, commit_tid);
	}

	if (ext4_test_inode_state(inode, EXT4_STATE_FC_MDATA_SUBMIT)) {
		jbd2_stop_async_fc(journal, commit_tid);
		trace_ext4_journal_fc_commit_cb_stop(sb, 0, "committed");
		trace_ext4_journal_fc_stats(sb);
		return 0;
	}

	if (ei->i_fc_tid != commit_tid) {
		jbd2_stop_async_fc(journal, commit_tid);
		trace_ext4_journal_fc_commit_cb_stop(sb, 0, "stale");
		trace_ext4_journal_fc_stats(sb);
		return 0;
	}

	if (!test_opt2(sb, JOURNAL_FC_SOFT_CONSISTENCY)) {
		ret = ext4_fc_perform_hard_commit(journal);
		nblks = ret;
	} else if (ei->i_fc_mdata_update) {
		ret = submit_all_inode_data(journal);
		if (ret < 0)
			goto out;
		nblks = fc_commit_dentry_updates(journal,
					      ei->i_fc_mdata_update);
		if (nblks < 0) {
			ret = nblks;
			goto out;
		}
		ret = wait_all_inode_data(journal);
	} else if (!list_empty(&EXT4_I(inode)->i_fc_list)) {
		ext4_set_inode_state(inode, EXT4_STATE_FC_DATA_SUBMIT);
		ret = jbd2_submit_inode_data(journal, EXT4_I(inode)->jinode);
		if (ret < 0)
			goto out;
		nblks = fc_commit_data_inode(journal, inode);
		if (nblks < 0) {
			ret = nblks;
			goto out;
		}
		ext4_set_inode_state(inode, EXT4_STATE_FC_MDATA_SUBMIT);
		ret = jbd2_wait_inode_data(journal, EXT4_I(inode)->jinode);
		spin_lock(&sbi->s_fc_lock);

		list_del_init(&EXT4_I(inode)->i_fc_list);
		ext4_clear_inode_state(inode, EXT4_STATE_FC_DATA_SUBMIT);
		smp_mb(); /* Make sure data submit bit is set */
#if (BITS_PER_LONG < 64)
		wake_up_bit(&EXT4_I(inode)->i_state_flags,
			    EXT4_STATE_FC_DATA_SUBMIT);
#else
		wake_up_bit(&EXT4_I(inode)->i_flags,
			    EXT4_STATE_FC_DATA_SUBMIT);
#endif
		spin_unlock(&sbi->s_fc_lock);
	}

out:
	if (ret < 0) {
		sbi->s_fc_stats.fc_ineligible_commits++;
		trace_ext4_journal_fc_commit_cb_stop(sb, 0, "fail1");
		jbd2_stop_async_fc(journal, commit_tid);
		trace_ext4_journal_fc_stats(sb);
		sbi->s_mount_state &= ~EXT4_FC_REPLAY;
		return jbd2_complete_transaction(journal, commit_tid);
	}
	jbd2_wait_on_fc_bufs(journal, nblks);
	jbd2_stop_async_fc(journal, commit_tid);

	EXT4_SB(sb)->s_fc_stats.fc_num_commits++;
	EXT4_SB(sb)->s_fc_stats.fc_numblks += nblks;
	trace_ext4_journal_fc_commit_cb_stop(sb,
					     nblks < 0 ? 0 : nblks,
					     nblks >= 0 ? "success" : "fail2");
	trace_ext4_journal_fc_stats(sb);
	sbi->s_mount_state &= ~EXT4_FC_REPLAY;
	return 0;
}

void ext4_init_fast_commit(struct super_block *sb, journal_t *journal)
{
	ext4_fsblk_t pblock = 0;
	sector_t sector = 0;
	pgoff_t pgoff;
	size_t size, map_len;
	void *kaddr;
	struct ext4_sb_info *sbi = EXT4_SB(sb);
	int ret;
	
	size = EXT4_NUM_FC_BLKS * PAGE_SIZE;
	
	if (!ext4_should_fast_commit(sb))
		return;
	journal->j_fc_cleanup_callback = ext4_journal_fc_cleanup_cb;
	jbd2_init_fast_commit(journal, EXT4_NUM_FC_BLKS);
	jbd2_journal_bmap(journal, journal->j_first_fc, &pblock);

	sector = pblock << 3;
	ret = bdev_dax_pgoff(sb->s_bdev, sector, size, &pgoff);
	if (ret) {
		BUG();
	}
	
	map_len = dax_direct_access(sbi->s_daxdev, pgoff, PHYS_PFN(size),
				    &kaddr, NULL);
	if (map_len < 0) {
		BUG();
	}

	sbi->fc_journal_start = (unsigned long) kaddr;
	atomic64_set(&(sbi->fc_journal_valid_tail), 0);

	printk(KERN_INFO "%s: Journal start = 0x%lx. tail pointer = %ld\n",
	       __func__, sbi->fc_journal_start, sbi->fc_journal_valid_tail.counter);
}

int __init ext4_init_fc_dentry_cache(void)
{
	ext4_fc_dentry_cachep = KMEM_CACHE(ext4_fc_dentry_update,
					   SLAB_RECLAIM_ACCOUNT);

	if (ext4_fc_dentry_cachep == NULL)
		return -ENOMEM;

	return 0;
}<|MERGE_RESOLUTION|>--- conflicted
+++ resolved
@@ -450,18 +450,10 @@
 	sbi->s_fc_stats.fc_ineligible_reason_count[reason]++;
 }
 
-<<<<<<< HEAD
 static int write_log_entry(struct super_block *sb, void *data, long len)
 {
 	trace_printk("PMEM_WRITE: Journal write of length %ld\n", len);
-	return 0;
-}
-
-=======
-static void write_to_fc_journal(struct super_block *sb,
-				void *data, long len) {
-
-	struct ext4_sb_info *sbi = EXT4_SB(sb);
+  struct ext4_sb_info *sbi = EXT4_SB(sb);
 	long write_offset = 0;
 	long ret = 0;
 
@@ -473,11 +465,11 @@
 						data, len);
 	if (ret != len) {
 		BUG();
-	}
-}
-
-
->>>>>>> 1a43c67f
+	}  
+
+  return 0;
+}
+
 /*
  * Generic fast commit tracking function. If this is the first
  * time this we are called after a full commit, we initialize
