--- conflicted
+++ resolved
@@ -59,16 +59,13 @@
 	depends on ZONE_DEVICE
 	depends on TRANSPARENT_HUGEPAGE
 
-<<<<<<< HEAD
 source "fs/nova/Kconfig"
-=======
 # Selected by DAX drivers that do not expect filesystem DAX to support
 # get_user_pages() of DAX mappings. I.e. "limited" indicates no support
 # for fork() of processes with MAP_SHARED mappings or support for
 # direct-I/O to a DAX mapping.
 config FS_DAX_LIMITED
 	bool
->>>>>>> 94710cac
 
 endif # BLOCK
 
