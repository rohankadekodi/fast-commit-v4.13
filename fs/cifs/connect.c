--- conflicted
+++ resolved
@@ -292,12 +292,8 @@
 	byte_count = be32_to_cpu(pTargetSMB->smb_buf_length);
 	byte_count += total_in_src;
 	/* don't allow buffer to overflow */
-<<<<<<< HEAD
-	if (byte_count > CIFSMaxBufSize + MAX_CIFS_HDR_SIZE - 4)
-=======
 	if (byte_count > CIFSMaxBufSize + MAX_CIFS_HDR_SIZE - 4) {
 		cFYI(1, "coalesced BCC exceeds buffer size (%u)", byte_count);
->>>>>>> e2920638
 		return -ENOBUFS;
 	}
 	pTargetSMB->smb_buf_length = cpu_to_be32(byte_count);
