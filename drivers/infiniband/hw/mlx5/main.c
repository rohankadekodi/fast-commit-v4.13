--- conflicted
+++ resolved
@@ -1015,12 +1015,8 @@
 		}
 	}
 
-<<<<<<< HEAD
-	if (field_avail(typeof(resp), striding_rq_caps, uhw->outlen)) {
-=======
 	if (field_avail(typeof(resp), striding_rq_caps, uhw->outlen) &&
 	    raw_support) {
->>>>>>> 661e50bc
 		resp.response_length += sizeof(resp.striding_rq_caps);
 		if (MLX5_CAP_GEN(mdev, striding_rq)) {
 			resp.striding_rq_caps.min_single_stride_log_num_of_bytes =
@@ -4124,8 +4120,6 @@
 		return ret;
 
 	if (MLX5_CAP_GEN(dev->mdev, cc_query_allowed)) {
-<<<<<<< HEAD
-=======
 		mdev = mlx5_ib_get_native_port_mdev(dev, port_num,
 						    &mdev_port_num);
 		if (!mdev) {
@@ -4135,18 +4129,14 @@
 			 */
 			goto done;
 		}
->>>>>>> 661e50bc
 		ret = mlx5_lag_query_cong_counters(dev->mdev,
 						   stats->value +
 						   port->cnts.num_q_counters,
 						   port->cnts.num_cong_counters,
 						   port->cnts.offsets +
 						   port->cnts.num_q_counters);
-<<<<<<< HEAD
-=======
 
 		mlx5_ib_put_native_port_mdev(dev, port_num);
->>>>>>> 661e50bc
 		if (ret)
 			return ret;
 	}
@@ -4837,10 +4827,6 @@
 static int mlx5_ib_stage_uar_init(struct mlx5_ib_dev *dev)
 {
 	dev->mdev->priv.uar = mlx5_get_uars_page(dev->mdev);
-<<<<<<< HEAD
-	if (IS_ERR(dev->mdev->priv.uar))
-		goto err_cong;
-=======
 	if (!dev->mdev->priv.uar)
 		return -ENOMEM;
 	return 0;
@@ -4854,7 +4840,6 @@
 static int mlx5_ib_stage_bfrag_init(struct mlx5_ib_dev *dev)
 {
 	int err;
->>>>>>> 661e50bc
 
 	err = mlx5_alloc_bfreg(dev->mdev, &dev->bfreg, false, false);
 	if (err)
@@ -4917,12 +4902,6 @@
 			return err;
 	}
 
-<<<<<<< HEAD
-	if ((MLX5_CAP_GEN(mdev, port_type) == MLX5_CAP_PORT_TYPE_ETH) &&
-	    (MLX5_CAP_GEN(mdev, disable_local_lb_uc) ||
-	     MLX5_CAP_GEN(mdev, disable_local_lb_mc)))
-		mutex_init(&dev->lb_mutex);
-=======
 	return 0;
 }
 
@@ -4941,7 +4920,6 @@
 }
 
 static void *mlx5_ib_add_slave_port(struct mlx5_core_dev *mdev, u8 port_num);
->>>>>>> 661e50bc
 
 static void *__mlx5_ib_add(struct mlx5_core_dev *mdev,
 			   const struct mlx5_ib_profile *profile)
