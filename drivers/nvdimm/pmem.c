/*
 * Persistent Memory Driver
 *
 * Copyright (c) 2014-2015, Intel Corporation.
 * Copyright (c) 2015, Christoph Hellwig <hch@lst.de>.
 * Copyright (c) 2015, Boaz Harrosh <boaz@plexistor.com>.
 *
 * This program is free software; you can redistribute it and/or modify it
 * under the terms and conditions of the GNU General Public License,
 * version 2, as published by the Free Software Foundation.
 *
 * This program is distributed in the hope it will be useful, but WITHOUT
 * ANY WARRANTY; without even the implied warranty of MERCHANTABILITY or
 * FITNESS FOR A PARTICULAR PURPOSE.  See the GNU General Public License for
 * more details.
 */

#include <asm/cacheflush.h>
#include <linux/blkdev.h>
#include <linux/hdreg.h>
#include <linux/init.h>
#include <linux/platform_device.h>
#include <linux/set_memory.h>
#include <linux/module.h>
#include <linux/moduleparam.h>
#include <linux/badblocks.h>
#include <linux/memremap.h>
#include <linux/vmalloc.h>
#include <linux/blk-mq.h>
#include <linux/pfn_t.h>
#include <linux/slab.h>
#include <linux/uio.h>
#include <linux/dax.h>
#include <linux/nd.h>
#include <linux/backing-dev.h>
#include "pmem.h"
#include "pfn.h"
#include "nd.h"
#include "nd-core.h"

int readonly;

module_param(readonly, int, S_IRUGO);
MODULE_PARM_DESC(readonly, "Mount readonly");

static struct device *to_dev(struct pmem_device *pmem)
{
	/*
	 * nvdimm bus services need a 'dev' parameter, and we record the device
	 * at init in bb.dev.
	 */
	return pmem->bb.dev;
}

static struct nd_region *to_region(struct pmem_device *pmem)
{
	return to_nd_region(to_dev(pmem)->parent);
}

static void hwpoison_clear(struct pmem_device *pmem,
		phys_addr_t phys, unsigned int len)
{
	unsigned long pfn_start, pfn_end, pfn;

	/* only pmem in the linear map supports HWPoison */
	if (is_vmalloc_addr(pmem->virt_addr))
		return;

	pfn_start = PHYS_PFN(phys);
	pfn_end = pfn_start + PHYS_PFN(len);
	for (pfn = pfn_start; pfn < pfn_end; pfn++) {
		struct page *page = pfn_to_page(pfn);

		/*
		 * Note, no need to hold a get_dev_pagemap() reference
		 * here since we're in the driver I/O path and
		 * outstanding I/O requests pin the dev_pagemap.
		 */
		if (test_and_clear_pmem_poison(page))
			clear_mce_nospec(pfn);
	}
}

static blk_status_t pmem_clear_poison(struct pmem_device *pmem,
		phys_addr_t offset, unsigned int len)
{
	struct device *dev = to_dev(pmem);
	sector_t sector;
	long cleared;
	blk_status_t rc = BLK_STS_OK;

	sector = (offset - pmem->data_offset) / 512;

	cleared = nvdimm_clear_poison(dev, pmem->phys_addr + offset, len);
	if (cleared < len)
		rc = BLK_STS_IOERR;
	if (cleared > 0 && cleared / 512) {
		hwpoison_clear(pmem, pmem->phys_addr + offset, cleared);
		cleared /= 512;
		dev_dbg(dev, "%#llx clear %ld sector%s\n",
				(unsigned long long) sector, cleared,
				cleared > 1 ? "s" : "");
		badblocks_clear(&pmem->bb, sector, cleared);
		if (pmem->bb_state)
			sysfs_notify_dirent(pmem->bb_state);
	}

	arch_invalidate_pmem(pmem->virt_addr + offset, len);

	return rc;
}

static void write_pmem(void *pmem_addr, struct page *page,
		unsigned int off, unsigned int len)
{
	unsigned int chunk;
	void *mem;

	while (len) {
		mem = kmap_atomic(page);
		chunk = min_t(unsigned int, len, PAGE_SIZE);
		memcpy_flushcache(pmem_addr, mem + off, chunk);
		kunmap_atomic(mem);
		len -= chunk;
		off = 0;
		page++;
		pmem_addr += PAGE_SIZE;
	}
}

static blk_status_t read_pmem(struct page *page, unsigned int off,
		void *pmem_addr, unsigned int len)
{
	unsigned int chunk;
	unsigned long rem;
	void *mem;

	while (len) {
		mem = kmap_atomic(page);
		chunk = min_t(unsigned int, len, PAGE_SIZE);
		rem = memcpy_mcsafe(mem + off, pmem_addr, chunk);
		kunmap_atomic(mem);
		if (rem)
			return BLK_STS_IOERR;
		len -= chunk;
		off = 0;
		page++;
		pmem_addr += PAGE_SIZE;
	}
	return BLK_STS_OK;
}

static blk_status_t pmem_do_bvec(struct pmem_device *pmem, struct page *page,
			unsigned int len, unsigned int off, unsigned int op,
			sector_t sector)
{
	blk_status_t rc = BLK_STS_OK;
	bool bad_pmem = false;
	phys_addr_t pmem_off = sector * 512 + pmem->data_offset;
	void *pmem_addr = pmem->virt_addr + pmem_off;

	if (unlikely(is_bad_pmem(&pmem->bb, sector, len)))
		bad_pmem = true;

	if (!op_is_write(op)) {
		if (unlikely(bad_pmem))
			rc = BLK_STS_IOERR;
		else {
			rc = read_pmem(page, off, pmem_addr, len);
			flush_dcache_page(page);
		}
	} else {
		/*
		 * Note that we write the data both before and after
		 * clearing poison.  The write before clear poison
		 * handles situations where the latest written data is
		 * preserved and the clear poison operation simply marks
		 * the address range as valid without changing the data.
		 * In this case application software can assume that an
		 * interrupted write will either return the new good
		 * data or an error.
		 *
		 * However, if pmem_clear_poison() leaves the data in an
		 * indeterminate state we need to perform the write
		 * after clear poison.
		 */
		flush_dcache_page(page);
		write_pmem(pmem_addr, page, off, len);
		if (unlikely(bad_pmem)) {
			rc = pmem_clear_poison(pmem, pmem_off, len);
			write_pmem(pmem_addr, page, off, len);
		}
	}

	return rc;
}

static blk_qc_t pmem_make_request(struct request_queue *q, struct bio *bio)
{
	blk_status_t rc = 0;
	bool do_acct;
	unsigned long start;
	struct bio_vec bvec;
	struct bvec_iter iter;
	struct pmem_device *pmem = q->queuedata;
	struct nd_region *nd_region = to_region(pmem);

	if (bio->bi_opf & REQ_PREFLUSH)
		nvdimm_flush(nd_region);

	do_acct = nd_iostat_start(bio, &start);
	bio_for_each_segment(bvec, bio, iter) {
		rc = pmem_do_bvec(pmem, bvec.bv_page, bvec.bv_len,
				bvec.bv_offset, bio_op(bio), iter.bi_sector);
		if (rc) {
			bio->bi_status = rc;
			break;
		}
	}
	if (do_acct)
		nd_iostat_end(bio, start);

	if (bio->bi_opf & REQ_FUA)
		nvdimm_flush(nd_region);

	bio_endio(bio);
	return BLK_QC_T_NONE;
}

static int pmem_rw_page(struct block_device *bdev, sector_t sector,
		       struct page *page, unsigned int op)
{
	struct pmem_device *pmem = bdev->bd_queue->queuedata;
	blk_status_t rc;

	rc = pmem_do_bvec(pmem, page, hpage_nr_pages(page) * PAGE_SIZE,
			  0, op, sector);

	/*
	 * The ->rw_page interface is subtle and tricky.  The core
	 * retries on any error, so we can only invoke page_endio() in
	 * the successful completion case.  Otherwise, we'll see crashes
	 * caused by double completion.
	 */
	if (rc == 0)
		page_endio(page, op_is_write(op), 0);

	return blk_status_to_errno(rc);
}

/* see "strong" declaration in tools/testing/nvdimm/pmem-dax.c */
__weak long __pmem_direct_access(struct pmem_device *pmem, pgoff_t pgoff,
		long nr_pages, void **kaddr, pfn_t *pfn)
{
	resource_size_t offset = PFN_PHYS(pgoff) + pmem->data_offset;

	if (unlikely(is_bad_pmem(&pmem->bb, PFN_PHYS(pgoff) / 512,
					PFN_PHYS(nr_pages))))
		return -EIO;

	if (kaddr)
		*kaddr = pmem->virt_addr + offset;
	if (pfn)
		*pfn = phys_to_pfn_t(pmem->phys_addr + offset, pmem->pfn_flags);

	/*
	 * If badblocks are present, limit known good range to the
	 * requested range.
	 */
	if (unlikely(pmem->bb.count))
		return nr_pages;
	return PHYS_PFN(pmem->size - pmem->pfn_pad - offset);
}

static const struct block_device_operations pmem_fops = {
	.owner =		THIS_MODULE,
	.rw_page =		pmem_rw_page,
	.revalidate_disk =	nvdimm_revalidate_disk,
};

static long pmem_dax_direct_access(struct dax_device *dax_dev,
		pgoff_t pgoff, long nr_pages, void **kaddr, pfn_t *pfn)
{
	struct pmem_device *pmem = dax_get_private(dax_dev);

	return __pmem_direct_access(pmem, pgoff, nr_pages, kaddr, pfn);
}

static size_t pmem_copy_from_iter(struct dax_device *dax_dev, pgoff_t pgoff,
		void *addr, size_t bytes, struct iov_iter *i)
{
	return copy_from_iter_flushcache(addr, bytes, i);
}

static size_t pmem_copy_to_iter(struct dax_device *dax_dev, pgoff_t pgoff,
		void *addr, size_t bytes, struct iov_iter *i)
{
	return copy_to_iter_mcsafe(addr, bytes, i);
}

static const struct dax_operations pmem_dax_ops = {
	.direct_access = pmem_dax_direct_access,
	.copy_from_iter = pmem_copy_from_iter,
	.copy_to_iter = pmem_copy_to_iter,
};

static const struct attribute_group *pmem_attribute_groups[] = {
	&dax_attribute_group,
	NULL,
};

static void pmem_release_queue(void *q)
{
	blk_cleanup_queue(q);
}

static void pmem_freeze_queue(struct percpu_ref *ref)
{
	struct request_queue *q;

	q = container_of(ref, typeof(*q), q_usage_counter);
	blk_freeze_queue_start(q);
}

static void pmem_release_disk(void *__pmem)
{
	struct pmem_device *pmem = __pmem;

	kill_dax(pmem->dax_dev);
	put_dax(pmem->dax_dev);
	del_gendisk(pmem->disk);
	put_disk(pmem->disk);
}

static void pmem_release_pgmap_ops(void *__pgmap)
{
	dev_pagemap_put_ops();
}

static void fsdax_pagefree(struct page *page, void *data)
{
	wake_up_var(&page->_refcount);
}

static int setup_pagemap_fsdax(struct device *dev, struct dev_pagemap *pgmap)
{
	dev_pagemap_get_ops();
	if (devm_add_action_or_reset(dev, pmem_release_pgmap_ops, pgmap))
		return -ENOMEM;
	pgmap->type = MEMORY_DEVICE_FS_DAX;
	pgmap->page_free = fsdax_pagefree;

	return 0;
}

static int pmem_attach_disk(struct device *dev,
		struct nd_namespace_common *ndns)
{
	struct nd_namespace_io *nsio = to_nd_namespace_io(&ndns->dev);
	struct nd_region *nd_region = to_nd_region(dev->parent);
	int nid = dev_to_node(dev), fua;
	struct resource *res = &nsio->res;
	struct resource bb_res;
	struct nd_pfn *nd_pfn = NULL;
	struct dax_device *dax_dev;
	struct nd_pfn_sb *pfn_sb;
	struct pmem_device *pmem;
	struct request_queue *q;
	struct device *gendev;
	struct gendisk *disk;
	void *addr;
	int rc;

	pmem = devm_kzalloc(dev, sizeof(*pmem), GFP_KERNEL);
	if (!pmem)
		return -ENOMEM;

	/* while nsio_rw_bytes is active, parse a pfn info block if present */
	if (is_nd_pfn(dev)) {
		nd_pfn = to_nd_pfn(dev);
		rc = nvdimm_setup_pfn(nd_pfn, &pmem->pgmap);
		if (rc)
			return rc;
	}

	/* we're attaching a block device, disable raw namespace access */
	devm_nsio_disable(dev, nsio);

	dev_set_drvdata(dev, pmem);
	pmem->phys_addr = res->start;
	pmem->size = resource_size(res);
	fua = nvdimm_has_flush(nd_region);
	if (!IS_ENABLED(CONFIG_ARCH_HAS_UACCESS_FLUSHCACHE) || fua < 0) {
		dev_warn(dev, "unable to guarantee persistence of writes\n");
		fua = 0;
	}

	if (!devm_request_mem_region(dev, res->start, resource_size(res),
				dev_name(&ndns->dev))) {
		dev_warn(dev, "could not reserve region %pR\n", res);
		return -EBUSY;
	}

	q = blk_alloc_queue_node(GFP_KERNEL, dev_to_node(dev));
	if (!q)
		return -ENOMEM;

	if (devm_add_action_or_reset(dev, pmem_release_queue, q))
		return -ENOMEM;

	pmem->pfn_flags = PFN_DEV;
	pmem->pgmap.ref = &q->q_usage_counter;
	pmem->pgmap.kill = pmem_freeze_queue;
	if (is_nd_pfn(dev)) {
		if (setup_pagemap_fsdax(dev, &pmem->pgmap))
			return -ENOMEM;
		addr = devm_memremap_pages(dev, &pmem->pgmap);
		pfn_sb = nd_pfn->pfn_sb;
		pmem->data_offset = le64_to_cpu(pfn_sb->dataoff);
		pmem->pfn_pad = resource_size(res) -
			resource_size(&pmem->pgmap.res);
		pmem->pfn_flags |= PFN_MAP;
		memcpy(&bb_res, &pmem->pgmap.res, sizeof(bb_res));
		bb_res.start += pmem->data_offset;
	} else if (pmem_should_map_pages(dev)) {
		memcpy(&pmem->pgmap.res, &nsio->res, sizeof(pmem->pgmap.res));
		pmem->pgmap.altmap_valid = false;
		if (setup_pagemap_fsdax(dev, &pmem->pgmap))
			return -ENOMEM;
		addr = devm_memremap_pages(dev, &pmem->pgmap);
		pmem->pfn_flags |= PFN_MAP;
		memcpy(&bb_res, &pmem->pgmap.res, sizeof(bb_res));
	} else {
<<<<<<< HEAD
		if (readonly == 0)
			addr = devm_memremap(dev, pmem->phys_addr,
					pmem->size, ARCH_MEMREMAP_PMEM);
		else
			addr = devm_memremap_ro(dev, pmem->phys_addr,
					pmem->size, ARCH_MEMREMAP_PMEM);
	}

	/*
	 * At release time the queue must be frozen before
	 * devm_memremap_pages is unwound
	 */
	if (devm_add_action_or_reset(dev, pmem_freeze_queue, q))
		return -ENOMEM;
=======
		addr = devm_memremap(dev, pmem->phys_addr,
				pmem->size, ARCH_MEMREMAP_PMEM);
		memcpy(&bb_res, &nsio->res, sizeof(bb_res));
	}
>>>>>>> 1c163f4c

	if (IS_ERR(addr))
		return PTR_ERR(addr);
	pmem->virt_addr = addr;

	blk_queue_write_cache(q, true, fua);
	blk_queue_make_request(q, pmem_make_request);
	blk_queue_physical_block_size(q, PAGE_SIZE);
	blk_queue_logical_block_size(q, pmem_sector_size(ndns));
	blk_queue_max_hw_sectors(q, UINT_MAX);
	blk_queue_flag_set(QUEUE_FLAG_NONROT, q);
	if (pmem->pfn_flags & PFN_MAP)
		blk_queue_flag_set(QUEUE_FLAG_DAX, q);
	q->queuedata = pmem;

	disk = alloc_disk_node(0, nid);
	if (!disk)
		return -ENOMEM;
	pmem->disk = disk;

	disk->fops		= &pmem_fops;
	disk->queue		= q;
	disk->flags		= GENHD_FL_EXT_DEVT;
	disk->queue->backing_dev_info->capabilities |= BDI_CAP_SYNCHRONOUS_IO;
	nvdimm_namespace_disk_name(ndns, disk->disk_name);
	set_capacity(disk, (pmem->size - pmem->pfn_pad - pmem->data_offset)
			/ 512);
	if (devm_init_badblocks(dev, &pmem->bb))
		return -ENOMEM;
	nvdimm_badblocks_populate(nd_region, &pmem->bb, &bb_res);
	disk->bb = &pmem->bb;

	dax_dev = alloc_dax(pmem, disk->disk_name, &pmem_dax_ops);
	if (!dax_dev) {
		put_disk(disk);
		return -ENOMEM;
	}
	dax_write_cache(dax_dev, nvdimm_has_cache(nd_region));
	pmem->dax_dev = dax_dev;

	gendev = disk_to_dev(disk);
	gendev->groups = pmem_attribute_groups;

	device_add_disk(dev, disk, NULL);
	if (devm_add_action_or_reset(dev, pmem_release_disk, pmem))
		return -ENOMEM;

	revalidate_disk(disk);

	pmem->bb_state = sysfs_get_dirent(disk_to_dev(disk)->kobj.sd,
					  "badblocks");
	if (!pmem->bb_state)
		dev_warn(dev, "'badblocks' notification disabled\n");

	return 0;
}

static int nd_pmem_probe(struct device *dev)
{
	struct nd_namespace_common *ndns;

	ndns = nvdimm_namespace_common_probe(dev);
	if (IS_ERR(ndns))
		return PTR_ERR(ndns);

	if (devm_nsio_enable(dev, to_nd_namespace_io(&ndns->dev)))
		return -ENXIO;

	if (is_nd_btt(dev))
		return nvdimm_namespace_attach_btt(ndns);

	if (is_nd_pfn(dev))
		return pmem_attach_disk(dev, ndns);

	/* if we find a valid info-block we'll come back as that personality */
	if (nd_btt_probe(dev, ndns) == 0 || nd_pfn_probe(dev, ndns) == 0
			|| nd_dax_probe(dev, ndns) == 0)
		return -ENXIO;

	/* ...otherwise we're just a raw pmem device */
	return pmem_attach_disk(dev, ndns);
}

static int nd_pmem_remove(struct device *dev)
{
	struct pmem_device *pmem = dev_get_drvdata(dev);

	if (is_nd_btt(dev))
		nvdimm_namespace_detach_btt(to_nd_btt(dev));
	else {
		/*
		 * Note, this assumes device_lock() context to not race
		 * nd_pmem_notify()
		 */
		sysfs_put(pmem->bb_state);
		pmem->bb_state = NULL;
	}
	nvdimm_flush(to_nd_region(dev->parent));

	return 0;
}

static void nd_pmem_shutdown(struct device *dev)
{
	nvdimm_flush(to_nd_region(dev->parent));
}

static void nd_pmem_notify(struct device *dev, enum nvdimm_event event)
{
	struct nd_region *nd_region;
	resource_size_t offset = 0, end_trunc = 0;
	struct nd_namespace_common *ndns;
	struct nd_namespace_io *nsio;
	struct resource res;
	struct badblocks *bb;
	struct kernfs_node *bb_state;

	if (event != NVDIMM_REVALIDATE_POISON)
		return;

	if (is_nd_btt(dev)) {
		struct nd_btt *nd_btt = to_nd_btt(dev);

		ndns = nd_btt->ndns;
		nd_region = to_nd_region(ndns->dev.parent);
		nsio = to_nd_namespace_io(&ndns->dev);
		bb = &nsio->bb;
		bb_state = NULL;
	} else {
		struct pmem_device *pmem = dev_get_drvdata(dev);

		nd_region = to_region(pmem);
		bb = &pmem->bb;
		bb_state = pmem->bb_state;

		if (is_nd_pfn(dev)) {
			struct nd_pfn *nd_pfn = to_nd_pfn(dev);
			struct nd_pfn_sb *pfn_sb = nd_pfn->pfn_sb;

			ndns = nd_pfn->ndns;
			offset = pmem->data_offset +
					__le32_to_cpu(pfn_sb->start_pad);
			end_trunc = __le32_to_cpu(pfn_sb->end_trunc);
		} else {
			ndns = to_ndns(dev);
		}

		nsio = to_nd_namespace_io(&ndns->dev);
	}

	res.start = nsio->res.start + offset;
	res.end = nsio->res.end - end_trunc;
	nvdimm_badblocks_populate(nd_region, bb, &res);
	if (bb_state)
		sysfs_notify_dirent(bb_state);
}

MODULE_ALIAS("pmem");
MODULE_ALIAS_ND_DEVICE(ND_DEVICE_NAMESPACE_IO);
MODULE_ALIAS_ND_DEVICE(ND_DEVICE_NAMESPACE_PMEM);
static struct nd_device_driver nd_pmem_driver = {
	.probe = nd_pmem_probe,
	.remove = nd_pmem_remove,
	.notify = nd_pmem_notify,
	.shutdown = nd_pmem_shutdown,
	.drv = {
		.name = "nd_pmem",
	},
	.type = ND_DRIVER_NAMESPACE_IO | ND_DRIVER_NAMESPACE_PMEM,
};

module_nd_driver(nd_pmem_driver);

MODULE_AUTHOR("Ross Zwisler <ross.zwisler@linux.intel.com>");
MODULE_LICENSE("GPL v2");<|MERGE_RESOLUTION|>--- conflicted
+++ resolved
@@ -431,27 +431,14 @@
 		pmem->pfn_flags |= PFN_MAP;
 		memcpy(&bb_res, &pmem->pgmap.res, sizeof(bb_res));
 	} else {
-<<<<<<< HEAD
 		if (readonly == 0)
 			addr = devm_memremap(dev, pmem->phys_addr,
 					pmem->size, ARCH_MEMREMAP_PMEM);
 		else
 			addr = devm_memremap_ro(dev, pmem->phys_addr,
 					pmem->size, ARCH_MEMREMAP_PMEM);
-	}
-
-	/*
-	 * At release time the queue must be frozen before
-	 * devm_memremap_pages is unwound
-	 */
-	if (devm_add_action_or_reset(dev, pmem_freeze_queue, q))
-		return -ENOMEM;
-=======
-		addr = devm_memremap(dev, pmem->phys_addr,
-				pmem->size, ARCH_MEMREMAP_PMEM);
 		memcpy(&bb_res, &nsio->res, sizeof(bb_res));
 	}
->>>>>>> 1c163f4c
 
 	if (IS_ERR(addr))
 		return PTR_ERR(addr);
