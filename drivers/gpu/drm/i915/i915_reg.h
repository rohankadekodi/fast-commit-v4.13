/* Copyright 2003 Tungsten Graphics, Inc., Cedar Park, Texas.
 * All Rights Reserved.
 *
 * Permission is hereby granted, free of charge, to any person obtaining a
 * copy of this software and associated documentation files (the
 * "Software"), to deal in the Software without restriction, including
 * without limitation the rights to use, copy, modify, merge, publish,
 * distribute, sub license, and/or sell copies of the Software, and to
 * permit persons to whom the Software is furnished to do so, subject to
 * the following conditions:
 *
 * The above copyright notice and this permission notice (including the
 * next paragraph) shall be included in all copies or substantial portions
 * of the Software.
 *
 * THE SOFTWARE IS PROVIDED "AS IS", WITHOUT WARRANTY OF ANY KIND, EXPRESS
 * OR IMPLIED, INCLUDING BUT NOT LIMITED TO THE WARRANTIES OF
 * MERCHANTABILITY, FITNESS FOR A PARTICULAR PURPOSE AND NON-INFRINGEMENT.
 * IN NO EVENT SHALL TUNGSTEN GRAPHICS AND/OR ITS SUPPLIERS BE LIABLE FOR
 * ANY CLAIM, DAMAGES OR OTHER LIABILITY, WHETHER IN AN ACTION OF CONTRACT,
 * TORT OR OTHERWISE, ARISING FROM, OUT OF OR IN CONNECTION WITH THE
 * SOFTWARE OR THE USE OR OTHER DEALINGS IN THE SOFTWARE.
 */

#ifndef _I915_REG_H_
#define _I915_REG_H_

#define _PIPE(pipe, a, b) ((a) + (pipe)*((b)-(a)))
#define _PLANE(plane, a, b) _PIPE(plane, a, b)
#define _TRANSCODER(tran, a, b) ((a) + (tran)*((b)-(a)))
#define _PORT(port, a, b) ((a) + (port)*((b)-(a)))
#define _PIPE3(pipe, a, b, c) ((pipe) == PIPE_A ? (a) : \
			       (pipe) == PIPE_B ? (b) : (c))
#define _PORT3(port, a, b, c) ((port) == PORT_A ? (a) : \
			       (port) == PORT_B ? (b) : (c))

#define _MASKED_FIELD(mask, value) ({					   \
	if (__builtin_constant_p(mask))					   \
		BUILD_BUG_ON_MSG(((mask) & 0xffff0000), "Incorrect mask"); \
	if (__builtin_constant_p(value))				   \
		BUILD_BUG_ON_MSG((value) & 0xffff0000, "Incorrect value"); \
	if (__builtin_constant_p(mask) && __builtin_constant_p(value))	   \
		BUILD_BUG_ON_MSG((value) & ~(mask),			   \
				 "Incorrect value for mask");		   \
	(mask) << 16 | (value); })
#define _MASKED_BIT_ENABLE(a)	({ typeof(a) _a = (a); _MASKED_FIELD(_a, _a); })
#define _MASKED_BIT_DISABLE(a)	(_MASKED_FIELD((a), 0))



/* PCI config space */

#define HPLLCC	0xc0 /* 85x only */
#define   GC_CLOCK_CONTROL_MASK		(0x7 << 0)
#define   GC_CLOCK_133_200		(0 << 0)
#define   GC_CLOCK_100_200		(1 << 0)
#define   GC_CLOCK_100_133		(2 << 0)
#define   GC_CLOCK_133_266		(3 << 0)
#define   GC_CLOCK_133_200_2		(4 << 0)
#define   GC_CLOCK_133_266_2		(5 << 0)
#define   GC_CLOCK_166_266		(6 << 0)
#define   GC_CLOCK_166_250		(7 << 0)

#define GCFGC2	0xda
#define GCFGC	0xf0 /* 915+ only */
#define   GC_LOW_FREQUENCY_ENABLE	(1 << 7)
#define   GC_DISPLAY_CLOCK_190_200_MHZ	(0 << 4)
#define   GC_DISPLAY_CLOCK_333_MHZ	(4 << 4)
#define   GC_DISPLAY_CLOCK_267_MHZ_PNV	(0 << 4)
#define   GC_DISPLAY_CLOCK_333_MHZ_PNV	(1 << 4)
#define   GC_DISPLAY_CLOCK_444_MHZ_PNV	(2 << 4)
#define   GC_DISPLAY_CLOCK_200_MHZ_PNV	(5 << 4)
#define   GC_DISPLAY_CLOCK_133_MHZ_PNV	(6 << 4)
#define   GC_DISPLAY_CLOCK_167_MHZ_PNV	(7 << 4)
#define   GC_DISPLAY_CLOCK_MASK		(7 << 4)
#define   GM45_GC_RENDER_CLOCK_MASK	(0xf << 0)
#define   GM45_GC_RENDER_CLOCK_266_MHZ	(8 << 0)
#define   GM45_GC_RENDER_CLOCK_320_MHZ	(9 << 0)
#define   GM45_GC_RENDER_CLOCK_400_MHZ	(0xb << 0)
#define   GM45_GC_RENDER_CLOCK_533_MHZ	(0xc << 0)
#define   I965_GC_RENDER_CLOCK_MASK	(0xf << 0)
#define   I965_GC_RENDER_CLOCK_267_MHZ	(2 << 0)
#define   I965_GC_RENDER_CLOCK_333_MHZ	(3 << 0)
#define   I965_GC_RENDER_CLOCK_444_MHZ	(4 << 0)
#define   I965_GC_RENDER_CLOCK_533_MHZ	(5 << 0)
#define   I945_GC_RENDER_CLOCK_MASK	(7 << 0)
#define   I945_GC_RENDER_CLOCK_166_MHZ	(0 << 0)
#define   I945_GC_RENDER_CLOCK_200_MHZ	(1 << 0)
#define   I945_GC_RENDER_CLOCK_250_MHZ	(3 << 0)
#define   I945_GC_RENDER_CLOCK_400_MHZ	(5 << 0)
#define   I915_GC_RENDER_CLOCK_MASK	(7 << 0)
#define   I915_GC_RENDER_CLOCK_166_MHZ	(0 << 0)
#define   I915_GC_RENDER_CLOCK_200_MHZ	(1 << 0)
#define   I915_GC_RENDER_CLOCK_333_MHZ	(4 << 0)
#define GCDGMBUS 0xcc
#define PCI_LBPC 0xf4 /* legacy/combination backlight modes, also called LBB */


/* Graphics reset regs */
#define I915_GDRST 0xc0 /* PCI config register */
#define  GRDOM_FULL	(0<<2)
#define  GRDOM_RENDER	(1<<2)
#define  GRDOM_MEDIA	(3<<2)
#define  GRDOM_MASK	(3<<2)
#define  GRDOM_RESET_STATUS (1<<1)
#define  GRDOM_RESET_ENABLE (1<<0)

#define ILK_GDSR 0x2ca4 /* MCHBAR offset */
#define  ILK_GRDOM_FULL		(0<<1)
#define  ILK_GRDOM_RENDER	(1<<1)
#define  ILK_GRDOM_MEDIA	(3<<1)
#define  ILK_GRDOM_MASK		(3<<1)
#define  ILK_GRDOM_RESET_ENABLE (1<<0)

#define GEN6_MBCUNIT_SNPCR	0x900c /* for LLC config */
#define   GEN6_MBC_SNPCR_SHIFT	21
#define   GEN6_MBC_SNPCR_MASK	(3<<21)
#define   GEN6_MBC_SNPCR_MAX	(0<<21)
#define   GEN6_MBC_SNPCR_MED	(1<<21)
#define   GEN6_MBC_SNPCR_LOW	(2<<21)
#define   GEN6_MBC_SNPCR_MIN	(3<<21) /* only 1/16th of the cache is shared */

#define VLV_G3DCTL		0x9024
#define VLV_GSCKGCTL		0x9028

#define GEN6_MBCTL		0x0907c
#define   GEN6_MBCTL_ENABLE_BOOT_FETCH	(1 << 4)
#define   GEN6_MBCTL_CTX_FETCH_NEEDED	(1 << 3)
#define   GEN6_MBCTL_BME_UPDATE_ENABLE	(1 << 2)
#define   GEN6_MBCTL_MAE_UPDATE_ENABLE	(1 << 1)
#define   GEN6_MBCTL_BOOT_FETCH_MECH	(1 << 0)

#define GEN6_GDRST	0x941c
#define  GEN6_GRDOM_FULL		(1 << 0)
#define  GEN6_GRDOM_RENDER		(1 << 1)
#define  GEN6_GRDOM_MEDIA		(1 << 2)
#define  GEN6_GRDOM_BLT			(1 << 3)

#define RING_PP_DIR_BASE(ring)		((ring)->mmio_base+0x228)
#define RING_PP_DIR_BASE_READ(ring)	((ring)->mmio_base+0x518)
#define RING_PP_DIR_DCLV(ring)		((ring)->mmio_base+0x220)
#define   PP_DIR_DCLV_2G		0xffffffff

#define GEN8_RING_PDP_UDW(ring, n)	((ring)->mmio_base+0x270 + ((n) * 8 + 4))
#define GEN8_RING_PDP_LDW(ring, n)	((ring)->mmio_base+0x270 + (n) * 8)

#define GEN8_R_PWR_CLK_STATE		0x20C8
#define   GEN8_RPCS_ENABLE		(1 << 31)
#define   GEN8_RPCS_S_CNT_ENABLE	(1 << 18)
#define   GEN8_RPCS_S_CNT_SHIFT		15
#define   GEN8_RPCS_S_CNT_MASK		(0x7 << GEN8_RPCS_S_CNT_SHIFT)
#define   GEN8_RPCS_SS_CNT_ENABLE	(1 << 11)
#define   GEN8_RPCS_SS_CNT_SHIFT	8
#define   GEN8_RPCS_SS_CNT_MASK		(0x7 << GEN8_RPCS_SS_CNT_SHIFT)
#define   GEN8_RPCS_EU_MAX_SHIFT	4
#define   GEN8_RPCS_EU_MAX_MASK		(0xf << GEN8_RPCS_EU_MAX_SHIFT)
#define   GEN8_RPCS_EU_MIN_SHIFT	0
#define   GEN8_RPCS_EU_MIN_MASK		(0xf << GEN8_RPCS_EU_MIN_SHIFT)

#define GAM_ECOCHK			0x4090
#define   BDW_DISABLE_HDC_INVALIDATION	(1<<25)
#define   ECOCHK_SNB_BIT		(1<<10)
#define   ECOCHK_DIS_TLB		(1<<8)
#define   HSW_ECOCHK_ARB_PRIO_SOL	(1<<6)
#define   ECOCHK_PPGTT_CACHE64B		(0x3<<3)
#define   ECOCHK_PPGTT_CACHE4B		(0x0<<3)
#define   ECOCHK_PPGTT_GFDT_IVB		(0x1<<4)
#define   ECOCHK_PPGTT_LLC_IVB		(0x1<<3)
#define   ECOCHK_PPGTT_UC_HSW		(0x1<<3)
#define   ECOCHK_PPGTT_WT_HSW		(0x2<<3)
#define   ECOCHK_PPGTT_WB_HSW		(0x3<<3)

#define GAC_ECO_BITS			0x14090
#define   ECOBITS_SNB_BIT		(1<<13)
#define   ECOBITS_PPGTT_CACHE64B	(3<<8)
#define   ECOBITS_PPGTT_CACHE4B		(0<<8)

#define GAB_CTL				0x24000
#define   GAB_CTL_CONT_AFTER_PAGEFAULT	(1<<8)

#define GEN6_STOLEN_RESERVED		0x1082C0
#define GEN6_STOLEN_RESERVED_ADDR_MASK	(0xFFF << 20)
#define GEN7_STOLEN_RESERVED_ADDR_MASK	(0x3FFF << 18)
#define GEN6_STOLEN_RESERVED_SIZE_MASK	(3 << 4)
#define GEN6_STOLEN_RESERVED_1M		(0 << 4)
#define GEN6_STOLEN_RESERVED_512K	(1 << 4)
#define GEN6_STOLEN_RESERVED_256K	(2 << 4)
#define GEN6_STOLEN_RESERVED_128K	(3 << 4)
#define GEN7_STOLEN_RESERVED_SIZE_MASK	(1 << 5)
#define GEN7_STOLEN_RESERVED_1M		(0 << 5)
#define GEN7_STOLEN_RESERVED_256K	(1 << 5)
#define GEN8_STOLEN_RESERVED_SIZE_MASK	(3 << 7)
#define GEN8_STOLEN_RESERVED_1M		(0 << 7)
#define GEN8_STOLEN_RESERVED_2M		(1 << 7)
#define GEN8_STOLEN_RESERVED_4M		(2 << 7)
#define GEN8_STOLEN_RESERVED_8M		(3 << 7)

/* VGA stuff */

#define VGA_ST01_MDA 0x3ba
#define VGA_ST01_CGA 0x3da

#define VGA_MSR_WRITE 0x3c2
#define VGA_MSR_READ 0x3cc
#define   VGA_MSR_MEM_EN (1<<1)
#define   VGA_MSR_CGA_MODE (1<<0)

#define VGA_SR_INDEX 0x3c4
#define SR01			1
#define VGA_SR_DATA 0x3c5

#define VGA_AR_INDEX 0x3c0
#define   VGA_AR_VID_EN (1<<5)
#define VGA_AR_DATA_WRITE 0x3c0
#define VGA_AR_DATA_READ 0x3c1

#define VGA_GR_INDEX 0x3ce
#define VGA_GR_DATA 0x3cf
/* GR05 */
#define   VGA_GR_MEM_READ_MODE_SHIFT 3
#define     VGA_GR_MEM_READ_MODE_PLANE 1
/* GR06 */
#define   VGA_GR_MEM_MODE_MASK 0xc
#define   VGA_GR_MEM_MODE_SHIFT 2
#define   VGA_GR_MEM_A0000_AFFFF 0
#define   VGA_GR_MEM_A0000_BFFFF 1
#define   VGA_GR_MEM_B0000_B7FFF 2
#define   VGA_GR_MEM_B0000_BFFFF 3

#define VGA_DACMASK 0x3c6
#define VGA_DACRX 0x3c7
#define VGA_DACWX 0x3c8
#define VGA_DACDATA 0x3c9

#define VGA_CR_INDEX_MDA 0x3b4
#define VGA_CR_DATA_MDA 0x3b5
#define VGA_CR_INDEX_CGA 0x3d4
#define VGA_CR_DATA_CGA 0x3d5

/*
 * Instruction field definitions used by the command parser
 */
#define INSTR_CLIENT_SHIFT      29
#define INSTR_CLIENT_MASK       0xE0000000
#define   INSTR_MI_CLIENT       0x0
#define   INSTR_BC_CLIENT       0x2
#define   INSTR_RC_CLIENT       0x3
#define INSTR_SUBCLIENT_SHIFT   27
#define INSTR_SUBCLIENT_MASK    0x18000000
#define   INSTR_MEDIA_SUBCLIENT 0x2
#define INSTR_26_TO_24_MASK	0x7000000
#define   INSTR_26_TO_24_SHIFT	24

/*
 * Memory interface instructions used by the kernel
 */
#define MI_INSTR(opcode, flags) (((opcode) << 23) | (flags))
/* Many MI commands use bit 22 of the header dword for GGTT vs PPGTT */
#define  MI_GLOBAL_GTT    (1<<22)

#define MI_NOOP			MI_INSTR(0, 0)
#define MI_USER_INTERRUPT	MI_INSTR(0x02, 0)
#define MI_WAIT_FOR_EVENT       MI_INSTR(0x03, 0)
#define   MI_WAIT_FOR_OVERLAY_FLIP	(1<<16)
#define   MI_WAIT_FOR_PLANE_B_FLIP      (1<<6)
#define   MI_WAIT_FOR_PLANE_A_FLIP      (1<<2)
#define   MI_WAIT_FOR_PLANE_A_SCANLINES (1<<1)
#define MI_FLUSH		MI_INSTR(0x04, 0)
#define   MI_READ_FLUSH		(1 << 0)
#define   MI_EXE_FLUSH		(1 << 1)
#define   MI_NO_WRITE_FLUSH	(1 << 2)
#define   MI_SCENE_COUNT	(1 << 3) /* just increment scene count */
#define   MI_END_SCENE		(1 << 4) /* flush binner and incr scene count */
#define   MI_INVALIDATE_ISP	(1 << 5) /* invalidate indirect state pointers */
#define MI_REPORT_HEAD		MI_INSTR(0x07, 0)
#define MI_ARB_ON_OFF		MI_INSTR(0x08, 0)
#define   MI_ARB_ENABLE			(1<<0)
#define   MI_ARB_DISABLE		(0<<0)
#define MI_BATCH_BUFFER_END	MI_INSTR(0x0a, 0)
#define MI_SUSPEND_FLUSH	MI_INSTR(0x0b, 0)
#define   MI_SUSPEND_FLUSH_EN	(1<<0)
#define MI_SET_APPID		MI_INSTR(0x0e, 0)
#define MI_OVERLAY_FLIP		MI_INSTR(0x11, 0)
#define   MI_OVERLAY_CONTINUE	(0x0<<21)
#define   MI_OVERLAY_ON		(0x1<<21)
#define   MI_OVERLAY_OFF	(0x2<<21)
#define MI_LOAD_SCAN_LINES_INCL MI_INSTR(0x12, 0)
#define MI_DISPLAY_FLIP		MI_INSTR(0x14, 2)
#define MI_DISPLAY_FLIP_I915	MI_INSTR(0x14, 1)
#define   MI_DISPLAY_FLIP_PLANE(n) ((n) << 20)
/* IVB has funny definitions for which plane to flip. */
#define   MI_DISPLAY_FLIP_IVB_PLANE_A  (0 << 19)
#define   MI_DISPLAY_FLIP_IVB_PLANE_B  (1 << 19)
#define   MI_DISPLAY_FLIP_IVB_SPRITE_A (2 << 19)
#define   MI_DISPLAY_FLIP_IVB_SPRITE_B (3 << 19)
#define   MI_DISPLAY_FLIP_IVB_PLANE_C  (4 << 19)
#define   MI_DISPLAY_FLIP_IVB_SPRITE_C (5 << 19)
/* SKL ones */
#define   MI_DISPLAY_FLIP_SKL_PLANE_1_A	(0 << 8)
#define   MI_DISPLAY_FLIP_SKL_PLANE_1_B	(1 << 8)
#define   MI_DISPLAY_FLIP_SKL_PLANE_1_C	(2 << 8)
#define   MI_DISPLAY_FLIP_SKL_PLANE_2_A	(4 << 8)
#define   MI_DISPLAY_FLIP_SKL_PLANE_2_B	(5 << 8)
#define   MI_DISPLAY_FLIP_SKL_PLANE_2_C	(6 << 8)
#define   MI_DISPLAY_FLIP_SKL_PLANE_3_A	(7 << 8)
#define   MI_DISPLAY_FLIP_SKL_PLANE_3_B	(8 << 8)
#define   MI_DISPLAY_FLIP_SKL_PLANE_3_C	(9 << 8)
#define MI_SEMAPHORE_MBOX	MI_INSTR(0x16, 1) /* gen6, gen7 */
#define   MI_SEMAPHORE_GLOBAL_GTT    (1<<22)
#define   MI_SEMAPHORE_UPDATE	    (1<<21)
#define   MI_SEMAPHORE_COMPARE	    (1<<20)
#define   MI_SEMAPHORE_REGISTER	    (1<<18)
#define   MI_SEMAPHORE_SYNC_VR	    (0<<16) /* RCS  wait for VCS  (RVSYNC) */
#define   MI_SEMAPHORE_SYNC_VER	    (1<<16) /* RCS  wait for VECS (RVESYNC) */
#define   MI_SEMAPHORE_SYNC_BR	    (2<<16) /* RCS  wait for BCS  (RBSYNC) */
#define   MI_SEMAPHORE_SYNC_BV	    (0<<16) /* VCS  wait for BCS  (VBSYNC) */
#define   MI_SEMAPHORE_SYNC_VEV	    (1<<16) /* VCS  wait for VECS (VVESYNC) */
#define   MI_SEMAPHORE_SYNC_RV	    (2<<16) /* VCS  wait for RCS  (VRSYNC) */
#define   MI_SEMAPHORE_SYNC_RB	    (0<<16) /* BCS  wait for RCS  (BRSYNC) */
#define   MI_SEMAPHORE_SYNC_VEB	    (1<<16) /* BCS  wait for VECS (BVESYNC) */
#define   MI_SEMAPHORE_SYNC_VB	    (2<<16) /* BCS  wait for VCS  (BVSYNC) */
#define   MI_SEMAPHORE_SYNC_BVE	    (0<<16) /* VECS wait for BCS  (VEBSYNC) */
#define   MI_SEMAPHORE_SYNC_VVE	    (1<<16) /* VECS wait for VCS  (VEVSYNC) */
#define   MI_SEMAPHORE_SYNC_RVE	    (2<<16) /* VECS wait for RCS  (VERSYNC) */
#define   MI_SEMAPHORE_SYNC_INVALID (3<<16)
#define   MI_SEMAPHORE_SYNC_MASK    (3<<16)
#define MI_SET_CONTEXT		MI_INSTR(0x18, 0)
#define   MI_MM_SPACE_GTT		(1<<8)
#define   MI_MM_SPACE_PHYSICAL		(0<<8)
#define   MI_SAVE_EXT_STATE_EN		(1<<3)
#define   MI_RESTORE_EXT_STATE_EN	(1<<2)
#define   MI_FORCE_RESTORE		(1<<1)
#define   MI_RESTORE_INHIBIT		(1<<0)
#define   HSW_MI_RS_SAVE_STATE_EN       (1<<3)
#define   HSW_MI_RS_RESTORE_STATE_EN    (1<<2)
#define MI_SEMAPHORE_SIGNAL	MI_INSTR(0x1b, 0) /* GEN8+ */
#define   MI_SEMAPHORE_TARGET(engine)	((engine)<<15)
#define MI_SEMAPHORE_WAIT	MI_INSTR(0x1c, 2) /* GEN8+ */
#define   MI_SEMAPHORE_POLL		(1<<15)
#define   MI_SEMAPHORE_SAD_GTE_SDD	(1<<12)
#define MI_STORE_DWORD_IMM	MI_INSTR(0x20, 1)
#define MI_STORE_DWORD_IMM_GEN4	MI_INSTR(0x20, 2)
#define   MI_MEM_VIRTUAL	(1 << 22) /* 945,g33,965 */
#define   MI_USE_GGTT		(1 << 22) /* g4x+ */
#define MI_STORE_DWORD_INDEX	MI_INSTR(0x21, 1)
#define   MI_STORE_DWORD_INDEX_SHIFT 2
/* Official intel docs are somewhat sloppy concerning MI_LOAD_REGISTER_IMM:
 * - Always issue a MI_NOOP _before_ the MI_LOAD_REGISTER_IMM - otherwise hw
 *   simply ignores the register load under certain conditions.
 * - One can actually load arbitrary many arbitrary registers: Simply issue x
 *   address/value pairs. Don't overdue it, though, x <= 2^4 must hold!
 */
#define MI_LOAD_REGISTER_IMM(x)	MI_INSTR(0x22, 2*(x)-1)
#define   MI_LRI_FORCE_POSTED		(1<<12)
#define MI_STORE_REGISTER_MEM        MI_INSTR(0x24, 1)
#define MI_STORE_REGISTER_MEM_GEN8   MI_INSTR(0x24, 2)
#define   MI_SRM_LRM_GLOBAL_GTT		(1<<22)
#define MI_FLUSH_DW		MI_INSTR(0x26, 1) /* for GEN6 */
#define   MI_FLUSH_DW_STORE_INDEX	(1<<21)
#define   MI_INVALIDATE_TLB		(1<<18)
#define   MI_FLUSH_DW_OP_STOREDW	(1<<14)
#define   MI_FLUSH_DW_OP_MASK		(3<<14)
#define   MI_FLUSH_DW_NOTIFY		(1<<8)
#define   MI_INVALIDATE_BSD		(1<<7)
#define   MI_FLUSH_DW_USE_GTT		(1<<2)
#define   MI_FLUSH_DW_USE_PPGTT		(0<<2)
#define MI_LOAD_REGISTER_MEM	   MI_INSTR(0x29, 1)
#define MI_LOAD_REGISTER_MEM_GEN8  MI_INSTR(0x29, 2)
#define MI_BATCH_BUFFER		MI_INSTR(0x30, 1)
#define   MI_BATCH_NON_SECURE		(1)
/* for snb/ivb/vlv this also means "batch in ppgtt" when ppgtt is enabled. */
#define   MI_BATCH_NON_SECURE_I965	(1<<8)
#define   MI_BATCH_PPGTT_HSW		(1<<8)
#define   MI_BATCH_NON_SECURE_HSW	(1<<13)
#define MI_BATCH_BUFFER_START	MI_INSTR(0x31, 0)
#define   MI_BATCH_GTT		    (2<<6) /* aliased with (1<<7) on gen4 */
#define MI_BATCH_BUFFER_START_GEN8	MI_INSTR(0x31, 1)
#define   MI_BATCH_RESOURCE_STREAMER (1<<10)

#define MI_PREDICATE_SRC0	(0x2400)
#define MI_PREDICATE_SRC1	(0x2408)

#define MI_PREDICATE_RESULT_2	(0x2214)
#define  LOWER_SLICE_ENABLED	(1<<0)
#define  LOWER_SLICE_DISABLED	(0<<0)

/*
 * 3D instructions used by the kernel
 */
#define GFX_INSTR(opcode, flags) ((0x3 << 29) | ((opcode) << 24) | (flags))

#define GFX_OP_RASTER_RULES    ((0x3<<29)|(0x7<<24))
#define GFX_OP_SCISSOR         ((0x3<<29)|(0x1c<<24)|(0x10<<19))
#define   SC_UPDATE_SCISSOR       (0x1<<1)
#define   SC_ENABLE_MASK          (0x1<<0)
#define   SC_ENABLE               (0x1<<0)
#define GFX_OP_LOAD_INDIRECT   ((0x3<<29)|(0x1d<<24)|(0x7<<16))
#define GFX_OP_SCISSOR_INFO    ((0x3<<29)|(0x1d<<24)|(0x81<<16)|(0x1))
#define   SCI_YMIN_MASK      (0xffff<<16)
#define   SCI_XMIN_MASK      (0xffff<<0)
#define   SCI_YMAX_MASK      (0xffff<<16)
#define   SCI_XMAX_MASK      (0xffff<<0)
#define GFX_OP_SCISSOR_ENABLE	 ((0x3<<29)|(0x1c<<24)|(0x10<<19))
#define GFX_OP_SCISSOR_RECT	 ((0x3<<29)|(0x1d<<24)|(0x81<<16)|1)
#define GFX_OP_COLOR_FACTOR      ((0x3<<29)|(0x1d<<24)|(0x1<<16)|0x0)
#define GFX_OP_STIPPLE           ((0x3<<29)|(0x1d<<24)|(0x83<<16))
#define GFX_OP_MAP_INFO          ((0x3<<29)|(0x1d<<24)|0x4)
#define GFX_OP_DESTBUFFER_VARS   ((0x3<<29)|(0x1d<<24)|(0x85<<16)|0x0)
#define GFX_OP_DESTBUFFER_INFO	 ((0x3<<29)|(0x1d<<24)|(0x8e<<16)|1)
#define GFX_OP_DRAWRECT_INFO     ((0x3<<29)|(0x1d<<24)|(0x80<<16)|(0x3))
#define GFX_OP_DRAWRECT_INFO_I965  ((0x7900<<16)|0x2)

#define COLOR_BLT_CMD			(2<<29 | 0x40<<22 | (5-2))
#define SRC_COPY_BLT_CMD		((2<<29)|(0x43<<22)|4)
#define XY_SRC_COPY_BLT_CMD		((2<<29)|(0x53<<22)|6)
#define XY_MONO_SRC_COPY_IMM_BLT	((2<<29)|(0x71<<22)|5)
#define   BLT_WRITE_A			(2<<20)
#define   BLT_WRITE_RGB			(1<<20)
#define   BLT_WRITE_RGBA		(BLT_WRITE_RGB | BLT_WRITE_A)
#define   BLT_DEPTH_8			(0<<24)
#define   BLT_DEPTH_16_565		(1<<24)
#define   BLT_DEPTH_16_1555		(2<<24)
#define   BLT_DEPTH_32			(3<<24)
#define   BLT_ROP_SRC_COPY		(0xcc<<16)
#define   BLT_ROP_COLOR_COPY		(0xf0<<16)
#define XY_SRC_COPY_BLT_SRC_TILED	(1<<15) /* 965+ only */
#define XY_SRC_COPY_BLT_DST_TILED	(1<<11) /* 965+ only */
#define CMD_OP_DISPLAYBUFFER_INFO ((0x0<<29)|(0x14<<23)|2)
#define   ASYNC_FLIP                (1<<22)
#define   DISPLAY_PLANE_A           (0<<20)
#define   DISPLAY_PLANE_B           (1<<20)
#define GFX_OP_PIPE_CONTROL(len)	((0x3<<29)|(0x3<<27)|(0x2<<24)|(len-2))
#define   PIPE_CONTROL_FLUSH_L3				(1<<27)
#define   PIPE_CONTROL_GLOBAL_GTT_IVB			(1<<24) /* gen7+ */
#define   PIPE_CONTROL_MMIO_WRITE			(1<<23)
#define   PIPE_CONTROL_STORE_DATA_INDEX			(1<<21)
#define   PIPE_CONTROL_CS_STALL				(1<<20)
#define   PIPE_CONTROL_TLB_INVALIDATE			(1<<18)
#define   PIPE_CONTROL_MEDIA_STATE_CLEAR		(1<<16)
#define   PIPE_CONTROL_QW_WRITE				(1<<14)
#define   PIPE_CONTROL_POST_SYNC_OP_MASK                (3<<14)
#define   PIPE_CONTROL_DEPTH_STALL			(1<<13)
#define   PIPE_CONTROL_WRITE_FLUSH			(1<<12)
#define   PIPE_CONTROL_RENDER_TARGET_CACHE_FLUSH	(1<<12) /* gen6+ */
#define   PIPE_CONTROL_INSTRUCTION_CACHE_INVALIDATE	(1<<11) /* MBZ on Ironlake */
#define   PIPE_CONTROL_TEXTURE_CACHE_INVALIDATE		(1<<10) /* GM45+ only */
#define   PIPE_CONTROL_INDIRECT_STATE_DISABLE		(1<<9)
#define   PIPE_CONTROL_NOTIFY				(1<<8)
#define   PIPE_CONTROL_FLUSH_ENABLE			(1<<7) /* gen7+ */
#define   PIPE_CONTROL_DC_FLUSH_ENABLE			(1<<5)
#define   PIPE_CONTROL_VF_CACHE_INVALIDATE		(1<<4)
#define   PIPE_CONTROL_CONST_CACHE_INVALIDATE		(1<<3)
#define   PIPE_CONTROL_STATE_CACHE_INVALIDATE		(1<<2)
#define   PIPE_CONTROL_STALL_AT_SCOREBOARD		(1<<1)
#define   PIPE_CONTROL_DEPTH_CACHE_FLUSH		(1<<0)
#define   PIPE_CONTROL_GLOBAL_GTT (1<<2) /* in addr dword */

/*
 * Commands used only by the command parser
 */
#define MI_SET_PREDICATE        MI_INSTR(0x01, 0)
#define MI_ARB_CHECK            MI_INSTR(0x05, 0)
#define MI_RS_CONTROL           MI_INSTR(0x06, 0)
#define MI_URB_ATOMIC_ALLOC     MI_INSTR(0x09, 0)
#define MI_PREDICATE            MI_INSTR(0x0C, 0)
#define MI_RS_CONTEXT           MI_INSTR(0x0F, 0)
#define MI_TOPOLOGY_FILTER      MI_INSTR(0x0D, 0)
#define MI_LOAD_SCAN_LINES_EXCL MI_INSTR(0x13, 0)
#define MI_URB_CLEAR            MI_INSTR(0x19, 0)
#define MI_UPDATE_GTT           MI_INSTR(0x23, 0)
#define MI_CLFLUSH              MI_INSTR(0x27, 0)
#define MI_REPORT_PERF_COUNT    MI_INSTR(0x28, 0)
#define   MI_REPORT_PERF_COUNT_GGTT (1<<0)
#define MI_LOAD_REGISTER_REG    MI_INSTR(0x2A, 0)
#define MI_RS_STORE_DATA_IMM    MI_INSTR(0x2B, 0)
#define MI_LOAD_URB_MEM         MI_INSTR(0x2C, 0)
#define MI_STORE_URB_MEM        MI_INSTR(0x2D, 0)
#define MI_CONDITIONAL_BATCH_BUFFER_END MI_INSTR(0x36, 0)

#define PIPELINE_SELECT                ((0x3<<29)|(0x1<<27)|(0x1<<24)|(0x4<<16))
#define GFX_OP_3DSTATE_VF_STATISTICS   ((0x3<<29)|(0x1<<27)|(0x0<<24)|(0xB<<16))
#define MEDIA_VFE_STATE                ((0x3<<29)|(0x2<<27)|(0x0<<24)|(0x0<<16))
#define  MEDIA_VFE_STATE_MMIO_ACCESS_MASK (0x18)
#define GPGPU_OBJECT                   ((0x3<<29)|(0x2<<27)|(0x1<<24)|(0x4<<16))
#define GPGPU_WALKER                   ((0x3<<29)|(0x2<<27)|(0x1<<24)|(0x5<<16))
#define GFX_OP_3DSTATE_DX9_CONSTANTF_VS \
	((0x3<<29)|(0x3<<27)|(0x0<<24)|(0x39<<16))
#define GFX_OP_3DSTATE_DX9_CONSTANTF_PS \
	((0x3<<29)|(0x3<<27)|(0x0<<24)|(0x3A<<16))
#define GFX_OP_3DSTATE_SO_DECL_LIST \
	((0x3<<29)|(0x3<<27)|(0x1<<24)|(0x17<<16))

#define GFX_OP_3DSTATE_BINDING_TABLE_EDIT_VS \
	((0x3<<29)|(0x3<<27)|(0x0<<24)|(0x43<<16))
#define GFX_OP_3DSTATE_BINDING_TABLE_EDIT_GS \
	((0x3<<29)|(0x3<<27)|(0x0<<24)|(0x44<<16))
#define GFX_OP_3DSTATE_BINDING_TABLE_EDIT_HS \
	((0x3<<29)|(0x3<<27)|(0x0<<24)|(0x45<<16))
#define GFX_OP_3DSTATE_BINDING_TABLE_EDIT_DS \
	((0x3<<29)|(0x3<<27)|(0x0<<24)|(0x46<<16))
#define GFX_OP_3DSTATE_BINDING_TABLE_EDIT_PS \
	((0x3<<29)|(0x3<<27)|(0x0<<24)|(0x47<<16))

#define MFX_WAIT  ((0x3<<29)|(0x1<<27)|(0x0<<16))

#define COLOR_BLT     ((0x2<<29)|(0x40<<22))
#define SRC_COPY_BLT  ((0x2<<29)|(0x43<<22))

/*
 * Registers used only by the command parser
 */
#define BCS_SWCTRL 0x22200

#define GPGPU_THREADS_DISPATCHED        0x2290
#define HS_INVOCATION_COUNT             0x2300
#define DS_INVOCATION_COUNT             0x2308
#define IA_VERTICES_COUNT               0x2310
#define IA_PRIMITIVES_COUNT             0x2318
#define VS_INVOCATION_COUNT             0x2320
#define GS_INVOCATION_COUNT             0x2328
#define GS_PRIMITIVES_COUNT             0x2330
#define CL_INVOCATION_COUNT             0x2338
#define CL_PRIMITIVES_COUNT             0x2340
#define PS_INVOCATION_COUNT             0x2348
#define PS_DEPTH_COUNT                  0x2350

/* There are the 4 64-bit counter registers, one for each stream output */
#define GEN7_SO_NUM_PRIMS_WRITTEN(n) (0x5200 + (n) * 8)

#define GEN7_SO_PRIM_STORAGE_NEEDED(n)  (0x5240 + (n) * 8)

#define GEN7_3DPRIM_END_OFFSET          0x2420
#define GEN7_3DPRIM_START_VERTEX        0x2430
#define GEN7_3DPRIM_VERTEX_COUNT        0x2434
#define GEN7_3DPRIM_INSTANCE_COUNT      0x2438
#define GEN7_3DPRIM_START_INSTANCE      0x243C
#define GEN7_3DPRIM_BASE_VERTEX         0x2440

#define OACONTROL 0x2360

#define _GEN7_PIPEA_DE_LOAD_SL	0x70068
#define _GEN7_PIPEB_DE_LOAD_SL	0x71068
#define GEN7_PIPE_DE_LOAD_SL(pipe) _PIPE(pipe, \
					 _GEN7_PIPEA_DE_LOAD_SL, \
					 _GEN7_PIPEB_DE_LOAD_SL)

/*
 * Reset registers
 */
#define DEBUG_RESET_I830		0x6070
#define  DEBUG_RESET_FULL		(1<<7)
#define  DEBUG_RESET_RENDER		(1<<8)
#define  DEBUG_RESET_DISPLAY		(1<<9)

/*
 * IOSF sideband
 */
#define VLV_IOSF_DOORBELL_REQ			(VLV_DISPLAY_BASE + 0x2100)
#define   IOSF_DEVFN_SHIFT			24
#define   IOSF_OPCODE_SHIFT			16
#define   IOSF_PORT_SHIFT			8
#define   IOSF_BYTE_ENABLES_SHIFT		4
#define   IOSF_BAR_SHIFT			1
#define   IOSF_SB_BUSY				(1<<0)
#define   IOSF_PORT_BUNIT			0x3
#define   IOSF_PORT_PUNIT			0x4
#define   IOSF_PORT_NC				0x11
#define   IOSF_PORT_DPIO			0x12
#define   IOSF_PORT_DPIO_2			0x1a
#define   IOSF_PORT_GPIO_NC			0x13
#define   IOSF_PORT_CCK				0x14
#define   IOSF_PORT_CCU				0xA9
#define   IOSF_PORT_GPS_CORE			0x48
#define   IOSF_PORT_FLISDSI			0x1B
#define VLV_IOSF_DATA				(VLV_DISPLAY_BASE + 0x2104)
#define VLV_IOSF_ADDR				(VLV_DISPLAY_BASE + 0x2108)

/* See configdb bunit SB addr map */
#define BUNIT_REG_BISOC				0x11

#define PUNIT_REG_DSPFREQ			0x36
#define   DSPFREQSTAT_SHIFT_CHV			24
#define   DSPFREQSTAT_MASK_CHV			(0x1f << DSPFREQSTAT_SHIFT_CHV)
#define   DSPFREQGUAR_SHIFT_CHV			8
#define   DSPFREQGUAR_MASK_CHV			(0x1f << DSPFREQGUAR_SHIFT_CHV)
#define   DSPFREQSTAT_SHIFT			30
#define   DSPFREQSTAT_MASK			(0x3 << DSPFREQSTAT_SHIFT)
#define   DSPFREQGUAR_SHIFT			14
#define   DSPFREQGUAR_MASK			(0x3 << DSPFREQGUAR_SHIFT)
#define   DSP_MAXFIFO_PM5_STATUS		(1 << 22) /* chv */
#define   DSP_AUTO_CDCLK_GATE_DISABLE		(1 << 7) /* chv */
#define   DSP_MAXFIFO_PM5_ENABLE		(1 << 6) /* chv */
#define   _DP_SSC(val, pipe)			((val) << (2 * (pipe)))
#define   DP_SSC_MASK(pipe)			_DP_SSC(0x3, (pipe))
#define   DP_SSC_PWR_ON(pipe)			_DP_SSC(0x0, (pipe))
#define   DP_SSC_CLK_GATE(pipe)			_DP_SSC(0x1, (pipe))
#define   DP_SSC_RESET(pipe)			_DP_SSC(0x2, (pipe))
#define   DP_SSC_PWR_GATE(pipe)			_DP_SSC(0x3, (pipe))
#define   _DP_SSS(val, pipe)			((val) << (2 * (pipe) + 16))
#define   DP_SSS_MASK(pipe)			_DP_SSS(0x3, (pipe))
#define   DP_SSS_PWR_ON(pipe)			_DP_SSS(0x0, (pipe))
#define   DP_SSS_CLK_GATE(pipe)			_DP_SSS(0x1, (pipe))
#define   DP_SSS_RESET(pipe)			_DP_SSS(0x2, (pipe))
#define   DP_SSS_PWR_GATE(pipe)			_DP_SSS(0x3, (pipe))

/* See the PUNIT HAS v0.8 for the below bits */
enum punit_power_well {
	PUNIT_POWER_WELL_RENDER			= 0,
	PUNIT_POWER_WELL_MEDIA			= 1,
	PUNIT_POWER_WELL_DISP2D			= 3,
	PUNIT_POWER_WELL_DPIO_CMN_BC		= 5,
	PUNIT_POWER_WELL_DPIO_TX_B_LANES_01	= 6,
	PUNIT_POWER_WELL_DPIO_TX_B_LANES_23	= 7,
	PUNIT_POWER_WELL_DPIO_TX_C_LANES_01	= 8,
	PUNIT_POWER_WELL_DPIO_TX_C_LANES_23	= 9,
	PUNIT_POWER_WELL_DPIO_RX0		= 10,
	PUNIT_POWER_WELL_DPIO_RX1		= 11,
	PUNIT_POWER_WELL_DPIO_CMN_D		= 12,

	PUNIT_POWER_WELL_NUM,
};

enum skl_disp_power_wells {
	SKL_DISP_PW_MISC_IO,
	SKL_DISP_PW_DDI_A_E,
	SKL_DISP_PW_DDI_B,
	SKL_DISP_PW_DDI_C,
	SKL_DISP_PW_DDI_D,
	SKL_DISP_PW_1 = 14,
	SKL_DISP_PW_2,
};

#define SKL_POWER_WELL_STATE(pw) (1 << ((pw) * 2))
#define SKL_POWER_WELL_REQ(pw) (1 << (((pw) * 2) + 1))

#define PUNIT_REG_PWRGT_CTRL			0x60
#define PUNIT_REG_PWRGT_STATUS			0x61
#define   PUNIT_PWRGT_MASK(power_well)		(3 << ((power_well) * 2))
#define   PUNIT_PWRGT_PWR_ON(power_well)	(0 << ((power_well) * 2))
#define   PUNIT_PWRGT_CLK_GATE(power_well)	(1 << ((power_well) * 2))
#define   PUNIT_PWRGT_RESET(power_well)		(2 << ((power_well) * 2))
#define   PUNIT_PWRGT_PWR_GATE(power_well)	(3 << ((power_well) * 2))

#define PUNIT_REG_GPU_LFM			0xd3
#define PUNIT_REG_GPU_FREQ_REQ			0xd4
#define PUNIT_REG_GPU_FREQ_STS			0xd8
#define   GPLLENABLE				(1<<4)
#define   GENFREQSTATUS				(1<<0)
#define PUNIT_REG_MEDIA_TURBO_FREQ_REQ		0xdc
#define PUNIT_REG_CZ_TIMESTAMP			0xce

#define PUNIT_FUSE_BUS2				0xf6 /* bits 47:40 */
#define PUNIT_FUSE_BUS1				0xf5 /* bits 55:48 */

#define FB_GFX_FMAX_AT_VMAX_FUSE		0x136
#define FB_GFX_FREQ_FUSE_MASK			0xff
#define FB_GFX_FMAX_AT_VMAX_2SS4EU_FUSE_SHIFT	24
#define FB_GFX_FMAX_AT_VMAX_2SS6EU_FUSE_SHIFT	16
#define FB_GFX_FMAX_AT_VMAX_2SS8EU_FUSE_SHIFT	8

#define FB_GFX_FMIN_AT_VMIN_FUSE		0x137
#define FB_GFX_FMIN_AT_VMIN_FUSE_SHIFT		8

#define PUNIT_REG_DDR_SETUP2			0x139
#define   FORCE_DDR_FREQ_REQ_ACK		(1 << 8)
#define   FORCE_DDR_LOW_FREQ			(1 << 1)
#define   FORCE_DDR_HIGH_FREQ			(1 << 0)

#define PUNIT_GPU_STATUS_REG			0xdb
#define PUNIT_GPU_STATUS_MAX_FREQ_SHIFT	16
#define PUNIT_GPU_STATUS_MAX_FREQ_MASK		0xff
#define PUNIT_GPU_STATIS_GFX_MIN_FREQ_SHIFT	8
#define PUNIT_GPU_STATUS_GFX_MIN_FREQ_MASK	0xff

#define PUNIT_GPU_DUTYCYCLE_REG		0xdf
#define PUNIT_GPU_DUTYCYCLE_RPE_FREQ_SHIFT	8
#define PUNIT_GPU_DUTYCYCLE_RPE_FREQ_MASK	0xff

#define IOSF_NC_FB_GFX_FREQ_FUSE		0x1c
#define   FB_GFX_MAX_FREQ_FUSE_SHIFT		3
#define   FB_GFX_MAX_FREQ_FUSE_MASK		0x000007f8
#define   FB_GFX_FGUARANTEED_FREQ_FUSE_SHIFT	11
#define   FB_GFX_FGUARANTEED_FREQ_FUSE_MASK	0x0007f800
#define IOSF_NC_FB_GFX_FMAX_FUSE_HI		0x34
#define   FB_FMAX_VMIN_FREQ_HI_MASK		0x00000007
#define IOSF_NC_FB_GFX_FMAX_FUSE_LO		0x30
#define   FB_FMAX_VMIN_FREQ_LO_SHIFT		27
#define   FB_FMAX_VMIN_FREQ_LO_MASK		0xf8000000

#define VLV_TURBO_SOC_OVERRIDE	0x04
#define 	VLV_OVERRIDE_EN	1
#define 	VLV_SOC_TDP_EN	(1 << 1)
#define 	VLV_BIAS_CPU_125_SOC_875 (6 << 2)
#define 	CHV_BIAS_CPU_50_SOC_50 (3 << 2)

#define VLV_CZ_CLOCK_TO_MILLI_SEC		100000

/* vlv2 north clock has */
#define CCK_FUSE_REG				0x8
#define  CCK_FUSE_HPLL_FREQ_MASK		0x3
#define CCK_REG_DSI_PLL_FUSE			0x44
#define CCK_REG_DSI_PLL_CONTROL			0x48
#define  DSI_PLL_VCO_EN				(1 << 31)
#define  DSI_PLL_LDO_GATE			(1 << 30)
#define  DSI_PLL_P1_POST_DIV_SHIFT		17
#define  DSI_PLL_P1_POST_DIV_MASK		(0x1ff << 17)
#define  DSI_PLL_P2_MUX_DSI0_DIV2		(1 << 13)
#define  DSI_PLL_P3_MUX_DSI1_DIV2		(1 << 12)
#define  DSI_PLL_MUX_MASK			(3 << 9)
#define  DSI_PLL_MUX_DSI0_DSIPLL		(0 << 10)
#define  DSI_PLL_MUX_DSI0_CCK			(1 << 10)
#define  DSI_PLL_MUX_DSI1_DSIPLL		(0 << 9)
#define  DSI_PLL_MUX_DSI1_CCK			(1 << 9)
#define  DSI_PLL_CLK_GATE_MASK			(0xf << 5)
#define  DSI_PLL_CLK_GATE_DSI0_DSIPLL		(1 << 8)
#define  DSI_PLL_CLK_GATE_DSI1_DSIPLL		(1 << 7)
#define  DSI_PLL_CLK_GATE_DSI0_CCK		(1 << 6)
#define  DSI_PLL_CLK_GATE_DSI1_CCK		(1 << 5)
#define  DSI_PLL_LOCK				(1 << 0)
#define CCK_REG_DSI_PLL_DIVIDER			0x4c
#define  DSI_PLL_LFSR				(1 << 31)
#define  DSI_PLL_FRACTION_EN			(1 << 30)
#define  DSI_PLL_FRAC_COUNTER_SHIFT		27
#define  DSI_PLL_FRAC_COUNTER_MASK		(7 << 27)
#define  DSI_PLL_USYNC_CNT_SHIFT		18
#define  DSI_PLL_USYNC_CNT_MASK			(0x1ff << 18)
#define  DSI_PLL_N1_DIV_SHIFT			16
#define  DSI_PLL_N1_DIV_MASK			(3 << 16)
#define  DSI_PLL_M1_DIV_SHIFT			0
#define  DSI_PLL_M1_DIV_MASK			(0x1ff << 0)
#define CCK_DISPLAY_CLOCK_CONTROL		0x6b
#define  DISPLAY_TRUNK_FORCE_ON			(1 << 17)
#define  DISPLAY_TRUNK_FORCE_OFF		(1 << 16)
#define  DISPLAY_FREQUENCY_STATUS		(0x1f << 8)
#define  DISPLAY_FREQUENCY_STATUS_SHIFT		8
#define  DISPLAY_FREQUENCY_VALUES		(0x1f << 0)

/**
 * DOC: DPIO
 *
 * VLV, CHV and BXT have slightly peculiar display PHYs for driving DP/HDMI
 * ports. DPIO is the name given to such a display PHY. These PHYs
 * don't follow the standard programming model using direct MMIO
 * registers, and instead their registers must be accessed trough IOSF
 * sideband. VLV has one such PHY for driving ports B and C, and CHV
 * adds another PHY for driving port D. Each PHY responds to specific
 * IOSF-SB port.
 *
 * Each display PHY is made up of one or two channels. Each channel
 * houses a common lane part which contains the PLL and other common
 * logic. CH0 common lane also contains the IOSF-SB logic for the
 * Common Register Interface (CRI) ie. the DPIO registers. CRI clock
 * must be running when any DPIO registers are accessed.
 *
 * In addition to having their own registers, the PHYs are also
 * controlled through some dedicated signals from the display
 * controller. These include PLL reference clock enable, PLL enable,
 * and CRI clock selection, for example.
 *
 * Eeach channel also has two splines (also called data lanes), and
 * each spline is made up of one Physical Access Coding Sub-Layer
 * (PCS) block and two TX lanes. So each channel has two PCS blocks
 * and four TX lanes. The TX lanes are used as DP lanes or TMDS
 * data/clock pairs depending on the output type.
 *
 * Additionally the PHY also contains an AUX lane with AUX blocks
 * for each channel. This is used for DP AUX communication, but
 * this fact isn't really relevant for the driver since AUX is
 * controlled from the display controller side. No DPIO registers
 * need to be accessed during AUX communication,
 *
 * Generally on VLV/CHV the common lane corresponds to the pipe and
 * the spline (PCS/TX) corresponds to the port.
 *
 * For dual channel PHY (VLV/CHV):
 *
 *  pipe A == CMN/PLL/REF CH0
 *
 *  pipe B == CMN/PLL/REF CH1
 *
 *  port B == PCS/TX CH0
 *
 *  port C == PCS/TX CH1
 *
 * This is especially important when we cross the streams
 * ie. drive port B with pipe B, or port C with pipe A.
 *
 * For single channel PHY (CHV):
 *
 *  pipe C == CMN/PLL/REF CH0
 *
 *  port D == PCS/TX CH0
 *
 * On BXT the entire PHY channel corresponds to the port. That means
 * the PLL is also now associated with the port rather than the pipe,
 * and so the clock needs to be routed to the appropriate transcoder.
 * Port A PLL is directly connected to transcoder EDP and port B/C
 * PLLs can be routed to any transcoder A/B/C.
 *
 * Note: DDI0 is digital port B, DD1 is digital port C, and DDI2 is
 * digital port D (CHV) or port A (BXT).
 */
/*
 * Dual channel PHY (VLV/CHV/BXT)
 * ---------------------------------
 * |      CH0      |      CH1      |
 * |  CMN/PLL/REF  |  CMN/PLL/REF  |
 * |---------------|---------------| Display PHY
 * | PCS01 | PCS23 | PCS01 | PCS23 |
 * |-------|-------|-------|-------|
 * |TX0|TX1|TX2|TX3|TX0|TX1|TX2|TX3|
 * ---------------------------------
 * |     DDI0      |     DDI1      | DP/HDMI ports
 * ---------------------------------
 *
 * Single channel PHY (CHV/BXT)
 * -----------------
 * |      CH0      |
 * |  CMN/PLL/REF  |
 * |---------------| Display PHY
 * | PCS01 | PCS23 |
 * |-------|-------|
 * |TX0|TX1|TX2|TX3|
 * -----------------
 * |     DDI2      | DP/HDMI port
 * -----------------
 */
#define DPIO_DEVFN			0

#define DPIO_CTL			(VLV_DISPLAY_BASE + 0x2110)
#define  DPIO_MODSEL1			(1<<3) /* if ref clk b == 27 */
#define  DPIO_MODSEL0			(1<<2) /* if ref clk a == 27 */
#define  DPIO_SFR_BYPASS		(1<<1)
#define  DPIO_CMNRST			(1<<0)

#define DPIO_PHY(pipe)			((pipe) >> 1)
#define DPIO_PHY_IOSF_PORT(phy)		(dev_priv->dpio_phy_iosf_port[phy])

/*
 * Per pipe/PLL DPIO regs
 */
#define _VLV_PLL_DW3_CH0		0x800c
#define   DPIO_POST_DIV_SHIFT		(28) /* 3 bits */
#define   DPIO_POST_DIV_DAC		0
#define   DPIO_POST_DIV_HDMIDP		1 /* DAC 225-400M rate */
#define   DPIO_POST_DIV_LVDS1		2
#define   DPIO_POST_DIV_LVDS2		3
#define   DPIO_K_SHIFT			(24) /* 4 bits */
#define   DPIO_P1_SHIFT			(21) /* 3 bits */
#define   DPIO_P2_SHIFT			(16) /* 5 bits */
#define   DPIO_N_SHIFT			(12) /* 4 bits */
#define   DPIO_ENABLE_CALIBRATION	(1<<11)
#define   DPIO_M1DIV_SHIFT		(8) /* 3 bits */
#define   DPIO_M2DIV_MASK		0xff
#define _VLV_PLL_DW3_CH1		0x802c
#define VLV_PLL_DW3(ch) _PIPE(ch, _VLV_PLL_DW3_CH0, _VLV_PLL_DW3_CH1)

#define _VLV_PLL_DW5_CH0		0x8014
#define   DPIO_REFSEL_OVERRIDE		27
#define   DPIO_PLL_MODESEL_SHIFT	24 /* 3 bits */
#define   DPIO_BIAS_CURRENT_CTL_SHIFT	21 /* 3 bits, always 0x7 */
#define   DPIO_PLL_REFCLK_SEL_SHIFT	16 /* 2 bits */
#define   DPIO_PLL_REFCLK_SEL_MASK	3
#define   DPIO_DRIVER_CTL_SHIFT		12 /* always set to 0x8 */
#define   DPIO_CLK_BIAS_CTL_SHIFT	8 /* always set to 0x5 */
#define _VLV_PLL_DW5_CH1		0x8034
#define VLV_PLL_DW5(ch) _PIPE(ch, _VLV_PLL_DW5_CH0, _VLV_PLL_DW5_CH1)

#define _VLV_PLL_DW7_CH0		0x801c
#define _VLV_PLL_DW7_CH1		0x803c
#define VLV_PLL_DW7(ch) _PIPE(ch, _VLV_PLL_DW7_CH0, _VLV_PLL_DW7_CH1)

#define _VLV_PLL_DW8_CH0		0x8040
#define _VLV_PLL_DW8_CH1		0x8060
#define VLV_PLL_DW8(ch) _PIPE(ch, _VLV_PLL_DW8_CH0, _VLV_PLL_DW8_CH1)

#define VLV_PLL_DW9_BCAST		0xc044
#define _VLV_PLL_DW9_CH0		0x8044
#define _VLV_PLL_DW9_CH1		0x8064
#define VLV_PLL_DW9(ch) _PIPE(ch, _VLV_PLL_DW9_CH0, _VLV_PLL_DW9_CH1)

#define _VLV_PLL_DW10_CH0		0x8048
#define _VLV_PLL_DW10_CH1		0x8068
#define VLV_PLL_DW10(ch) _PIPE(ch, _VLV_PLL_DW10_CH0, _VLV_PLL_DW10_CH1)

#define _VLV_PLL_DW11_CH0		0x804c
#define _VLV_PLL_DW11_CH1		0x806c
#define VLV_PLL_DW11(ch) _PIPE(ch, _VLV_PLL_DW11_CH0, _VLV_PLL_DW11_CH1)

/* Spec for ref block start counts at DW10 */
#define VLV_REF_DW13			0x80ac

#define VLV_CMN_DW0			0x8100

/*
 * Per DDI channel DPIO regs
 */

#define _VLV_PCS_DW0_CH0		0x8200
#define _VLV_PCS_DW0_CH1		0x8400
#define   DPIO_PCS_TX_LANE2_RESET	(1<<16)
#define   DPIO_PCS_TX_LANE1_RESET	(1<<7)
#define   DPIO_LEFT_TXFIFO_RST_MASTER2	(1<<4)
#define   DPIO_RIGHT_TXFIFO_RST_MASTER2	(1<<3)
#define VLV_PCS_DW0(ch) _PORT(ch, _VLV_PCS_DW0_CH0, _VLV_PCS_DW0_CH1)

#define _VLV_PCS01_DW0_CH0		0x200
#define _VLV_PCS23_DW0_CH0		0x400
#define _VLV_PCS01_DW0_CH1		0x2600
#define _VLV_PCS23_DW0_CH1		0x2800
#define VLV_PCS01_DW0(ch) _PORT(ch, _VLV_PCS01_DW0_CH0, _VLV_PCS01_DW0_CH1)
#define VLV_PCS23_DW0(ch) _PORT(ch, _VLV_PCS23_DW0_CH0, _VLV_PCS23_DW0_CH1)

#define _VLV_PCS_DW1_CH0		0x8204
#define _VLV_PCS_DW1_CH1		0x8404
#define   CHV_PCS_REQ_SOFTRESET_EN	(1<<23)
#define   DPIO_PCS_CLK_CRI_RXEB_EIOS_EN	(1<<22)
#define   DPIO_PCS_CLK_CRI_RXDIGFILTSG_EN (1<<21)
#define   DPIO_PCS_CLK_DATAWIDTH_SHIFT	(6)
#define   DPIO_PCS_CLK_SOFT_RESET	(1<<5)
#define VLV_PCS_DW1(ch) _PORT(ch, _VLV_PCS_DW1_CH0, _VLV_PCS_DW1_CH1)

#define _VLV_PCS01_DW1_CH0		0x204
#define _VLV_PCS23_DW1_CH0		0x404
#define _VLV_PCS01_DW1_CH1		0x2604
#define _VLV_PCS23_DW1_CH1		0x2804
#define VLV_PCS01_DW1(ch) _PORT(ch, _VLV_PCS01_DW1_CH0, _VLV_PCS01_DW1_CH1)
#define VLV_PCS23_DW1(ch) _PORT(ch, _VLV_PCS23_DW1_CH0, _VLV_PCS23_DW1_CH1)

#define _VLV_PCS_DW8_CH0		0x8220
#define _VLV_PCS_DW8_CH1		0x8420
#define   CHV_PCS_USEDCLKCHANNEL_OVRRIDE	(1 << 20)
#define   CHV_PCS_USEDCLKCHANNEL		(1 << 21)
#define VLV_PCS_DW8(ch) _PORT(ch, _VLV_PCS_DW8_CH0, _VLV_PCS_DW8_CH1)

#define _VLV_PCS01_DW8_CH0		0x0220
#define _VLV_PCS23_DW8_CH0		0x0420
#define _VLV_PCS01_DW8_CH1		0x2620
#define _VLV_PCS23_DW8_CH1		0x2820
#define VLV_PCS01_DW8(port) _PORT(port, _VLV_PCS01_DW8_CH0, _VLV_PCS01_DW8_CH1)
#define VLV_PCS23_DW8(port) _PORT(port, _VLV_PCS23_DW8_CH0, _VLV_PCS23_DW8_CH1)

#define _VLV_PCS_DW9_CH0		0x8224
#define _VLV_PCS_DW9_CH1		0x8424
#define   DPIO_PCS_TX2MARGIN_MASK	(0x7<<13)
#define   DPIO_PCS_TX2MARGIN_000	(0<<13)
#define   DPIO_PCS_TX2MARGIN_101	(1<<13)
#define   DPIO_PCS_TX1MARGIN_MASK	(0x7<<10)
#define   DPIO_PCS_TX1MARGIN_000	(0<<10)
#define   DPIO_PCS_TX1MARGIN_101	(1<<10)
#define	VLV_PCS_DW9(ch) _PORT(ch, _VLV_PCS_DW9_CH0, _VLV_PCS_DW9_CH1)

#define _VLV_PCS01_DW9_CH0		0x224
#define _VLV_PCS23_DW9_CH0		0x424
#define _VLV_PCS01_DW9_CH1		0x2624
#define _VLV_PCS23_DW9_CH1		0x2824
#define VLV_PCS01_DW9(ch) _PORT(ch, _VLV_PCS01_DW9_CH0, _VLV_PCS01_DW9_CH1)
#define VLV_PCS23_DW9(ch) _PORT(ch, _VLV_PCS23_DW9_CH0, _VLV_PCS23_DW9_CH1)

#define _CHV_PCS_DW10_CH0		0x8228
#define _CHV_PCS_DW10_CH1		0x8428
#define   DPIO_PCS_SWING_CALC_TX0_TX2	(1<<30)
#define   DPIO_PCS_SWING_CALC_TX1_TX3	(1<<31)
#define   DPIO_PCS_TX2DEEMP_MASK	(0xf<<24)
#define   DPIO_PCS_TX2DEEMP_9P5		(0<<24)
#define   DPIO_PCS_TX2DEEMP_6P0		(2<<24)
#define   DPIO_PCS_TX1DEEMP_MASK	(0xf<<16)
#define   DPIO_PCS_TX1DEEMP_9P5		(0<<16)
#define   DPIO_PCS_TX1DEEMP_6P0		(2<<16)
#define CHV_PCS_DW10(ch) _PORT(ch, _CHV_PCS_DW10_CH0, _CHV_PCS_DW10_CH1)

#define _VLV_PCS01_DW10_CH0		0x0228
#define _VLV_PCS23_DW10_CH0		0x0428
#define _VLV_PCS01_DW10_CH1		0x2628
#define _VLV_PCS23_DW10_CH1		0x2828
#define VLV_PCS01_DW10(port) _PORT(port, _VLV_PCS01_DW10_CH0, _VLV_PCS01_DW10_CH1)
#define VLV_PCS23_DW10(port) _PORT(port, _VLV_PCS23_DW10_CH0, _VLV_PCS23_DW10_CH1)

#define _VLV_PCS_DW11_CH0		0x822c
#define _VLV_PCS_DW11_CH1		0x842c
#define   DPIO_TX2_STAGGER_MASK(x)	((x)<<24)
#define   DPIO_LANEDESKEW_STRAP_OVRD	(1<<3)
#define   DPIO_LEFT_TXFIFO_RST_MASTER	(1<<1)
#define   DPIO_RIGHT_TXFIFO_RST_MASTER	(1<<0)
#define VLV_PCS_DW11(ch) _PORT(ch, _VLV_PCS_DW11_CH0, _VLV_PCS_DW11_CH1)

#define _VLV_PCS01_DW11_CH0		0x022c
#define _VLV_PCS23_DW11_CH0		0x042c
#define _VLV_PCS01_DW11_CH1		0x262c
#define _VLV_PCS23_DW11_CH1		0x282c
#define VLV_PCS01_DW11(ch) _PORT(ch, _VLV_PCS01_DW11_CH0, _VLV_PCS01_DW11_CH1)
#define VLV_PCS23_DW11(ch) _PORT(ch, _VLV_PCS23_DW11_CH0, _VLV_PCS23_DW11_CH1)

#define _VLV_PCS01_DW12_CH0		0x0230
#define _VLV_PCS23_DW12_CH0		0x0430
#define _VLV_PCS01_DW12_CH1		0x2630
#define _VLV_PCS23_DW12_CH1		0x2830
#define VLV_PCS01_DW12(ch) _PORT(ch, _VLV_PCS01_DW12_CH0, _VLV_PCS01_DW12_CH1)
#define VLV_PCS23_DW12(ch) _PORT(ch, _VLV_PCS23_DW12_CH0, _VLV_PCS23_DW12_CH1)

#define _VLV_PCS_DW12_CH0		0x8230
#define _VLV_PCS_DW12_CH1		0x8430
#define   DPIO_TX2_STAGGER_MULT(x)	((x)<<20)
#define   DPIO_TX1_STAGGER_MULT(x)	((x)<<16)
#define   DPIO_TX1_STAGGER_MASK(x)	((x)<<8)
#define   DPIO_LANESTAGGER_STRAP_OVRD	(1<<6)
#define   DPIO_LANESTAGGER_STRAP(x)	((x)<<0)
#define VLV_PCS_DW12(ch) _PORT(ch, _VLV_PCS_DW12_CH0, _VLV_PCS_DW12_CH1)

#define _VLV_PCS_DW14_CH0		0x8238
#define _VLV_PCS_DW14_CH1		0x8438
#define	VLV_PCS_DW14(ch) _PORT(ch, _VLV_PCS_DW14_CH0, _VLV_PCS_DW14_CH1)

#define _VLV_PCS_DW23_CH0		0x825c
#define _VLV_PCS_DW23_CH1		0x845c
#define VLV_PCS_DW23(ch) _PORT(ch, _VLV_PCS_DW23_CH0, _VLV_PCS_DW23_CH1)

#define _VLV_TX_DW2_CH0			0x8288
#define _VLV_TX_DW2_CH1			0x8488
#define   DPIO_SWING_MARGIN000_SHIFT	16
#define   DPIO_SWING_MARGIN000_MASK	(0xff << DPIO_SWING_MARGIN000_SHIFT)
#define   DPIO_UNIQ_TRANS_SCALE_SHIFT	8
#define VLV_TX_DW2(ch) _PORT(ch, _VLV_TX_DW2_CH0, _VLV_TX_DW2_CH1)

#define _VLV_TX_DW3_CH0			0x828c
#define _VLV_TX_DW3_CH1			0x848c
/* The following bit for CHV phy */
#define   DPIO_TX_UNIQ_TRANS_SCALE_EN	(1<<27)
#define   DPIO_SWING_MARGIN101_SHIFT	16
#define   DPIO_SWING_MARGIN101_MASK	(0xff << DPIO_SWING_MARGIN101_SHIFT)
#define VLV_TX_DW3(ch) _PORT(ch, _VLV_TX_DW3_CH0, _VLV_TX_DW3_CH1)

#define _VLV_TX_DW4_CH0			0x8290
#define _VLV_TX_DW4_CH1			0x8490
#define   DPIO_SWING_DEEMPH9P5_SHIFT	24
#define   DPIO_SWING_DEEMPH9P5_MASK	(0xff << DPIO_SWING_DEEMPH9P5_SHIFT)
#define   DPIO_SWING_DEEMPH6P0_SHIFT	16
#define   DPIO_SWING_DEEMPH6P0_MASK	(0xff << DPIO_SWING_DEEMPH6P0_SHIFT)
#define VLV_TX_DW4(ch) _PORT(ch, _VLV_TX_DW4_CH0, _VLV_TX_DW4_CH1)

#define _VLV_TX3_DW4_CH0		0x690
#define _VLV_TX3_DW4_CH1		0x2a90
#define VLV_TX3_DW4(ch) _PORT(ch, _VLV_TX3_DW4_CH0, _VLV_TX3_DW4_CH1)

#define _VLV_TX_DW5_CH0			0x8294
#define _VLV_TX_DW5_CH1			0x8494
#define   DPIO_TX_OCALINIT_EN		(1<<31)
#define VLV_TX_DW5(ch) _PORT(ch, _VLV_TX_DW5_CH0, _VLV_TX_DW5_CH1)

#define _VLV_TX_DW11_CH0		0x82ac
#define _VLV_TX_DW11_CH1		0x84ac
#define VLV_TX_DW11(ch) _PORT(ch, _VLV_TX_DW11_CH0, _VLV_TX_DW11_CH1)

#define _VLV_TX_DW14_CH0		0x82b8
#define _VLV_TX_DW14_CH1		0x84b8
#define VLV_TX_DW14(ch) _PORT(ch, _VLV_TX_DW14_CH0, _VLV_TX_DW14_CH1)

/* CHV dpPhy registers */
#define _CHV_PLL_DW0_CH0		0x8000
#define _CHV_PLL_DW0_CH1		0x8180
#define CHV_PLL_DW0(ch) _PIPE(ch, _CHV_PLL_DW0_CH0, _CHV_PLL_DW0_CH1)

#define _CHV_PLL_DW1_CH0		0x8004
#define _CHV_PLL_DW1_CH1		0x8184
#define   DPIO_CHV_N_DIV_SHIFT		8
#define   DPIO_CHV_M1_DIV_BY_2		(0 << 0)
#define CHV_PLL_DW1(ch) _PIPE(ch, _CHV_PLL_DW1_CH0, _CHV_PLL_DW1_CH1)

#define _CHV_PLL_DW2_CH0		0x8008
#define _CHV_PLL_DW2_CH1		0x8188
#define CHV_PLL_DW2(ch) _PIPE(ch, _CHV_PLL_DW2_CH0, _CHV_PLL_DW2_CH1)

#define _CHV_PLL_DW3_CH0		0x800c
#define _CHV_PLL_DW3_CH1		0x818c
#define  DPIO_CHV_FRAC_DIV_EN		(1 << 16)
#define  DPIO_CHV_FIRST_MOD		(0 << 8)
#define  DPIO_CHV_SECOND_MOD		(1 << 8)
#define  DPIO_CHV_FEEDFWD_GAIN_SHIFT	0
#define  DPIO_CHV_FEEDFWD_GAIN_MASK		(0xF << 0)
#define CHV_PLL_DW3(ch) _PIPE(ch, _CHV_PLL_DW3_CH0, _CHV_PLL_DW3_CH1)

#define _CHV_PLL_DW6_CH0		0x8018
#define _CHV_PLL_DW6_CH1		0x8198
#define   DPIO_CHV_GAIN_CTRL_SHIFT	16
#define	  DPIO_CHV_INT_COEFF_SHIFT	8
#define   DPIO_CHV_PROP_COEFF_SHIFT	0
#define CHV_PLL_DW6(ch) _PIPE(ch, _CHV_PLL_DW6_CH0, _CHV_PLL_DW6_CH1)

#define _CHV_PLL_DW8_CH0		0x8020
#define _CHV_PLL_DW8_CH1		0x81A0
#define   DPIO_CHV_TDC_TARGET_CNT_SHIFT 0
#define   DPIO_CHV_TDC_TARGET_CNT_MASK  (0x3FF << 0)
#define CHV_PLL_DW8(ch) _PIPE(ch, _CHV_PLL_DW8_CH0, _CHV_PLL_DW8_CH1)

#define _CHV_PLL_DW9_CH0		0x8024
#define _CHV_PLL_DW9_CH1		0x81A4
#define  DPIO_CHV_INT_LOCK_THRESHOLD_SHIFT		1 /* 3 bits */
#define  DPIO_CHV_INT_LOCK_THRESHOLD_MASK		(7 << 1)
#define  DPIO_CHV_INT_LOCK_THRESHOLD_SEL_COARSE	1 /* 1: coarse & 0 : fine  */
#define CHV_PLL_DW9(ch) _PIPE(ch, _CHV_PLL_DW9_CH0, _CHV_PLL_DW9_CH1)

#define _CHV_CMN_DW0_CH0               0x8100
#define   DPIO_ALLDL_POWERDOWN_SHIFT_CH0	19
#define   DPIO_ANYDL_POWERDOWN_SHIFT_CH0	18
#define   DPIO_ALLDL_POWERDOWN			(1 << 1)
#define   DPIO_ANYDL_POWERDOWN			(1 << 0)

#define _CHV_CMN_DW5_CH0               0x8114
#define   CHV_BUFRIGHTENA1_DISABLE	(0 << 20)
#define   CHV_BUFRIGHTENA1_NORMAL	(1 << 20)
#define   CHV_BUFRIGHTENA1_FORCE	(3 << 20)
#define   CHV_BUFRIGHTENA1_MASK		(3 << 20)
#define   CHV_BUFLEFTENA1_DISABLE	(0 << 22)
#define   CHV_BUFLEFTENA1_NORMAL	(1 << 22)
#define   CHV_BUFLEFTENA1_FORCE		(3 << 22)
#define   CHV_BUFLEFTENA1_MASK		(3 << 22)

#define _CHV_CMN_DW13_CH0		0x8134
#define _CHV_CMN_DW0_CH1		0x8080
#define   DPIO_CHV_S1_DIV_SHIFT		21
#define   DPIO_CHV_P1_DIV_SHIFT		13 /* 3 bits */
#define   DPIO_CHV_P2_DIV_SHIFT		8  /* 5 bits */
#define   DPIO_CHV_K_DIV_SHIFT		4
#define   DPIO_PLL_FREQLOCK		(1 << 1)
#define   DPIO_PLL_LOCK			(1 << 0)
#define CHV_CMN_DW13(ch) _PIPE(ch, _CHV_CMN_DW13_CH0, _CHV_CMN_DW0_CH1)

#define _CHV_CMN_DW14_CH0		0x8138
#define _CHV_CMN_DW1_CH1		0x8084
#define   DPIO_AFC_RECAL		(1 << 14)
#define   DPIO_DCLKP_EN			(1 << 13)
#define   CHV_BUFLEFTENA2_DISABLE	(0 << 17) /* CL2 DW1 only */
#define   CHV_BUFLEFTENA2_NORMAL	(1 << 17) /* CL2 DW1 only */
#define   CHV_BUFLEFTENA2_FORCE		(3 << 17) /* CL2 DW1 only */
#define   CHV_BUFLEFTENA2_MASK		(3 << 17) /* CL2 DW1 only */
#define   CHV_BUFRIGHTENA2_DISABLE	(0 << 19) /* CL2 DW1 only */
#define   CHV_BUFRIGHTENA2_NORMAL	(1 << 19) /* CL2 DW1 only */
#define   CHV_BUFRIGHTENA2_FORCE	(3 << 19) /* CL2 DW1 only */
#define   CHV_BUFRIGHTENA2_MASK		(3 << 19) /* CL2 DW1 only */
#define CHV_CMN_DW14(ch) _PIPE(ch, _CHV_CMN_DW14_CH0, _CHV_CMN_DW1_CH1)

#define _CHV_CMN_DW19_CH0		0x814c
#define _CHV_CMN_DW6_CH1		0x8098
#define   DPIO_ALLDL_POWERDOWN_SHIFT_CH1	30 /* CL2 DW6 only */
#define   DPIO_ANYDL_POWERDOWN_SHIFT_CH1	29 /* CL2 DW6 only */
#define   DPIO_DYNPWRDOWNEN_CH1		(1 << 28) /* CL2 DW6 only */
#define   CHV_CMN_USEDCLKCHANNEL	(1 << 13)

#define CHV_CMN_DW19(ch) _PIPE(ch, _CHV_CMN_DW19_CH0, _CHV_CMN_DW6_CH1)

#define CHV_CMN_DW28			0x8170
#define   DPIO_CL1POWERDOWNEN		(1 << 23)
#define   DPIO_DYNPWRDOWNEN_CH0		(1 << 22)
#define   DPIO_SUS_CLK_CONFIG_ON		(0 << 0)
#define   DPIO_SUS_CLK_CONFIG_CLKREQ		(1 << 0)
#define   DPIO_SUS_CLK_CONFIG_GATE		(2 << 0)
#define   DPIO_SUS_CLK_CONFIG_GATE_CLKREQ	(3 << 0)

#define CHV_CMN_DW30			0x8178
#define   DPIO_CL2_LDOFUSE_PWRENB	(1 << 6)
#define   DPIO_LRC_BYPASS		(1 << 3)

#define _TXLANE(ch, lane, offset) ((ch ? 0x2400 : 0) + \
					(lane) * 0x200 + (offset))

#define CHV_TX_DW0(ch, lane) _TXLANE(ch, lane, 0x80)
#define CHV_TX_DW1(ch, lane) _TXLANE(ch, lane, 0x84)
#define CHV_TX_DW2(ch, lane) _TXLANE(ch, lane, 0x88)
#define CHV_TX_DW3(ch, lane) _TXLANE(ch, lane, 0x8c)
#define CHV_TX_DW4(ch, lane) _TXLANE(ch, lane, 0x90)
#define CHV_TX_DW5(ch, lane) _TXLANE(ch, lane, 0x94)
#define CHV_TX_DW6(ch, lane) _TXLANE(ch, lane, 0x98)
#define CHV_TX_DW7(ch, lane) _TXLANE(ch, lane, 0x9c)
#define CHV_TX_DW8(ch, lane) _TXLANE(ch, lane, 0xa0)
#define CHV_TX_DW9(ch, lane) _TXLANE(ch, lane, 0xa4)
#define CHV_TX_DW10(ch, lane) _TXLANE(ch, lane, 0xa8)
#define CHV_TX_DW11(ch, lane) _TXLANE(ch, lane, 0xac)
#define   DPIO_FRC_LATENCY_SHFIT	8
#define CHV_TX_DW14(ch, lane) _TXLANE(ch, lane, 0xb8)
#define   DPIO_UPAR_SHIFT		30

/* BXT PHY registers */
#define _BXT_PHY(phy, a, b)		_PIPE((phy), (a), (b))

#define BXT_P_CR_GT_DISP_PWRON		0x138090
#define   GT_DISPLAY_POWER_ON(phy)	(1 << (phy))

#define _PHY_CTL_FAMILY_EDP		0x64C80
#define _PHY_CTL_FAMILY_DDI		0x64C90
#define   COMMON_RESET_DIS		(1 << 31)
#define BXT_PHY_CTL_FAMILY(phy)		_BXT_PHY((phy), _PHY_CTL_FAMILY_DDI, \
							_PHY_CTL_FAMILY_EDP)

/* BXT PHY PLL registers */
#define _PORT_PLL_A			0x46074
#define _PORT_PLL_B			0x46078
#define _PORT_PLL_C			0x4607c
#define   PORT_PLL_ENABLE		(1 << 31)
#define   PORT_PLL_LOCK			(1 << 30)
#define   PORT_PLL_REF_SEL		(1 << 27)
#define BXT_PORT_PLL_ENABLE(port)	_PORT(port, _PORT_PLL_A, _PORT_PLL_B)

#define _PORT_PLL_EBB_0_A		0x162034
#define _PORT_PLL_EBB_0_B		0x6C034
#define _PORT_PLL_EBB_0_C		0x6C340
#define   PORT_PLL_P1_SHIFT		13
#define   PORT_PLL_P1_MASK		(0x07 << PORT_PLL_P1_SHIFT)
#define   PORT_PLL_P1(x)		((x)  << PORT_PLL_P1_SHIFT)
#define   PORT_PLL_P2_SHIFT		8
#define   PORT_PLL_P2_MASK		(0x1f << PORT_PLL_P2_SHIFT)
#define   PORT_PLL_P2(x)		((x)  << PORT_PLL_P2_SHIFT)
#define BXT_PORT_PLL_EBB_0(port)	_PORT3(port, _PORT_PLL_EBB_0_A, \
						_PORT_PLL_EBB_0_B,	\
						_PORT_PLL_EBB_0_C)

#define _PORT_PLL_EBB_4_A		0x162038
#define _PORT_PLL_EBB_4_B		0x6C038
#define _PORT_PLL_EBB_4_C		0x6C344
#define   PORT_PLL_10BIT_CLK_ENABLE	(1 << 13)
#define   PORT_PLL_RECALIBRATE		(1 << 14)
#define BXT_PORT_PLL_EBB_4(port)	_PORT3(port, _PORT_PLL_EBB_4_A, \
						_PORT_PLL_EBB_4_B,	\
						_PORT_PLL_EBB_4_C)

#define _PORT_PLL_0_A			0x162100
#define _PORT_PLL_0_B			0x6C100
#define _PORT_PLL_0_C			0x6C380
/* PORT_PLL_0_A */
#define   PORT_PLL_M2_MASK		0xFF
/* PORT_PLL_1_A */
#define   PORT_PLL_N_SHIFT		8
#define   PORT_PLL_N_MASK		(0x0F << PORT_PLL_N_SHIFT)
#define   PORT_PLL_N(x)			((x) << PORT_PLL_N_SHIFT)
/* PORT_PLL_2_A */
#define   PORT_PLL_M2_FRAC_MASK		0x3FFFFF
/* PORT_PLL_3_A */
#define   PORT_PLL_M2_FRAC_ENABLE	(1 << 16)
/* PORT_PLL_6_A */
#define   PORT_PLL_PROP_COEFF_MASK	0xF
#define   PORT_PLL_INT_COEFF_MASK	(0x1F << 8)
#define   PORT_PLL_INT_COEFF(x)		((x)  << 8)
#define   PORT_PLL_GAIN_CTL_MASK	(0x07 << 16)
#define   PORT_PLL_GAIN_CTL(x)		((x)  << 16)
/* PORT_PLL_8_A */
#define   PORT_PLL_TARGET_CNT_MASK	0x3FF
/* PORT_PLL_9_A */
#define  PORT_PLL_LOCK_THRESHOLD_SHIFT	1
#define  PORT_PLL_LOCK_THRESHOLD_MASK	(0x7 << PORT_PLL_LOCK_THRESHOLD_SHIFT)
/* PORT_PLL_10_A */
#define  PORT_PLL_DCO_AMP_OVR_EN_H	(1<<27)
#define  PORT_PLL_DCO_AMP_DEFAULT	15
#define  PORT_PLL_DCO_AMP_MASK		0x3c00
#define  PORT_PLL_DCO_AMP(x)		(x<<10)
#define _PORT_PLL_BASE(port)		_PORT3(port, _PORT_PLL_0_A,	\
						_PORT_PLL_0_B,		\
						_PORT_PLL_0_C)
#define BXT_PORT_PLL(port, idx)		(_PORT_PLL_BASE(port) + (idx) * 4)

/* BXT PHY common lane registers */
#define _PORT_CL1CM_DW0_A		0x162000
#define _PORT_CL1CM_DW0_BC		0x6C000
#define   PHY_POWER_GOOD		(1 << 16)
#define BXT_PORT_CL1CM_DW0(phy)		_BXT_PHY((phy), _PORT_CL1CM_DW0_BC, \
							_PORT_CL1CM_DW0_A)

#define _PORT_CL1CM_DW9_A		0x162024
#define _PORT_CL1CM_DW9_BC		0x6C024
#define   IREF0RC_OFFSET_SHIFT		8
#define   IREF0RC_OFFSET_MASK		(0xFF << IREF0RC_OFFSET_SHIFT)
#define BXT_PORT_CL1CM_DW9(phy)		_BXT_PHY((phy), _PORT_CL1CM_DW9_BC, \
							_PORT_CL1CM_DW9_A)

#define _PORT_CL1CM_DW10_A		0x162028
#define _PORT_CL1CM_DW10_BC		0x6C028
#define   IREF1RC_OFFSET_SHIFT		8
#define   IREF1RC_OFFSET_MASK		(0xFF << IREF1RC_OFFSET_SHIFT)
#define BXT_PORT_CL1CM_DW10(phy)	_BXT_PHY((phy), _PORT_CL1CM_DW10_BC, \
							_PORT_CL1CM_DW10_A)

#define _PORT_CL1CM_DW28_A		0x162070
#define _PORT_CL1CM_DW28_BC		0x6C070
#define   OCL1_POWER_DOWN_EN		(1 << 23)
#define   DW28_OLDO_DYN_PWR_DOWN_EN	(1 << 22)
#define   SUS_CLK_CONFIG		0x3
#define BXT_PORT_CL1CM_DW28(phy)	_BXT_PHY((phy), _PORT_CL1CM_DW28_BC, \
							_PORT_CL1CM_DW28_A)

#define _PORT_CL1CM_DW30_A		0x162078
#define _PORT_CL1CM_DW30_BC		0x6C078
#define   OCL2_LDOFUSE_PWR_DIS		(1 << 6)
#define BXT_PORT_CL1CM_DW30(phy)	_BXT_PHY((phy), _PORT_CL1CM_DW30_BC, \
							_PORT_CL1CM_DW30_A)

/* Defined for PHY0 only */
#define BXT_PORT_CL2CM_DW6_BC		0x6C358
#define   DW6_OLDO_DYN_PWR_DOWN_EN	(1 << 28)

/* BXT PHY Ref registers */
#define _PORT_REF_DW3_A			0x16218C
#define _PORT_REF_DW3_BC		0x6C18C
#define   GRC_DONE			(1 << 22)
#define BXT_PORT_REF_DW3(phy)		_BXT_PHY((phy), _PORT_REF_DW3_BC, \
							_PORT_REF_DW3_A)

#define _PORT_REF_DW6_A			0x162198
#define _PORT_REF_DW6_BC		0x6C198
/*
 * FIXME: BSpec/CHV ConfigDB disagrees on the following two fields, fix them
 * after testing.
 */
#define   GRC_CODE_SHIFT		23
#define   GRC_CODE_MASK			(0x1FF << GRC_CODE_SHIFT)
#define   GRC_CODE_FAST_SHIFT		16
#define   GRC_CODE_FAST_MASK		(0x7F << GRC_CODE_FAST_SHIFT)
#define   GRC_CODE_SLOW_SHIFT		8
#define   GRC_CODE_SLOW_MASK		(0xFF << GRC_CODE_SLOW_SHIFT)
#define   GRC_CODE_NOM_MASK		0xFF
#define BXT_PORT_REF_DW6(phy)		_BXT_PHY((phy), _PORT_REF_DW6_BC,	\
						      _PORT_REF_DW6_A)

#define _PORT_REF_DW8_A			0x1621A0
#define _PORT_REF_DW8_BC		0x6C1A0
#define   GRC_DIS			(1 << 15)
#define   GRC_RDY_OVRD			(1 << 1)
#define BXT_PORT_REF_DW8(phy)		_BXT_PHY((phy), _PORT_REF_DW8_BC,	\
						      _PORT_REF_DW8_A)

/* BXT PHY PCS registers */
#define _PORT_PCS_DW10_LN01_A		0x162428
#define _PORT_PCS_DW10_LN01_B		0x6C428
#define _PORT_PCS_DW10_LN01_C		0x6C828
#define _PORT_PCS_DW10_GRP_A		0x162C28
#define _PORT_PCS_DW10_GRP_B		0x6CC28
#define _PORT_PCS_DW10_GRP_C		0x6CE28
#define BXT_PORT_PCS_DW10_LN01(port)	_PORT3(port, _PORT_PCS_DW10_LN01_A, \
						     _PORT_PCS_DW10_LN01_B, \
						     _PORT_PCS_DW10_LN01_C)
#define BXT_PORT_PCS_DW10_GRP(port)	_PORT3(port, _PORT_PCS_DW10_GRP_A,  \
						     _PORT_PCS_DW10_GRP_B,  \
						     _PORT_PCS_DW10_GRP_C)
#define   TX2_SWING_CALC_INIT		(1 << 31)
#define   TX1_SWING_CALC_INIT		(1 << 30)

#define _PORT_PCS_DW12_LN01_A		0x162430
#define _PORT_PCS_DW12_LN01_B		0x6C430
#define _PORT_PCS_DW12_LN01_C		0x6C830
#define _PORT_PCS_DW12_LN23_A		0x162630
#define _PORT_PCS_DW12_LN23_B		0x6C630
#define _PORT_PCS_DW12_LN23_C		0x6CA30
#define _PORT_PCS_DW12_GRP_A		0x162c30
#define _PORT_PCS_DW12_GRP_B		0x6CC30
#define _PORT_PCS_DW12_GRP_C		0x6CE30
#define   LANESTAGGER_STRAP_OVRD	(1 << 6)
#define   LANE_STAGGER_MASK		0x1F
#define BXT_PORT_PCS_DW12_LN01(port)	_PORT3(port, _PORT_PCS_DW12_LN01_A, \
						     _PORT_PCS_DW12_LN01_B, \
						     _PORT_PCS_DW12_LN01_C)
#define BXT_PORT_PCS_DW12_LN23(port)	_PORT3(port, _PORT_PCS_DW12_LN23_A, \
						     _PORT_PCS_DW12_LN23_B, \
						     _PORT_PCS_DW12_LN23_C)
#define BXT_PORT_PCS_DW12_GRP(port)	_PORT3(port, _PORT_PCS_DW12_GRP_A, \
						     _PORT_PCS_DW12_GRP_B, \
						     _PORT_PCS_DW12_GRP_C)

/* BXT PHY TX registers */
#define _BXT_LANE_OFFSET(lane)           (((lane) >> 1) * 0x200 +	\
					  ((lane) & 1) * 0x80)

#define _PORT_TX_DW2_LN0_A		0x162508
#define _PORT_TX_DW2_LN0_B		0x6C508
#define _PORT_TX_DW2_LN0_C		0x6C908
#define _PORT_TX_DW2_GRP_A		0x162D08
#define _PORT_TX_DW2_GRP_B		0x6CD08
#define _PORT_TX_DW2_GRP_C		0x6CF08
#define BXT_PORT_TX_DW2_GRP(port)	_PORT3(port, _PORT_TX_DW2_GRP_A,  \
						     _PORT_TX_DW2_GRP_B,  \
						     _PORT_TX_DW2_GRP_C)
#define BXT_PORT_TX_DW2_LN0(port)	_PORT3(port, _PORT_TX_DW2_LN0_A,  \
						     _PORT_TX_DW2_LN0_B,  \
						     _PORT_TX_DW2_LN0_C)
#define   MARGIN_000_SHIFT		16
#define   MARGIN_000			(0xFF << MARGIN_000_SHIFT)
#define   UNIQ_TRANS_SCALE_SHIFT	8
#define   UNIQ_TRANS_SCALE		(0xFF << UNIQ_TRANS_SCALE_SHIFT)

#define _PORT_TX_DW3_LN0_A		0x16250C
#define _PORT_TX_DW3_LN0_B		0x6C50C
#define _PORT_TX_DW3_LN0_C		0x6C90C
#define _PORT_TX_DW3_GRP_A		0x162D0C
#define _PORT_TX_DW3_GRP_B		0x6CD0C
#define _PORT_TX_DW3_GRP_C		0x6CF0C
#define BXT_PORT_TX_DW3_GRP(port)	_PORT3(port, _PORT_TX_DW3_GRP_A,  \
						     _PORT_TX_DW3_GRP_B,  \
						     _PORT_TX_DW3_GRP_C)
#define BXT_PORT_TX_DW3_LN0(port)	_PORT3(port, _PORT_TX_DW3_LN0_A,  \
						     _PORT_TX_DW3_LN0_B,  \
						     _PORT_TX_DW3_LN0_C)
#define   UNIQE_TRANGE_EN_METHOD	(1 << 27)

#define _PORT_TX_DW4_LN0_A		0x162510
#define _PORT_TX_DW4_LN0_B		0x6C510
#define _PORT_TX_DW4_LN0_C		0x6C910
#define _PORT_TX_DW4_GRP_A		0x162D10
#define _PORT_TX_DW4_GRP_B		0x6CD10
#define _PORT_TX_DW4_GRP_C		0x6CF10
#define BXT_PORT_TX_DW4_LN0(port)	_PORT3(port, _PORT_TX_DW4_LN0_A,  \
						     _PORT_TX_DW4_LN0_B,  \
						     _PORT_TX_DW4_LN0_C)
#define BXT_PORT_TX_DW4_GRP(port)	_PORT3(port, _PORT_TX_DW4_GRP_A,  \
						     _PORT_TX_DW4_GRP_B,  \
						     _PORT_TX_DW4_GRP_C)
#define   DEEMPH_SHIFT			24
#define   DE_EMPHASIS			(0xFF << DEEMPH_SHIFT)

#define _PORT_TX_DW14_LN0_A		0x162538
#define _PORT_TX_DW14_LN0_B		0x6C538
#define _PORT_TX_DW14_LN0_C		0x6C938
#define   LATENCY_OPTIM_SHIFT		30
#define   LATENCY_OPTIM			(1 << LATENCY_OPTIM_SHIFT)
#define BXT_PORT_TX_DW14_LN(port, lane)	(_PORT3((port), _PORT_TX_DW14_LN0_A,   \
							_PORT_TX_DW14_LN0_B,   \
							_PORT_TX_DW14_LN0_C) + \
					 _BXT_LANE_OFFSET(lane))

/* UAIMI scratch pad register 1 */
#define UAIMI_SPR1			0x4F074
/* SKL VccIO mask */
#define SKL_VCCIO_MASK			0x1
/* SKL balance leg register */
#define DISPIO_CR_TX_BMU_CR0		0x6C00C
/* I_boost values */
#define BALANCE_LEG_SHIFT(port)		(8+3*(port))
#define BALANCE_LEG_MASK(port)		(7<<(8+3*(port)))
/* Balance leg disable bits */
#define BALANCE_LEG_DISABLE_SHIFT	23

/*
 * Fence registers
 */
#define FENCE_REG_830_0			0x2000
#define FENCE_REG_945_8			0x3000
#define   I830_FENCE_START_MASK		0x07f80000
#define   I830_FENCE_TILING_Y_SHIFT	12
#define   I830_FENCE_SIZE_BITS(size)	((ffs((size) >> 19) - 1) << 8)
#define   I830_FENCE_PITCH_SHIFT	4
#define   I830_FENCE_REG_VALID		(1<<0)
#define   I915_FENCE_MAX_PITCH_VAL	4
#define   I830_FENCE_MAX_PITCH_VAL	6
#define   I830_FENCE_MAX_SIZE_VAL	(1<<8)

#define   I915_FENCE_START_MASK		0x0ff00000
#define   I915_FENCE_SIZE_BITS(size)	((ffs((size) >> 20) - 1) << 8)

#define FENCE_REG_965_0			0x03000
#define   I965_FENCE_PITCH_SHIFT	2
#define   I965_FENCE_TILING_Y_SHIFT	1
#define   I965_FENCE_REG_VALID		(1<<0)
#define   I965_FENCE_MAX_PITCH_VAL	0x0400

#define FENCE_REG_SANDYBRIDGE_0		0x100000
#define   SANDYBRIDGE_FENCE_PITCH_SHIFT	32
#define   GEN7_FENCE_MAX_PITCH_VAL	0x0800


/* control register for cpu gtt access */
#define TILECTL				0x101000
#define   TILECTL_SWZCTL			(1 << 0)
#define   TILECTL_TLBPF			(1 << 1)
#define   TILECTL_TLB_PREFETCH_DIS	(1 << 2)
#define   TILECTL_BACKSNOOP_DIS		(1 << 3)

/*
 * Instruction and interrupt control regs
 */
#define PGTBL_CTL	0x02020
#define   PGTBL_ADDRESS_LO_MASK	0xfffff000 /* bits [31:12] */
#define   PGTBL_ADDRESS_HI_MASK	0x000000f0 /* bits [35:32] (gen4) */
#define PGTBL_ER	0x02024
#define PRB0_BASE (0x2030-0x30)
#define PRB1_BASE (0x2040-0x30) /* 830,gen3 */
#define PRB2_BASE (0x2050-0x30) /* gen3 */
#define SRB0_BASE (0x2100-0x30) /* gen2 */
#define SRB1_BASE (0x2110-0x30) /* gen2 */
#define SRB2_BASE (0x2120-0x30) /* 830 */
#define SRB3_BASE (0x2130-0x30) /* 830 */
#define RENDER_RING_BASE	0x02000
#define BSD_RING_BASE		0x04000
#define GEN6_BSD_RING_BASE	0x12000
#define GEN8_BSD2_RING_BASE	0x1c000
#define VEBOX_RING_BASE		0x1a000
#define BLT_RING_BASE		0x22000
#define RING_TAIL(base)		((base)+0x30)
#define RING_HEAD(base)		((base)+0x34)
#define RING_START(base)	((base)+0x38)
#define RING_CTL(base)		((base)+0x3c)
#define RING_SYNC_0(base)	((base)+0x40)
#define RING_SYNC_1(base)	((base)+0x44)
#define RING_SYNC_2(base)	((base)+0x48)
#define GEN6_RVSYNC	(RING_SYNC_0(RENDER_RING_BASE))
#define GEN6_RBSYNC	(RING_SYNC_1(RENDER_RING_BASE))
#define GEN6_RVESYNC	(RING_SYNC_2(RENDER_RING_BASE))
#define GEN6_VBSYNC	(RING_SYNC_0(GEN6_BSD_RING_BASE))
#define GEN6_VRSYNC	(RING_SYNC_1(GEN6_BSD_RING_BASE))
#define GEN6_VVESYNC	(RING_SYNC_2(GEN6_BSD_RING_BASE))
#define GEN6_BRSYNC	(RING_SYNC_0(BLT_RING_BASE))
#define GEN6_BVSYNC	(RING_SYNC_1(BLT_RING_BASE))
#define GEN6_BVESYNC	(RING_SYNC_2(BLT_RING_BASE))
#define GEN6_VEBSYNC	(RING_SYNC_0(VEBOX_RING_BASE))
#define GEN6_VERSYNC	(RING_SYNC_1(VEBOX_RING_BASE))
#define GEN6_VEVSYNC	(RING_SYNC_2(VEBOX_RING_BASE))
#define GEN6_NOSYNC 0
#define RING_PSMI_CTL(base)	((base)+0x50)
#define RING_MAX_IDLE(base)	((base)+0x54)
#define RING_HWS_PGA(base)	((base)+0x80)
#define RING_HWS_PGA_GEN6(base)	((base)+0x2080)
#define RING_RESET_CTL(base)	((base)+0xd0)
#define   RESET_CTL_REQUEST_RESET  (1 << 0)
#define   RESET_CTL_READY_TO_RESET (1 << 1)

#define HSW_GTT_CACHE_EN	0x4024
#define   GTT_CACHE_EN_ALL	0xF0007FFF
#define GEN7_WR_WATERMARK	0x4028
#define GEN7_GFX_PRIO_CTRL	0x402C
#define ARB_MODE		0x4030
#define   ARB_MODE_SWIZZLE_SNB	(1<<4)
#define   ARB_MODE_SWIZZLE_IVB	(1<<5)
#define GEN7_GFX_PEND_TLB0	0x4034
#define GEN7_GFX_PEND_TLB1	0x4038
/* L3, CVS, ZTLB, RCC, CASC LRA min, max values */
#define GEN7_LRA_LIMITS(i)	(0x403C + (i) * 4)
#define GEN7_LRA_LIMITS_REG_NUM	13
#define GEN7_MEDIA_MAX_REQ_COUNT	0x4070
#define GEN7_GFX_MAX_REQ_COUNT		0x4074

#define GAMTARBMODE		0x04a08
#define   ARB_MODE_BWGTLB_DISABLE (1<<9)
#define   ARB_MODE_SWIZZLE_BDW	(1<<1)
#define RENDER_HWS_PGA_GEN7	(0x04080)
#define RING_FAULT_REG(ring)	(0x4094 + 0x100*(ring)->id)
#define   RING_FAULT_GTTSEL_MASK (1<<11)
#define   RING_FAULT_SRCID(x)	((x >> 3) & 0xff)
#define   RING_FAULT_FAULT_TYPE(x) ((x >> 1) & 0x3)
#define   RING_FAULT_VALID	(1<<0)
#define DONE_REG		0x40b0
#define GEN8_PRIVATE_PAT	0x40e0
#define BSD_HWS_PGA_GEN7	(0x04180)
#define BLT_HWS_PGA_GEN7	(0x04280)
#define VEBOX_HWS_PGA_GEN7	(0x04380)
#define RING_ACTHD(base)	((base)+0x74)
#define RING_ACTHD_UDW(base)	((base)+0x5c)
#define RING_NOPID(base)	((base)+0x94)
#define RING_IMR(base)		((base)+0xa8)
#define RING_HWSTAM(base)	((base)+0x98)
#define RING_TIMESTAMP(base)	((base)+0x358)
#define   TAIL_ADDR		0x001FFFF8
#define   HEAD_WRAP_COUNT	0xFFE00000
#define   HEAD_WRAP_ONE		0x00200000
#define   HEAD_ADDR		0x001FFFFC
#define   RING_NR_PAGES		0x001FF000
#define   RING_REPORT_MASK	0x00000006
#define   RING_REPORT_64K	0x00000002
#define   RING_REPORT_128K	0x00000004
#define   RING_NO_REPORT	0x00000000
#define   RING_VALID_MASK	0x00000001
#define   RING_VALID		0x00000001
#define   RING_INVALID		0x00000000
#define   RING_WAIT_I8XX	(1<<0) /* gen2, PRBx_HEAD */
#define   RING_WAIT		(1<<11) /* gen3+, PRBx_CTL */
#define   RING_WAIT_SEMAPHORE	(1<<10) /* gen6+ */

#define GEN7_TLB_RD_ADDR	0x4700

#if 0
#define PRB0_TAIL	0x02030
#define PRB0_HEAD	0x02034
#define PRB0_START	0x02038
#define PRB0_CTL	0x0203c
#define PRB1_TAIL	0x02040 /* 915+ only */
#define PRB1_HEAD	0x02044 /* 915+ only */
#define PRB1_START	0x02048 /* 915+ only */
#define PRB1_CTL	0x0204c /* 915+ only */
#endif
#define IPEIR_I965	0x02064
#define IPEHR_I965	0x02068
#define INSTDONE_I965	0x0206c
#define GEN7_INSTDONE_1		0x0206c
#define GEN7_SC_INSTDONE	0x07100
#define GEN7_SAMPLER_INSTDONE	0x0e160
#define GEN7_ROW_INSTDONE	0x0e164
#define I915_NUM_INSTDONE_REG	4
#define RING_IPEIR(base)	((base)+0x64)
#define RING_IPEHR(base)	((base)+0x68)
#define RING_INSTDONE(base)	((base)+0x6c)
#define RING_INSTPS(base)	((base)+0x70)
#define RING_DMA_FADD(base)	((base)+0x78)
#define RING_DMA_FADD_UDW(base)	((base)+0x60) /* gen8+ */
#define RING_INSTPM(base)	((base)+0xc0)
#define RING_MI_MODE(base)	((base)+0x9c)
#define INSTPS		0x02070 /* 965+ only */
#define INSTDONE1	0x0207c /* 965+ only */
#define ACTHD_I965	0x02074
#define HWS_PGA		0x02080
#define HWS_ADDRESS_MASK	0xfffff000
#define HWS_START_ADDRESS_SHIFT	4
#define PWRCTXA		0x2088 /* 965GM+ only */
#define   PWRCTX_EN	(1<<0)
#define IPEIR		0x02088
#define IPEHR		0x0208c
#define INSTDONE	0x02090
#define NOPID		0x02094
#define HWSTAM		0x02098
#define DMA_FADD_I8XX	0x020d0
#define RING_BBSTATE(base)	((base)+0x110)
#define RING_BBADDR(base)	((base)+0x140)
#define RING_BBADDR_UDW(base)	((base)+0x168) /* gen8+ */

#define ERROR_GEN6	0x040a0
#define GEN7_ERR_INT	0x44040
#define   ERR_INT_POISON		(1<<31)
#define   ERR_INT_MMIO_UNCLAIMED	(1<<13)
#define   ERR_INT_PIPE_CRC_DONE_C	(1<<8)
#define   ERR_INT_FIFO_UNDERRUN_C	(1<<6)
#define   ERR_INT_PIPE_CRC_DONE_B	(1<<5)
#define   ERR_INT_FIFO_UNDERRUN_B	(1<<3)
#define   ERR_INT_PIPE_CRC_DONE_A	(1<<2)
#define   ERR_INT_PIPE_CRC_DONE(pipe)	(1<<(2 + pipe*3))
#define   ERR_INT_FIFO_UNDERRUN_A	(1<<0)
#define   ERR_INT_FIFO_UNDERRUN(pipe)	(1<<(pipe*3))

#define GEN8_FAULT_TLB_DATA0		0x04b10
#define GEN8_FAULT_TLB_DATA1		0x04b14

#define FPGA_DBG		0x42300
#define   FPGA_DBG_RM_NOCLAIM	(1<<31)

#define DERRMR		0x44050
/* Note that HBLANK events are reserved on bdw+ */
#define   DERRMR_PIPEA_SCANLINE		(1<<0)
#define   DERRMR_PIPEA_PRI_FLIP_DONE	(1<<1)
#define   DERRMR_PIPEA_SPR_FLIP_DONE	(1<<2)
#define   DERRMR_PIPEA_VBLANK		(1<<3)
#define   DERRMR_PIPEA_HBLANK		(1<<5)
#define   DERRMR_PIPEB_SCANLINE 	(1<<8)
#define   DERRMR_PIPEB_PRI_FLIP_DONE	(1<<9)
#define   DERRMR_PIPEB_SPR_FLIP_DONE	(1<<10)
#define   DERRMR_PIPEB_VBLANK		(1<<11)
#define   DERRMR_PIPEB_HBLANK		(1<<13)
/* Note that PIPEC is not a simple translation of PIPEA/PIPEB */
#define   DERRMR_PIPEC_SCANLINE		(1<<14)
#define   DERRMR_PIPEC_PRI_FLIP_DONE	(1<<15)
#define   DERRMR_PIPEC_SPR_FLIP_DONE	(1<<20)
#define   DERRMR_PIPEC_VBLANK		(1<<21)
#define   DERRMR_PIPEC_HBLANK		(1<<22)


/* GM45+ chicken bits -- debug workaround bits that may be required
 * for various sorts of correct behavior.  The top 16 bits of each are
 * the enables for writing to the corresponding low bit.
 */
#define _3D_CHICKEN	0x02084
#define  _3D_CHICKEN_HIZ_PLANE_DISABLE_MSAA_4X_SNB	(1 << 10)
#define _3D_CHICKEN2	0x0208c
/* Disables pipelining of read flushes past the SF-WIZ interface.
 * Required on all Ironlake steppings according to the B-Spec, but the
 * particular danger of not doing so is not specified.
 */
# define _3D_CHICKEN2_WM_READ_PIPELINED			(1 << 14)
#define _3D_CHICKEN3	0x02090
#define  _3D_CHICKEN_SF_DISABLE_OBJEND_CULL		(1 << 10)
#define  _3D_CHICKEN3_SF_DISABLE_FASTCLIP_CULL		(1 << 5)
#define  _3D_CHICKEN_SDE_LIMIT_FIFO_POLY_DEPTH(x)	((x)<<1) /* gen8+ */
#define  _3D_CHICKEN3_SF_DISABLE_PIPELINED_ATTR_FETCH	(1 << 1) /* gen6 */

#define MI_MODE		0x0209c
# define VS_TIMER_DISPATCH				(1 << 6)
# define MI_FLUSH_ENABLE				(1 << 12)
# define ASYNC_FLIP_PERF_DISABLE			(1 << 14)
# define MODE_IDLE					(1 << 9)
# define STOP_RING					(1 << 8)

#define GEN6_GT_MODE	0x20d0
#define GEN7_GT_MODE	0x7008
#define   GEN6_WIZ_HASHING(hi, lo)			(((hi) << 9) | ((lo) << 7))
#define   GEN6_WIZ_HASHING_8x8				GEN6_WIZ_HASHING(0, 0)
#define   GEN6_WIZ_HASHING_8x4				GEN6_WIZ_HASHING(0, 1)
#define   GEN6_WIZ_HASHING_16x4				GEN6_WIZ_HASHING(1, 0)
#define   GEN6_WIZ_HASHING_MASK				GEN6_WIZ_HASHING(1, 1)
#define   GEN6_TD_FOUR_ROW_DISPATCH_DISABLE		(1 << 5)
#define   GEN9_IZ_HASHING_MASK(slice)			(0x3 << (slice * 2))
#define   GEN9_IZ_HASHING(slice, val)			((val) << (slice * 2))

#define GFX_MODE	0x02520
#define GFX_MODE_GEN7	0x0229c
#define RING_MODE_GEN7(ring)	((ring)->mmio_base+0x29c)
#define   GFX_RUN_LIST_ENABLE		(1<<15)
#define   GFX_INTERRUPT_STEERING	(1<<14)
#define   GFX_TLB_INVALIDATE_EXPLICIT	(1<<13)
#define   GFX_SURFACE_FAULT_ENABLE	(1<<12)
#define   GFX_REPLAY_MODE		(1<<11)
#define   GFX_PSMI_GRANULARITY		(1<<10)
#define   GFX_PPGTT_ENABLE		(1<<9)
#define   GEN8_GFX_PPGTT_48B		(1<<7)

#define   GFX_FORWARD_VBLANK_MASK	(3<<5)
#define   GFX_FORWARD_VBLANK_NEVER	(0<<5)
#define   GFX_FORWARD_VBLANK_ALWAYS	(1<<5)
#define   GFX_FORWARD_VBLANK_COND	(2<<5)

#define VLV_DISPLAY_BASE 0x180000
#define VLV_MIPI_BASE VLV_DISPLAY_BASE

#define VLV_GU_CTL0	(VLV_DISPLAY_BASE + 0x2030)
#define VLV_GU_CTL1	(VLV_DISPLAY_BASE + 0x2034)
#define SCPD0		0x0209c /* 915+ only */
#define IER		0x020a0
#define IIR		0x020a4
#define IMR		0x020a8
#define ISR		0x020ac
#define VLV_GUNIT_CLOCK_GATE	(VLV_DISPLAY_BASE + 0x2060)
#define   GINT_DIS		(1<<22)
#define   GCFG_DIS		(1<<8)
#define VLV_GUNIT_CLOCK_GATE2	(VLV_DISPLAY_BASE + 0x2064)
#define VLV_IIR_RW	(VLV_DISPLAY_BASE + 0x2084)
#define VLV_IER		(VLV_DISPLAY_BASE + 0x20a0)
#define VLV_IIR		(VLV_DISPLAY_BASE + 0x20a4)
#define VLV_IMR		(VLV_DISPLAY_BASE + 0x20a8)
#define VLV_ISR		(VLV_DISPLAY_BASE + 0x20ac)
#define VLV_PCBR	(VLV_DISPLAY_BASE + 0x2120)
#define VLV_PCBR_ADDR_SHIFT	12

#define   DISPLAY_PLANE_FLIP_PENDING(plane) (1<<(11-(plane))) /* A and B only */
#define EIR		0x020b0
#define EMR		0x020b4
#define ESR		0x020b8
#define   GM45_ERROR_PAGE_TABLE				(1<<5)
#define   GM45_ERROR_MEM_PRIV				(1<<4)
#define   I915_ERROR_PAGE_TABLE				(1<<4)
#define   GM45_ERROR_CP_PRIV				(1<<3)
#define   I915_ERROR_MEMORY_REFRESH			(1<<1)
#define   I915_ERROR_INSTRUCTION			(1<<0)
#define INSTPM	        0x020c0
#define   INSTPM_SELF_EN (1<<12) /* 915GM only */
#define   INSTPM_AGPBUSY_INT_EN (1<<11) /* gen3: when disabled, pending interrupts
					will not assert AGPBUSY# and will only
					be delivered when out of C3. */
#define   INSTPM_FORCE_ORDERING				(1<<7) /* GEN6+ */
#define   INSTPM_TLB_INVALIDATE	(1<<9)
#define   INSTPM_SYNC_FLUSH	(1<<5)
#define ACTHD	        0x020c8
#define MEM_MODE	0x020cc
#define   MEM_DISPLAY_B_TRICKLE_FEED_DISABLE (1<<3) /* 830 only */
#define   MEM_DISPLAY_A_TRICKLE_FEED_DISABLE (1<<2) /* 830/845 only */
#define   MEM_DISPLAY_TRICKLE_FEED_DISABLE (1<<2) /* 85x only */
#define FW_BLC		0x020d8
#define FW_BLC2		0x020dc
#define FW_BLC_SELF	0x020e0 /* 915+ only */
#define   FW_BLC_SELF_EN_MASK      (1<<31)
#define   FW_BLC_SELF_FIFO_MASK    (1<<16) /* 945 only */
#define   FW_BLC_SELF_EN           (1<<15) /* 945 only */
#define MM_BURST_LENGTH     0x00700000
#define MM_FIFO_WATERMARK   0x0001F000
#define LM_BURST_LENGTH     0x00000700
#define LM_FIFO_WATERMARK   0x0000001F
#define MI_ARB_STATE	0x020e4 /* 915+ only */

/* Make render/texture TLB fetches lower priorty than associated data
 *   fetches. This is not turned on by default
 */
#define   MI_ARB_RENDER_TLB_LOW_PRIORITY	(1 << 15)

/* Isoch request wait on GTT enable (Display A/B/C streams).
 * Make isoch requests stall on the TLB update. May cause
 * display underruns (test mode only)
 */
#define   MI_ARB_ISOCH_WAIT_GTT			(1 << 14)

/* Block grant count for isoch requests when block count is
 * set to a finite value.
 */
#define   MI_ARB_BLOCK_GRANT_MASK		(3 << 12)
#define   MI_ARB_BLOCK_GRANT_8			(0 << 12)	/* for 3 display planes */
#define   MI_ARB_BLOCK_GRANT_4			(1 << 12)	/* for 2 display planes */
#define   MI_ARB_BLOCK_GRANT_2			(2 << 12)	/* for 1 display plane */
#define   MI_ARB_BLOCK_GRANT_0			(3 << 12)	/* don't use */

/* Enable render writes to complete in C2/C3/C4 power states.
 * If this isn't enabled, render writes are prevented in low
 * power states. That seems bad to me.
 */
#define   MI_ARB_C3_LP_WRITE_ENABLE		(1 << 11)

/* This acknowledges an async flip immediately instead
 * of waiting for 2TLB fetches.
 */
#define   MI_ARB_ASYNC_FLIP_ACK_IMMEDIATE	(1 << 10)

/* Enables non-sequential data reads through arbiter
 */
#define   MI_ARB_DUAL_DATA_PHASE_DISABLE	(1 << 9)

/* Disable FSB snooping of cacheable write cycles from binner/render
 * command stream
 */
#define   MI_ARB_CACHE_SNOOP_DISABLE		(1 << 8)

/* Arbiter time slice for non-isoch streams */
#define   MI_ARB_TIME_SLICE_MASK		(7 << 5)
#define   MI_ARB_TIME_SLICE_1			(0 << 5)
#define   MI_ARB_TIME_SLICE_2			(1 << 5)
#define   MI_ARB_TIME_SLICE_4			(2 << 5)
#define   MI_ARB_TIME_SLICE_6			(3 << 5)
#define   MI_ARB_TIME_SLICE_8			(4 << 5)
#define   MI_ARB_TIME_SLICE_10			(5 << 5)
#define   MI_ARB_TIME_SLICE_14			(6 << 5)
#define   MI_ARB_TIME_SLICE_16			(7 << 5)

/* Low priority grace period page size */
#define   MI_ARB_LOW_PRIORITY_GRACE_4KB		(0 << 4)	/* default */
#define   MI_ARB_LOW_PRIORITY_GRACE_8KB		(1 << 4)

/* Disable display A/B trickle feed */
#define   MI_ARB_DISPLAY_TRICKLE_FEED_DISABLE	(1 << 2)

/* Set display plane priority */
#define   MI_ARB_DISPLAY_PRIORITY_A_B		(0 << 0)	/* display A > display B */
#define   MI_ARB_DISPLAY_PRIORITY_B_A		(1 << 0)	/* display B > display A */

#define MI_STATE	0x020e4 /* gen2 only */
#define   MI_AGPBUSY_INT_EN			(1 << 1) /* 85x only */
#define   MI_AGPBUSY_830_MODE			(1 << 0) /* 85x only */

#define CACHE_MODE_0	0x02120 /* 915+ only */
#define   CM0_PIPELINED_RENDER_FLUSH_DISABLE (1<<8)
#define   CM0_IZ_OPT_DISABLE      (1<<6)
#define   CM0_ZR_OPT_DISABLE      (1<<5)
#define	  CM0_STC_EVICT_DISABLE_LRA_SNB	(1<<5)
#define   CM0_DEPTH_EVICT_DISABLE (1<<4)
#define   CM0_COLOR_EVICT_DISABLE (1<<3)
#define   CM0_DEPTH_WRITE_DISABLE (1<<1)
#define   CM0_RC_OP_FLUSH_DISABLE (1<<0)
#define GFX_FLSH_CNTL	0x02170 /* 915+ only */
#define GFX_FLSH_CNTL_GEN6	0x101008
#define   GFX_FLSH_CNTL_EN	(1<<0)
#define ECOSKPD		0x021d0
#define   ECO_GATING_CX_ONLY	(1<<3)
#define   ECO_FLIP_DONE		(1<<0)

#define CACHE_MODE_0_GEN7	0x7000 /* IVB+ */
#define RC_OP_FLUSH_ENABLE (1<<0)
#define   HIZ_RAW_STALL_OPT_DISABLE (1<<2)
#define CACHE_MODE_1		0x7004 /* IVB+ */
#define   PIXEL_SUBSPAN_COLLECT_OPT_DISABLE	(1<<6)
#define   GEN8_4x4_STC_OPTIMIZATION_DISABLE	(1<<6)
#define   GEN9_PARTIAL_RESOLVE_IN_VC_DISABLE	(1<<1)

#define GEN6_BLITTER_ECOSKPD	0x221d0
#define   GEN6_BLITTER_LOCK_SHIFT			16
#define   GEN6_BLITTER_FBC_NOTIFY			(1<<3)

#define GEN6_RC_SLEEP_PSMI_CONTROL	0x2050
#define   GEN6_PSMI_SLEEP_MSG_DISABLE	(1 << 0)
#define   GEN8_RC_SEMA_IDLE_MSG_DISABLE	(1 << 12)
#define   GEN8_FF_DOP_CLOCK_GATE_DISABLE	(1<<10)

/* Fuse readout registers for GT */
#define CHV_FUSE_GT			(VLV_DISPLAY_BASE + 0x2168)
#define   CHV_FGT_DISABLE_SS0		(1 << 10)
#define   CHV_FGT_DISABLE_SS1		(1 << 11)
#define   CHV_FGT_EU_DIS_SS0_R0_SHIFT	16
#define   CHV_FGT_EU_DIS_SS0_R0_MASK	(0xf << CHV_FGT_EU_DIS_SS0_R0_SHIFT)
#define   CHV_FGT_EU_DIS_SS0_R1_SHIFT	20
#define   CHV_FGT_EU_DIS_SS0_R1_MASK	(0xf << CHV_FGT_EU_DIS_SS0_R1_SHIFT)
#define   CHV_FGT_EU_DIS_SS1_R0_SHIFT	24
#define   CHV_FGT_EU_DIS_SS1_R0_MASK	(0xf << CHV_FGT_EU_DIS_SS1_R0_SHIFT)
#define   CHV_FGT_EU_DIS_SS1_R1_SHIFT	28
#define   CHV_FGT_EU_DIS_SS1_R1_MASK	(0xf << CHV_FGT_EU_DIS_SS1_R1_SHIFT)

#define GEN8_FUSE2			0x9120
#define   GEN8_F2_S_ENA_SHIFT		25
#define   GEN8_F2_S_ENA_MASK		(0x7 << GEN8_F2_S_ENA_SHIFT)

#define   GEN9_F2_SS_DIS_SHIFT		20
#define   GEN9_F2_SS_DIS_MASK		(0xf << GEN9_F2_SS_DIS_SHIFT)

#define GEN9_EU_DISABLE(slice)		(0x9134 + (slice)*0x4)

#define GEN6_BSD_SLEEP_PSMI_CONTROL	0x12050
#define   GEN6_BSD_SLEEP_MSG_DISABLE	(1 << 0)
#define   GEN6_BSD_SLEEP_FLUSH_DISABLE	(1 << 2)
#define   GEN6_BSD_SLEEP_INDICATOR	(1 << 3)
#define   GEN6_BSD_GO_INDICATOR		(1 << 4)

/* On modern GEN architectures interrupt control consists of two sets
 * of registers. The first set pertains to the ring generating the
 * interrupt. The second control is for the functional block generating the
 * interrupt. These are PM, GT, DE, etc.
 *
 * Luckily *knocks on wood* all the ring interrupt bits match up with the
 * GT interrupt bits, so we don't need to duplicate the defines.
 *
 * These defines should cover us well from SNB->HSW with minor exceptions
 * it can also work on ILK.
 */
#define GT_BLT_FLUSHDW_NOTIFY_INTERRUPT		(1 << 26)
#define GT_BLT_CS_ERROR_INTERRUPT		(1 << 25)
#define GT_BLT_USER_INTERRUPT			(1 << 22)
#define GT_BSD_CS_ERROR_INTERRUPT		(1 << 15)
#define GT_BSD_USER_INTERRUPT			(1 << 12)
#define GT_RENDER_L3_PARITY_ERROR_INTERRUPT_S1	(1 << 11) /* hsw+; rsvd on snb, ivb, vlv */
#define GT_CONTEXT_SWITCH_INTERRUPT		(1 <<  8)
#define GT_RENDER_L3_PARITY_ERROR_INTERRUPT	(1 <<  5) /* !snb */
#define GT_RENDER_PIPECTL_NOTIFY_INTERRUPT	(1 <<  4)
#define GT_RENDER_CS_MASTER_ERROR_INTERRUPT	(1 <<  3)
#define GT_RENDER_SYNC_STATUS_INTERRUPT		(1 <<  2)
#define GT_RENDER_DEBUG_INTERRUPT		(1 <<  1)
#define GT_RENDER_USER_INTERRUPT		(1 <<  0)

#define PM_VEBOX_CS_ERROR_INTERRUPT		(1 << 12) /* hsw+ */
#define PM_VEBOX_USER_INTERRUPT			(1 << 10) /* hsw+ */

#define GT_PARITY_ERROR(dev) \
	(GT_RENDER_L3_PARITY_ERROR_INTERRUPT | \
	 (IS_HASWELL(dev) ? GT_RENDER_L3_PARITY_ERROR_INTERRUPT_S1 : 0))

/* These are all the "old" interrupts */
#define ILK_BSD_USER_INTERRUPT				(1<<5)

#define I915_PM_INTERRUPT				(1<<31)
#define I915_ISP_INTERRUPT				(1<<22)
#define I915_LPE_PIPE_B_INTERRUPT			(1<<21)
#define I915_LPE_PIPE_A_INTERRUPT			(1<<20)
#define I915_MIPIC_INTERRUPT				(1<<19)
#define I915_MIPIA_INTERRUPT				(1<<18)
#define I915_PIPE_CONTROL_NOTIFY_INTERRUPT		(1<<18)
#define I915_DISPLAY_PORT_INTERRUPT			(1<<17)
#define I915_DISPLAY_PIPE_C_HBLANK_INTERRUPT		(1<<16)
#define I915_MASTER_ERROR_INTERRUPT			(1<<15)
#define I915_RENDER_COMMAND_PARSER_ERROR_INTERRUPT	(1<<15)
#define I915_DISPLAY_PIPE_B_HBLANK_INTERRUPT		(1<<14)
#define I915_GMCH_THERMAL_SENSOR_EVENT_INTERRUPT	(1<<14) /* p-state */
#define I915_DISPLAY_PIPE_A_HBLANK_INTERRUPT		(1<<13)
#define I915_HWB_OOM_INTERRUPT				(1<<13)
#define I915_LPE_PIPE_C_INTERRUPT			(1<<12)
#define I915_SYNC_STATUS_INTERRUPT			(1<<12)
#define I915_MISC_INTERRUPT				(1<<11)
#define I915_DISPLAY_PLANE_A_FLIP_PENDING_INTERRUPT	(1<<11)
#define I915_DISPLAY_PIPE_C_VBLANK_INTERRUPT		(1<<10)
#define I915_DISPLAY_PLANE_B_FLIP_PENDING_INTERRUPT	(1<<10)
#define I915_DISPLAY_PIPE_C_EVENT_INTERRUPT		(1<<9)
#define I915_OVERLAY_PLANE_FLIP_PENDING_INTERRUPT	(1<<9)
#define I915_DISPLAY_PIPE_C_DPBM_INTERRUPT		(1<<8)
#define I915_DISPLAY_PLANE_C_FLIP_PENDING_INTERRUPT	(1<<8)
#define I915_DISPLAY_PIPE_A_VBLANK_INTERRUPT		(1<<7)
#define I915_DISPLAY_PIPE_A_EVENT_INTERRUPT		(1<<6)
#define I915_DISPLAY_PIPE_B_VBLANK_INTERRUPT		(1<<5)
#define I915_DISPLAY_PIPE_B_EVENT_INTERRUPT		(1<<4)
#define I915_DISPLAY_PIPE_A_DPBM_INTERRUPT		(1<<3)
#define I915_DISPLAY_PIPE_B_DPBM_INTERRUPT		(1<<2)
#define I915_DEBUG_INTERRUPT				(1<<2)
#define I915_WINVALID_INTERRUPT				(1<<1)
#define I915_USER_INTERRUPT				(1<<1)
#define I915_ASLE_INTERRUPT				(1<<0)
#define I915_BSD_USER_INTERRUPT				(1<<25)

#define GEN6_BSD_RNCID			0x12198

#define GEN7_FF_THREAD_MODE		0x20a0
#define   GEN7_FF_SCHED_MASK		0x0077070
#define   GEN8_FF_DS_REF_CNT_FFME	(1 << 19)
#define   GEN7_FF_TS_SCHED_HS1		(0x5<<16)
#define   GEN7_FF_TS_SCHED_HS0		(0x3<<16)
#define   GEN7_FF_TS_SCHED_LOAD_BALANCE	(0x1<<16)
#define   GEN7_FF_TS_SCHED_HW		(0x0<<16) /* Default */
#define   GEN7_FF_VS_REF_CNT_FFME	(1 << 15)
#define   GEN7_FF_VS_SCHED_HS1		(0x5<<12)
#define   GEN7_FF_VS_SCHED_HS0		(0x3<<12)
#define   GEN7_FF_VS_SCHED_LOAD_BALANCE	(0x1<<12) /* Default */
#define   GEN7_FF_VS_SCHED_HW		(0x0<<12)
#define   GEN7_FF_DS_SCHED_HS1		(0x5<<4)
#define   GEN7_FF_DS_SCHED_HS0		(0x3<<4)
#define   GEN7_FF_DS_SCHED_LOAD_BALANCE	(0x1<<4)  /* Default */
#define   GEN7_FF_DS_SCHED_HW		(0x0<<4)

/*
 * Framebuffer compression (915+ only)
 */

#define FBC_CFB_BASE		0x03200 /* 4k page aligned */
#define FBC_LL_BASE		0x03204 /* 4k page aligned */
#define FBC_CONTROL		0x03208
#define   FBC_CTL_EN		(1<<31)
#define   FBC_CTL_PERIODIC	(1<<30)
#define   FBC_CTL_INTERVAL_SHIFT (16)
#define   FBC_CTL_UNCOMPRESSIBLE (1<<14)
#define   FBC_CTL_C3_IDLE	(1<<13)
#define   FBC_CTL_STRIDE_SHIFT	(5)
#define   FBC_CTL_FENCENO_SHIFT	(0)
#define FBC_COMMAND		0x0320c
#define   FBC_CMD_COMPRESS	(1<<0)
#define FBC_STATUS		0x03210
#define   FBC_STAT_COMPRESSING	(1<<31)
#define   FBC_STAT_COMPRESSED	(1<<30)
#define   FBC_STAT_MODIFIED	(1<<29)
#define   FBC_STAT_CURRENT_LINE_SHIFT	(0)
#define FBC_CONTROL2		0x03214
#define   FBC_CTL_FENCE_DBL	(0<<4)
#define   FBC_CTL_IDLE_IMM	(0<<2)
#define   FBC_CTL_IDLE_FULL	(1<<2)
#define   FBC_CTL_IDLE_LINE	(2<<2)
#define   FBC_CTL_IDLE_DEBUG	(3<<2)
#define   FBC_CTL_CPU_FENCE	(1<<1)
#define   FBC_CTL_PLANE(plane)	((plane)<<0)
#define FBC_FENCE_OFF		0x03218 /* BSpec typo has 321Bh */
#define FBC_TAG(i)		(0x03300 + (i) * 4)

#define FBC_STATUS2		0x43214
#define  FBC_COMPRESSION_MASK	0x7ff

#define FBC_LL_SIZE		(1536)

/* Framebuffer compression for GM45+ */
#define DPFC_CB_BASE		0x3200
#define DPFC_CONTROL		0x3208
#define   DPFC_CTL_EN		(1<<31)
#define   DPFC_CTL_PLANE(plane)	((plane)<<30)
#define   IVB_DPFC_CTL_PLANE(plane)	((plane)<<29)
#define   DPFC_CTL_FENCE_EN	(1<<29)
#define   IVB_DPFC_CTL_FENCE_EN	(1<<28)
#define   DPFC_CTL_PERSISTENT_MODE	(1<<25)
#define   DPFC_SR_EN		(1<<10)
#define   DPFC_CTL_LIMIT_1X	(0<<6)
#define   DPFC_CTL_LIMIT_2X	(1<<6)
#define   DPFC_CTL_LIMIT_4X	(2<<6)
#define DPFC_RECOMP_CTL		0x320c
#define   DPFC_RECOMP_STALL_EN	(1<<27)
#define   DPFC_RECOMP_STALL_WM_SHIFT (16)
#define   DPFC_RECOMP_STALL_WM_MASK (0x07ff0000)
#define   DPFC_RECOMP_TIMER_COUNT_SHIFT (0)
#define   DPFC_RECOMP_TIMER_COUNT_MASK (0x0000003f)
#define DPFC_STATUS		0x3210
#define   DPFC_INVAL_SEG_SHIFT  (16)
#define   DPFC_INVAL_SEG_MASK	(0x07ff0000)
#define   DPFC_COMP_SEG_SHIFT	(0)
#define   DPFC_COMP_SEG_MASK	(0x000003ff)
#define DPFC_STATUS2		0x3214
#define DPFC_FENCE_YOFF		0x3218
#define DPFC_CHICKEN		0x3224
#define   DPFC_HT_MODIFY	(1<<31)

/* Framebuffer compression for Ironlake */
#define ILK_DPFC_CB_BASE	0x43200
#define ILK_DPFC_CONTROL	0x43208
#define   FBC_CTL_FALSE_COLOR	(1<<10)
/* The bit 28-8 is reserved */
#define   DPFC_RESERVED		(0x1FFFFF00)
#define ILK_DPFC_RECOMP_CTL	0x4320c
#define ILK_DPFC_STATUS		0x43210
#define ILK_DPFC_FENCE_YOFF	0x43218
#define ILK_DPFC_CHICKEN	0x43224
#define ILK_FBC_RT_BASE		0x2128
#define   ILK_FBC_RT_VALID	(1<<0)
#define   SNB_FBC_FRONT_BUFFER	(1<<1)

#define ILK_DISPLAY_CHICKEN1	0x42000
#define   ILK_FBCQ_DIS		(1<<22)
#define	  ILK_PABSTRETCH_DIS	(1<<21)


/*
 * Framebuffer compression for Sandybridge
 *
 * The following two registers are of type GTTMMADR
 */
#define SNB_DPFC_CTL_SA		0x100100
#define   SNB_CPU_FENCE_ENABLE	(1<<29)
#define DPFC_CPU_FENCE_OFFSET	0x100104

/* Framebuffer compression for Ivybridge */
#define IVB_FBC_RT_BASE			0x7020

#define IPS_CTL		0x43408
#define   IPS_ENABLE	(1 << 31)

#define MSG_FBC_REND_STATE	0x50380
#define   FBC_REND_NUKE		(1<<2)
#define   FBC_REND_CACHE_CLEAN	(1<<1)

/*
 * GPIO regs
 */
#define GPIOA			0x5010
#define GPIOB			0x5014
#define GPIOC			0x5018
#define GPIOD			0x501c
#define GPIOE			0x5020
#define GPIOF			0x5024
#define GPIOG			0x5028
#define GPIOH			0x502c
# define GPIO_CLOCK_DIR_MASK		(1 << 0)
# define GPIO_CLOCK_DIR_IN		(0 << 1)
# define GPIO_CLOCK_DIR_OUT		(1 << 1)
# define GPIO_CLOCK_VAL_MASK		(1 << 2)
# define GPIO_CLOCK_VAL_OUT		(1 << 3)
# define GPIO_CLOCK_VAL_IN		(1 << 4)
# define GPIO_CLOCK_PULLUP_DISABLE	(1 << 5)
# define GPIO_DATA_DIR_MASK		(1 << 8)
# define GPIO_DATA_DIR_IN		(0 << 9)
# define GPIO_DATA_DIR_OUT		(1 << 9)
# define GPIO_DATA_VAL_MASK		(1 << 10)
# define GPIO_DATA_VAL_OUT		(1 << 11)
# define GPIO_DATA_VAL_IN		(1 << 12)
# define GPIO_DATA_PULLUP_DISABLE	(1 << 13)

#define GMBUS0			0x5100 /* clock/port select */
#define   GMBUS_RATE_100KHZ	(0<<8)
#define   GMBUS_RATE_50KHZ	(1<<8)
#define   GMBUS_RATE_400KHZ	(2<<8) /* reserved on Pineview */
#define   GMBUS_RATE_1MHZ	(3<<8) /* reserved on Pineview */
#define   GMBUS_HOLD_EXT	(1<<7) /* 300ns hold time, rsvd on Pineview */
#define   GMBUS_PIN_DISABLED	0
#define   GMBUS_PIN_SSC		1
#define   GMBUS_PIN_VGADDC	2
#define   GMBUS_PIN_PANEL	3
#define   GMBUS_PIN_DPD_CHV	3 /* HDMID_CHV */
#define   GMBUS_PIN_DPC		4 /* HDMIC */
#define   GMBUS_PIN_DPB		5 /* SDVO, HDMIB */
#define   GMBUS_PIN_DPD		6 /* HDMID */
#define   GMBUS_PIN_RESERVED	7 /* 7 reserved */
#define   GMBUS_PIN_1_BXT	1
#define   GMBUS_PIN_2_BXT	2
#define   GMBUS_PIN_3_BXT	3
#define   GMBUS_NUM_PINS	7 /* including 0 */
#define GMBUS1			0x5104 /* command/status */
#define   GMBUS_SW_CLR_INT	(1<<31)
#define   GMBUS_SW_RDY		(1<<30)
#define   GMBUS_ENT		(1<<29) /* enable timeout */
#define   GMBUS_CYCLE_NONE	(0<<25)
#define   GMBUS_CYCLE_WAIT	(1<<25)
#define   GMBUS_CYCLE_INDEX	(2<<25)
#define   GMBUS_CYCLE_STOP	(4<<25)
#define   GMBUS_BYTE_COUNT_SHIFT 16
#define   GMBUS_BYTE_COUNT_MAX   256U
#define   GMBUS_SLAVE_INDEX_SHIFT 8
#define   GMBUS_SLAVE_ADDR_SHIFT 1
#define   GMBUS_SLAVE_READ	(1<<0)
#define   GMBUS_SLAVE_WRITE	(0<<0)
#define GMBUS2			0x5108 /* status */
#define   GMBUS_INUSE		(1<<15)
#define   GMBUS_HW_WAIT_PHASE	(1<<14)
#define   GMBUS_STALL_TIMEOUT	(1<<13)
#define   GMBUS_INT		(1<<12)
#define   GMBUS_HW_RDY		(1<<11)
#define   GMBUS_SATOER		(1<<10)
#define   GMBUS_ACTIVE		(1<<9)
#define GMBUS3			0x510c /* data buffer bytes 3-0 */
#define GMBUS4			0x5110 /* interrupt mask (Pineview+) */
#define   GMBUS_SLAVE_TIMEOUT_EN (1<<4)
#define   GMBUS_NAK_EN		(1<<3)
#define   GMBUS_IDLE_EN		(1<<2)
#define   GMBUS_HW_WAIT_EN	(1<<1)
#define   GMBUS_HW_RDY_EN	(1<<0)
#define GMBUS5			0x5120 /* byte index */
#define   GMBUS_2BYTE_INDEX_EN	(1<<31)

/*
 * Clock control & power management
 */
#define _DPLL_A (dev_priv->info.display_mmio_offset + 0x6014)
#define _DPLL_B (dev_priv->info.display_mmio_offset + 0x6018)
#define _CHV_DPLL_C (dev_priv->info.display_mmio_offset + 0x6030)
#define DPLL(pipe) _PIPE3((pipe), _DPLL_A, _DPLL_B, _CHV_DPLL_C)

#define VGA0	0x6000
#define VGA1	0x6004
#define VGA_PD	0x6010
#define   VGA0_PD_P2_DIV_4	(1 << 7)
#define   VGA0_PD_P1_DIV_2	(1 << 5)
#define   VGA0_PD_P1_SHIFT	0
#define   VGA0_PD_P1_MASK	(0x1f << 0)
#define   VGA1_PD_P2_DIV_4	(1 << 15)
#define   VGA1_PD_P1_DIV_2	(1 << 13)
#define   VGA1_PD_P1_SHIFT	8
#define   VGA1_PD_P1_MASK	(0x1f << 8)
#define   DPLL_VCO_ENABLE		(1 << 31)
#define   DPLL_SDVO_HIGH_SPEED		(1 << 30)
#define   DPLL_DVO_2X_MODE		(1 << 30)
#define   DPLL_EXT_BUFFER_ENABLE_VLV	(1 << 30)
#define   DPLL_SYNCLOCK_ENABLE		(1 << 29)
#define   DPLL_REF_CLK_ENABLE_VLV	(1 << 29)
#define   DPLL_VGA_MODE_DIS		(1 << 28)
#define   DPLLB_MODE_DAC_SERIAL		(1 << 26) /* i915 */
#define   DPLLB_MODE_LVDS		(2 << 26) /* i915 */
#define   DPLL_MODE_MASK		(3 << 26)
#define   DPLL_DAC_SERIAL_P2_CLOCK_DIV_10 (0 << 24) /* i915 */
#define   DPLL_DAC_SERIAL_P2_CLOCK_DIV_5 (1 << 24) /* i915 */
#define   DPLLB_LVDS_P2_CLOCK_DIV_14	(0 << 24) /* i915 */
#define   DPLLB_LVDS_P2_CLOCK_DIV_7	(1 << 24) /* i915 */
#define   DPLL_P2_CLOCK_DIV_MASK	0x03000000 /* i915 */
#define   DPLL_FPA01_P1_POST_DIV_MASK	0x00ff0000 /* i915 */
#define   DPLL_FPA01_P1_POST_DIV_MASK_PINEVIEW	0x00ff8000 /* Pineview */
#define   DPLL_LOCK_VLV			(1<<15)
#define   DPLL_INTEGRATED_CRI_CLK_VLV	(1<<14)
#define   DPLL_INTEGRATED_REF_CLK_VLV	(1<<13)
#define   DPLL_SSC_REF_CLK_CHV		(1<<13)
#define   DPLL_PORTC_READY_MASK		(0xf << 4)
#define   DPLL_PORTB_READY_MASK		(0xf)

#define   DPLL_FPA01_P1_POST_DIV_MASK_I830	0x001f0000

/* Additional CHV pll/phy registers */
#define DPIO_PHY_STATUS			(VLV_DISPLAY_BASE + 0x6240)
#define   DPLL_PORTD_READY_MASK		(0xf)
#define DISPLAY_PHY_CONTROL (VLV_DISPLAY_BASE + 0x60100)
#define   PHY_CH_POWER_DOWN_OVRD_EN(phy, ch)	(1 << (2*(phy)+(ch)+27))
#define   PHY_LDO_DELAY_0NS			0x0
#define   PHY_LDO_DELAY_200NS			0x1
#define   PHY_LDO_DELAY_600NS			0x2
#define   PHY_LDO_SEQ_DELAY(delay, phy)		((delay) << (2*(phy)+23))
#define   PHY_CH_POWER_DOWN_OVRD(mask, phy, ch)	((mask) << (8*(phy)+4*(ch)+11))
#define   PHY_CH_SU_PSR				0x1
#define   PHY_CH_DEEP_PSR			0x7
#define   PHY_CH_POWER_MODE(mode, phy, ch)	((mode) << (6*(phy)+3*(ch)+2))
#define   PHY_COM_LANE_RESET_DEASSERT(phy)	(1 << (phy))
#define DISPLAY_PHY_STATUS (VLV_DISPLAY_BASE + 0x60104)
#define   PHY_POWERGOOD(phy)	(((phy) == DPIO_PHY0) ? (1<<31) : (1<<30))
#define   PHY_STATUS_CMN_LDO(phy, ch)                   (1 << (6-(6*(phy)+3*(ch))))
#define   PHY_STATUS_SPLINE_LDO(phy, ch, spline)        (1 << (8-(6*(phy)+3*(ch)+(spline))))

/*
 * The i830 generation, in LVDS mode, defines P1 as the bit number set within
 * this field (only one bit may be set).
 */
#define   DPLL_FPA01_P1_POST_DIV_MASK_I830_LVDS	0x003f0000
#define   DPLL_FPA01_P1_POST_DIV_SHIFT	16
#define   DPLL_FPA01_P1_POST_DIV_SHIFT_PINEVIEW 15
/* i830, required in DVO non-gang */
#define   PLL_P2_DIVIDE_BY_4		(1 << 23)
#define   PLL_P1_DIVIDE_BY_TWO		(1 << 21) /* i830 */
#define   PLL_REF_INPUT_DREFCLK		(0 << 13)
#define   PLL_REF_INPUT_TVCLKINA	(1 << 13) /* i830 */
#define   PLL_REF_INPUT_TVCLKINBC	(2 << 13) /* SDVO TVCLKIN */
#define   PLLB_REF_INPUT_SPREADSPECTRUMIN (3 << 13)
#define   PLL_REF_INPUT_MASK		(3 << 13)
#define   PLL_LOAD_PULSE_PHASE_SHIFT		9
/* Ironlake */
# define PLL_REF_SDVO_HDMI_MULTIPLIER_SHIFT     9
# define PLL_REF_SDVO_HDMI_MULTIPLIER_MASK      (7 << 9)
# define PLL_REF_SDVO_HDMI_MULTIPLIER(x)	(((x)-1) << 9)
# define DPLL_FPA1_P1_POST_DIV_SHIFT            0
# define DPLL_FPA1_P1_POST_DIV_MASK             0xff

/*
 * Parallel to Serial Load Pulse phase selection.
 * Selects the phase for the 10X DPLL clock for the PCIe
 * digital display port. The range is 4 to 13; 10 or more
 * is just a flip delay. The default is 6
 */
#define   PLL_LOAD_PULSE_PHASE_MASK		(0xf << PLL_LOAD_PULSE_PHASE_SHIFT)
#define   DISPLAY_RATE_SELECT_FPA1		(1 << 8)
/*
 * SDVO multiplier for 945G/GM. Not used on 965.
 */
#define   SDVO_MULTIPLIER_MASK			0x000000ff
#define   SDVO_MULTIPLIER_SHIFT_HIRES		4
#define   SDVO_MULTIPLIER_SHIFT_VGA		0

#define _DPLL_A_MD (dev_priv->info.display_mmio_offset + 0x601c)
#define _DPLL_B_MD (dev_priv->info.display_mmio_offset + 0x6020)
#define _CHV_DPLL_C_MD (dev_priv->info.display_mmio_offset + 0x603c)
#define DPLL_MD(pipe) _PIPE3((pipe), _DPLL_A_MD, _DPLL_B_MD, _CHV_DPLL_C_MD)

/*
 * UDI pixel divider, controlling how many pixels are stuffed into a packet.
 *
 * Value is pixels minus 1.  Must be set to 1 pixel for SDVO.
 */
#define   DPLL_MD_UDI_DIVIDER_MASK		0x3f000000
#define   DPLL_MD_UDI_DIVIDER_SHIFT		24
/* UDI pixel divider for VGA, same as DPLL_MD_UDI_DIVIDER_MASK. */
#define   DPLL_MD_VGA_UDI_DIVIDER_MASK		0x003f0000
#define   DPLL_MD_VGA_UDI_DIVIDER_SHIFT		16
/*
 * SDVO/UDI pixel multiplier.
 *
 * SDVO requires that the bus clock rate be between 1 and 2 Ghz, and the bus
 * clock rate is 10 times the DPLL clock.  At low resolution/refresh rate
 * modes, the bus rate would be below the limits, so SDVO allows for stuffing
 * dummy bytes in the datastream at an increased clock rate, with both sides of
 * the link knowing how many bytes are fill.
 *
 * So, for a mode with a dotclock of 65Mhz, we would want to double the clock
 * rate to 130Mhz to get a bus rate of 1.30Ghz.  The DPLL clock rate would be
 * set to 130Mhz, and the SDVO multiplier set to 2x in this register and
 * through an SDVO command.
 *
 * This register field has values of multiplication factor minus 1, with
 * a maximum multiplier of 5 for SDVO.
 */
#define   DPLL_MD_UDI_MULTIPLIER_MASK		0x00003f00
#define   DPLL_MD_UDI_MULTIPLIER_SHIFT		8
/*
 * SDVO/UDI pixel multiplier for VGA, same as DPLL_MD_UDI_MULTIPLIER_MASK.
 * This best be set to the default value (3) or the CRT won't work. No,
 * I don't entirely understand what this does...
 */
#define   DPLL_MD_VGA_UDI_MULTIPLIER_MASK	0x0000003f
#define   DPLL_MD_VGA_UDI_MULTIPLIER_SHIFT	0

#define _FPA0	0x06040
#define _FPA1	0x06044
#define _FPB0	0x06048
#define _FPB1	0x0604c
#define FP0(pipe) _PIPE(pipe, _FPA0, _FPB0)
#define FP1(pipe) _PIPE(pipe, _FPA1, _FPB1)
#define   FP_N_DIV_MASK		0x003f0000
#define   FP_N_PINEVIEW_DIV_MASK	0x00ff0000
#define   FP_N_DIV_SHIFT		16
#define   FP_M1_DIV_MASK	0x00003f00
#define   FP_M1_DIV_SHIFT		 8
#define   FP_M2_DIV_MASK	0x0000003f
#define   FP_M2_PINEVIEW_DIV_MASK	0x000000ff
#define   FP_M2_DIV_SHIFT		 0
#define DPLL_TEST	0x606c
#define   DPLLB_TEST_SDVO_DIV_1		(0 << 22)
#define   DPLLB_TEST_SDVO_DIV_2		(1 << 22)
#define   DPLLB_TEST_SDVO_DIV_4		(2 << 22)
#define   DPLLB_TEST_SDVO_DIV_MASK	(3 << 22)
#define   DPLLB_TEST_N_BYPASS		(1 << 19)
#define   DPLLB_TEST_M_BYPASS		(1 << 18)
#define   DPLLB_INPUT_BUFFER_ENABLE	(1 << 16)
#define   DPLLA_TEST_N_BYPASS		(1 << 3)
#define   DPLLA_TEST_M_BYPASS		(1 << 2)
#define   DPLLA_INPUT_BUFFER_ENABLE	(1 << 0)
#define D_STATE		0x6104
#define  DSTATE_GFX_RESET_I830			(1<<6)
#define  DSTATE_PLL_D3_OFF			(1<<3)
#define  DSTATE_GFX_CLOCK_GATING		(1<<1)
#define  DSTATE_DOT_CLOCK_GATING		(1<<0)
#define DSPCLK_GATE_D	(dev_priv->info.display_mmio_offset + 0x6200)
# define DPUNIT_B_CLOCK_GATE_DISABLE		(1 << 30) /* 965 */
# define VSUNIT_CLOCK_GATE_DISABLE		(1 << 29) /* 965 */
# define VRHUNIT_CLOCK_GATE_DISABLE		(1 << 28) /* 965 */
# define VRDUNIT_CLOCK_GATE_DISABLE		(1 << 27) /* 965 */
# define AUDUNIT_CLOCK_GATE_DISABLE		(1 << 26) /* 965 */
# define DPUNIT_A_CLOCK_GATE_DISABLE		(1 << 25) /* 965 */
# define DPCUNIT_CLOCK_GATE_DISABLE		(1 << 24) /* 965 */
# define TVRUNIT_CLOCK_GATE_DISABLE		(1 << 23) /* 915-945 */
# define TVCUNIT_CLOCK_GATE_DISABLE		(1 << 22) /* 915-945 */
# define TVFUNIT_CLOCK_GATE_DISABLE		(1 << 21) /* 915-945 */
# define TVEUNIT_CLOCK_GATE_DISABLE		(1 << 20) /* 915-945 */
# define DVSUNIT_CLOCK_GATE_DISABLE		(1 << 19) /* 915-945 */
# define DSSUNIT_CLOCK_GATE_DISABLE		(1 << 18) /* 915-945 */
# define DDBUNIT_CLOCK_GATE_DISABLE		(1 << 17) /* 915-945 */
# define DPRUNIT_CLOCK_GATE_DISABLE		(1 << 16) /* 915-945 */
# define DPFUNIT_CLOCK_GATE_DISABLE		(1 << 15) /* 915-945 */
# define DPBMUNIT_CLOCK_GATE_DISABLE		(1 << 14) /* 915-945 */
# define DPLSUNIT_CLOCK_GATE_DISABLE		(1 << 13) /* 915-945 */
# define DPLUNIT_CLOCK_GATE_DISABLE		(1 << 12) /* 915-945 */
# define DPOUNIT_CLOCK_GATE_DISABLE		(1 << 11)
# define DPBUNIT_CLOCK_GATE_DISABLE		(1 << 10)
# define DCUNIT_CLOCK_GATE_DISABLE		(1 << 9)
# define DPUNIT_CLOCK_GATE_DISABLE		(1 << 8)
# define VRUNIT_CLOCK_GATE_DISABLE		(1 << 7) /* 915+: reserved */
# define OVHUNIT_CLOCK_GATE_DISABLE		(1 << 6) /* 830-865 */
# define DPIOUNIT_CLOCK_GATE_DISABLE		(1 << 6) /* 915-945 */
# define OVFUNIT_CLOCK_GATE_DISABLE		(1 << 5)
# define OVBUNIT_CLOCK_GATE_DISABLE		(1 << 4)
/*
 * This bit must be set on the 830 to prevent hangs when turning off the
 * overlay scaler.
 */
# define OVRUNIT_CLOCK_GATE_DISABLE		(1 << 3)
# define OVCUNIT_CLOCK_GATE_DISABLE		(1 << 2)
# define OVUUNIT_CLOCK_GATE_DISABLE		(1 << 1)
# define ZVUNIT_CLOCK_GATE_DISABLE		(1 << 0) /* 830 */
# define OVLUNIT_CLOCK_GATE_DISABLE		(1 << 0) /* 845,865 */

#define RENCLK_GATE_D1		0x6204
# define BLITTER_CLOCK_GATE_DISABLE		(1 << 13) /* 945GM only */
# define MPEG_CLOCK_GATE_DISABLE		(1 << 12) /* 945GM only */
# define PC_FE_CLOCK_GATE_DISABLE		(1 << 11)
# define PC_BE_CLOCK_GATE_DISABLE		(1 << 10)
# define WINDOWER_CLOCK_GATE_DISABLE		(1 << 9)
# define INTERPOLATOR_CLOCK_GATE_DISABLE	(1 << 8)
# define COLOR_CALCULATOR_CLOCK_GATE_DISABLE	(1 << 7)
# define MOTION_COMP_CLOCK_GATE_DISABLE		(1 << 6)
# define MAG_CLOCK_GATE_DISABLE			(1 << 5)
/* This bit must be unset on 855,865 */
# define MECI_CLOCK_GATE_DISABLE		(1 << 4)
# define DCMP_CLOCK_GATE_DISABLE		(1 << 3)
# define MEC_CLOCK_GATE_DISABLE			(1 << 2)
# define MECO_CLOCK_GATE_DISABLE		(1 << 1)
/* This bit must be set on 855,865. */
# define SV_CLOCK_GATE_DISABLE			(1 << 0)
# define I915_MPEG_CLOCK_GATE_DISABLE		(1 << 16)
# define I915_VLD_IP_PR_CLOCK_GATE_DISABLE	(1 << 15)
# define I915_MOTION_COMP_CLOCK_GATE_DISABLE	(1 << 14)
# define I915_BD_BF_CLOCK_GATE_DISABLE		(1 << 13)
# define I915_SF_SE_CLOCK_GATE_DISABLE		(1 << 12)
# define I915_WM_CLOCK_GATE_DISABLE		(1 << 11)
# define I915_IZ_CLOCK_GATE_DISABLE		(1 << 10)
# define I915_PI_CLOCK_GATE_DISABLE		(1 << 9)
# define I915_DI_CLOCK_GATE_DISABLE		(1 << 8)
# define I915_SH_SV_CLOCK_GATE_DISABLE		(1 << 7)
# define I915_PL_DG_QC_FT_CLOCK_GATE_DISABLE	(1 << 6)
# define I915_SC_CLOCK_GATE_DISABLE		(1 << 5)
# define I915_FL_CLOCK_GATE_DISABLE		(1 << 4)
# define I915_DM_CLOCK_GATE_DISABLE		(1 << 3)
# define I915_PS_CLOCK_GATE_DISABLE		(1 << 2)
# define I915_CC_CLOCK_GATE_DISABLE		(1 << 1)
# define I915_BY_CLOCK_GATE_DISABLE		(1 << 0)

# define I965_RCZ_CLOCK_GATE_DISABLE		(1 << 30)
/* This bit must always be set on 965G/965GM */
# define I965_RCC_CLOCK_GATE_DISABLE		(1 << 29)
# define I965_RCPB_CLOCK_GATE_DISABLE		(1 << 28)
# define I965_DAP_CLOCK_GATE_DISABLE		(1 << 27)
# define I965_ROC_CLOCK_GATE_DISABLE		(1 << 26)
# define I965_GW_CLOCK_GATE_DISABLE		(1 << 25)
# define I965_TD_CLOCK_GATE_DISABLE		(1 << 24)
/* This bit must always be set on 965G */
# define I965_ISC_CLOCK_GATE_DISABLE		(1 << 23)
# define I965_IC_CLOCK_GATE_DISABLE		(1 << 22)
# define I965_EU_CLOCK_GATE_DISABLE		(1 << 21)
# define I965_IF_CLOCK_GATE_DISABLE		(1 << 20)
# define I965_TC_CLOCK_GATE_DISABLE		(1 << 19)
# define I965_SO_CLOCK_GATE_DISABLE		(1 << 17)
# define I965_FBC_CLOCK_GATE_DISABLE		(1 << 16)
# define I965_MARI_CLOCK_GATE_DISABLE		(1 << 15)
# define I965_MASF_CLOCK_GATE_DISABLE		(1 << 14)
# define I965_MAWB_CLOCK_GATE_DISABLE		(1 << 13)
# define I965_EM_CLOCK_GATE_DISABLE		(1 << 12)
# define I965_UC_CLOCK_GATE_DISABLE		(1 << 11)
# define I965_SI_CLOCK_GATE_DISABLE		(1 << 6)
# define I965_MT_CLOCK_GATE_DISABLE		(1 << 5)
# define I965_PL_CLOCK_GATE_DISABLE		(1 << 4)
# define I965_DG_CLOCK_GATE_DISABLE		(1 << 3)
# define I965_QC_CLOCK_GATE_DISABLE		(1 << 2)
# define I965_FT_CLOCK_GATE_DISABLE		(1 << 1)
# define I965_DM_CLOCK_GATE_DISABLE		(1 << 0)

#define RENCLK_GATE_D2		0x6208
#define VF_UNIT_CLOCK_GATE_DISABLE		(1 << 9)
#define GS_UNIT_CLOCK_GATE_DISABLE		(1 << 7)
#define CL_UNIT_CLOCK_GATE_DISABLE		(1 << 6)

#define VDECCLK_GATE_D		0x620C		/* g4x only */
#define  VCP_UNIT_CLOCK_GATE_DISABLE		(1 << 4)

#define RAMCLK_GATE_D		0x6210		/* CRL only */
#define DEUC			0x6214          /* CRL only */

#define FW_BLC_SELF_VLV		(VLV_DISPLAY_BASE + 0x6500)
#define  FW_CSPWRDWNEN		(1<<15)

#define MI_ARB_VLV		(VLV_DISPLAY_BASE + 0x6504)

#define CZCLK_CDCLK_FREQ_RATIO	(VLV_DISPLAY_BASE + 0x6508)
#define   CDCLK_FREQ_SHIFT	4
#define   CDCLK_FREQ_MASK	(0x1f << CDCLK_FREQ_SHIFT)
#define   CZCLK_FREQ_MASK	0xf

#define GCI_CONTROL		(VLV_DISPLAY_BASE + 0x650C)
#define   PFI_CREDIT_63		(9 << 28)		/* chv only */
#define   PFI_CREDIT_31		(8 << 28)		/* chv only */
#define   PFI_CREDIT(x)		(((x) - 8) << 28)	/* 8-15 */
#define   PFI_CREDIT_RESEND	(1 << 27)
#define   VGA_FAST_MODE_DISABLE	(1 << 14)

#define GMBUSFREQ_VLV		(VLV_DISPLAY_BASE + 0x6510)

/*
 * Palette regs
 */
#define PALETTE_A_OFFSET 0xa000
#define PALETTE_B_OFFSET 0xa800
#define CHV_PALETTE_C_OFFSET 0xc000
#define PALETTE(pipe) (dev_priv->info.palette_offsets[pipe] + \
		       dev_priv->info.display_mmio_offset)

/* MCH MMIO space */

/*
 * MCHBAR mirror.
 *
 * This mirrors the MCHBAR MMIO space whose location is determined by
 * device 0 function 0's pci config register 0x44 or 0x48 and matches it in
 * every way.  It is not accessible from the CP register read instructions.
 *
 * Starting from Haswell, you can't write registers using the MCHBAR mirror,
 * just read.
 */
#define MCHBAR_MIRROR_BASE	0x10000

#define MCHBAR_MIRROR_BASE_SNB	0x140000

#define CTG_STOLEN_RESERVED		(MCHBAR_MIRROR_BASE + 0x34)
#define ELK_STOLEN_RESERVED		(MCHBAR_MIRROR_BASE + 0x48)
#define G4X_STOLEN_RESERVED_ADDR1_MASK	(0xFFFF << 16)
#define G4X_STOLEN_RESERVED_ADDR2_MASK	(0xFFF << 4)

/* Memory controller frequency in MCHBAR for Haswell (possible SNB+) */
#define DCLK (MCHBAR_MIRROR_BASE_SNB + 0x5e04)

/* 915-945 and GM965 MCH register controlling DRAM channel access */
#define DCC			0x10200
#define DCC_ADDRESSING_MODE_SINGLE_CHANNEL		(0 << 0)
#define DCC_ADDRESSING_MODE_DUAL_CHANNEL_ASYMMETRIC	(1 << 0)
#define DCC_ADDRESSING_MODE_DUAL_CHANNEL_INTERLEAVED	(2 << 0)
#define DCC_ADDRESSING_MODE_MASK			(3 << 0)
#define DCC_CHANNEL_XOR_DISABLE				(1 << 10)
#define DCC_CHANNEL_XOR_BIT_17				(1 << 9)
#define DCC2			0x10204
#define DCC2_MODIFIED_ENHANCED_DISABLE			(1 << 20)

/* Pineview MCH register contains DDR3 setting */
#define CSHRDDR3CTL            0x101a8
#define CSHRDDR3CTL_DDR3       (1 << 2)

/* 965 MCH register controlling DRAM channel configuration */
#define C0DRB3			0x10206
#define C1DRB3			0x10606

/* snb MCH registers for reading the DRAM channel configuration */
#define MAD_DIMM_C0			(MCHBAR_MIRROR_BASE_SNB + 0x5004)
#define MAD_DIMM_C1			(MCHBAR_MIRROR_BASE_SNB + 0x5008)
#define MAD_DIMM_C2			(MCHBAR_MIRROR_BASE_SNB + 0x500C)
#define   MAD_DIMM_ECC_MASK		(0x3 << 24)
#define   MAD_DIMM_ECC_OFF		(0x0 << 24)
#define   MAD_DIMM_ECC_IO_ON_LOGIC_OFF	(0x1 << 24)
#define   MAD_DIMM_ECC_IO_OFF_LOGIC_ON	(0x2 << 24)
#define   MAD_DIMM_ECC_ON		(0x3 << 24)
#define   MAD_DIMM_ENH_INTERLEAVE	(0x1 << 22)
#define   MAD_DIMM_RANK_INTERLEAVE	(0x1 << 21)
#define   MAD_DIMM_B_WIDTH_X16		(0x1 << 20) /* X8 chips if unset */
#define   MAD_DIMM_A_WIDTH_X16		(0x1 << 19) /* X8 chips if unset */
#define   MAD_DIMM_B_DUAL_RANK		(0x1 << 18)
#define   MAD_DIMM_A_DUAL_RANK		(0x1 << 17)
#define   MAD_DIMM_A_SELECT		(0x1 << 16)
/* DIMM sizes are in multiples of 256mb. */
#define   MAD_DIMM_B_SIZE_SHIFT		8
#define   MAD_DIMM_B_SIZE_MASK		(0xff << MAD_DIMM_B_SIZE_SHIFT)
#define   MAD_DIMM_A_SIZE_SHIFT		0
#define   MAD_DIMM_A_SIZE_MASK		(0xff << MAD_DIMM_A_SIZE_SHIFT)

/* snb MCH registers for priority tuning */
#define MCH_SSKPD			(MCHBAR_MIRROR_BASE_SNB + 0x5d10)
#define   MCH_SSKPD_WM0_MASK		0x3f
#define   MCH_SSKPD_WM0_VAL		0xc

#define MCH_SECP_NRG_STTS		(MCHBAR_MIRROR_BASE_SNB + 0x592c)

/* Clocking configuration register */
#define CLKCFG			0x10c00
#define CLKCFG_FSB_400					(5 << 0)	/* hrawclk 100 */
#define CLKCFG_FSB_533					(1 << 0)	/* hrawclk 133 */
#define CLKCFG_FSB_667					(3 << 0)	/* hrawclk 166 */
#define CLKCFG_FSB_800					(2 << 0)	/* hrawclk 200 */
#define CLKCFG_FSB_1067					(6 << 0)	/* hrawclk 266 */
#define CLKCFG_FSB_1333					(7 << 0)	/* hrawclk 333 */
/* Note, below two are guess */
#define CLKCFG_FSB_1600					(4 << 0)	/* hrawclk 400 */
#define CLKCFG_FSB_1600_ALT				(0 << 0)	/* hrawclk 400 */
#define CLKCFG_FSB_MASK					(7 << 0)
#define CLKCFG_MEM_533					(1 << 4)
#define CLKCFG_MEM_667					(2 << 4)
#define CLKCFG_MEM_800					(3 << 4)
#define CLKCFG_MEM_MASK					(7 << 4)

#define HPLLVCO                 (MCHBAR_MIRROR_BASE + 0xc38)
#define HPLLVCO_MOBILE          (MCHBAR_MIRROR_BASE + 0xc0f)

#define TSC1			0x11001
#define   TSE			(1<<0)
#define TR1			0x11006
#define TSFS			0x11020
#define   TSFS_SLOPE_MASK	0x0000ff00
#define   TSFS_SLOPE_SHIFT	8
#define   TSFS_INTR_MASK	0x000000ff

#define CRSTANDVID		0x11100
#define PXVFREQ(i)		(0x11110 + (i) * 4) /* P[0-15]VIDFREQ (0x1114c) (Ironlake) */
#define   PXVFREQ_PX_MASK	0x7f000000
#define   PXVFREQ_PX_SHIFT	24
#define VIDFREQ_BASE		0x11110
#define VIDFREQ1		0x11110 /* VIDFREQ1-4 (0x1111c) (Cantiga) */
#define VIDFREQ2		0x11114
#define VIDFREQ3		0x11118
#define VIDFREQ4		0x1111c
#define   VIDFREQ_P0_MASK	0x1f000000
#define   VIDFREQ_P0_SHIFT	24
#define   VIDFREQ_P0_CSCLK_MASK	0x00f00000
#define   VIDFREQ_P0_CSCLK_SHIFT 20
#define   VIDFREQ_P0_CRCLK_MASK	0x000f0000
#define   VIDFREQ_P0_CRCLK_SHIFT 16
#define   VIDFREQ_P1_MASK	0x00001f00
#define   VIDFREQ_P1_SHIFT	8
#define   VIDFREQ_P1_CSCLK_MASK	0x000000f0
#define   VIDFREQ_P1_CSCLK_SHIFT 4
#define   VIDFREQ_P1_CRCLK_MASK	0x0000000f
#define INTTOEXT_BASE_ILK	0x11300
#define INTTOEXT_BASE		0x11120 /* INTTOEXT1-8 (0x1113c) */
#define   INTTOEXT_MAP3_SHIFT	24
#define   INTTOEXT_MAP3_MASK	(0x1f << INTTOEXT_MAP3_SHIFT)
#define   INTTOEXT_MAP2_SHIFT	16
#define   INTTOEXT_MAP2_MASK	(0x1f << INTTOEXT_MAP2_SHIFT)
#define   INTTOEXT_MAP1_SHIFT	8
#define   INTTOEXT_MAP1_MASK	(0x1f << INTTOEXT_MAP1_SHIFT)
#define   INTTOEXT_MAP0_SHIFT	0
#define   INTTOEXT_MAP0_MASK	(0x1f << INTTOEXT_MAP0_SHIFT)
#define MEMSWCTL		0x11170 /* Ironlake only */
#define   MEMCTL_CMD_MASK	0xe000
#define   MEMCTL_CMD_SHIFT	13
#define   MEMCTL_CMD_RCLK_OFF	0
#define   MEMCTL_CMD_RCLK_ON	1
#define   MEMCTL_CMD_CHFREQ	2
#define   MEMCTL_CMD_CHVID	3
#define   MEMCTL_CMD_VMMOFF	4
#define   MEMCTL_CMD_VMMON	5
#define   MEMCTL_CMD_STS	(1<<12) /* write 1 triggers command, clears
					   when command complete */
#define   MEMCTL_FREQ_MASK	0x0f00 /* jitter, from 0-15 */
#define   MEMCTL_FREQ_SHIFT	8
#define   MEMCTL_SFCAVM		(1<<7)
#define   MEMCTL_TGT_VID_MASK	0x007f
#define MEMIHYST		0x1117c
#define MEMINTREN		0x11180 /* 16 bits */
#define   MEMINT_RSEXIT_EN	(1<<8)
#define   MEMINT_CX_SUPR_EN	(1<<7)
#define   MEMINT_CONT_BUSY_EN	(1<<6)
#define   MEMINT_AVG_BUSY_EN	(1<<5)
#define   MEMINT_EVAL_CHG_EN	(1<<4)
#define   MEMINT_MON_IDLE_EN	(1<<3)
#define   MEMINT_UP_EVAL_EN	(1<<2)
#define   MEMINT_DOWN_EVAL_EN	(1<<1)
#define   MEMINT_SW_CMD_EN	(1<<0)
#define MEMINTRSTR		0x11182 /* 16 bits */
#define   MEM_RSEXIT_MASK	0xc000
#define   MEM_RSEXIT_SHIFT	14
#define   MEM_CONT_BUSY_MASK	0x3000
#define   MEM_CONT_BUSY_SHIFT	12
#define   MEM_AVG_BUSY_MASK	0x0c00
#define   MEM_AVG_BUSY_SHIFT	10
#define   MEM_EVAL_CHG_MASK	0x0300
#define   MEM_EVAL_BUSY_SHIFT	8
#define   MEM_MON_IDLE_MASK	0x00c0
#define   MEM_MON_IDLE_SHIFT	6
#define   MEM_UP_EVAL_MASK	0x0030
#define   MEM_UP_EVAL_SHIFT	4
#define   MEM_DOWN_EVAL_MASK	0x000c
#define   MEM_DOWN_EVAL_SHIFT	2
#define   MEM_SW_CMD_MASK	0x0003
#define   MEM_INT_STEER_GFX	0
#define   MEM_INT_STEER_CMR	1
#define   MEM_INT_STEER_SMI	2
#define   MEM_INT_STEER_SCI	3
#define MEMINTRSTS		0x11184
#define   MEMINT_RSEXIT		(1<<7)
#define   MEMINT_CONT_BUSY	(1<<6)
#define   MEMINT_AVG_BUSY	(1<<5)
#define   MEMINT_EVAL_CHG	(1<<4)
#define   MEMINT_MON_IDLE	(1<<3)
#define   MEMINT_UP_EVAL	(1<<2)
#define   MEMINT_DOWN_EVAL	(1<<1)
#define   MEMINT_SW_CMD		(1<<0)
#define MEMMODECTL		0x11190
#define   MEMMODE_BOOST_EN	(1<<31)
#define   MEMMODE_BOOST_FREQ_MASK 0x0f000000 /* jitter for boost, 0-15 */
#define   MEMMODE_BOOST_FREQ_SHIFT 24
#define   MEMMODE_IDLE_MODE_MASK 0x00030000
#define   MEMMODE_IDLE_MODE_SHIFT 16
#define   MEMMODE_IDLE_MODE_EVAL 0
#define   MEMMODE_IDLE_MODE_CONT 1
#define   MEMMODE_HWIDLE_EN	(1<<15)
#define   MEMMODE_SWMODE_EN	(1<<14)
#define   MEMMODE_RCLK_GATE	(1<<13)
#define   MEMMODE_HW_UPDATE	(1<<12)
#define   MEMMODE_FSTART_MASK	0x00000f00 /* starting jitter, 0-15 */
#define   MEMMODE_FSTART_SHIFT	8
#define   MEMMODE_FMAX_MASK	0x000000f0 /* max jitter, 0-15 */
#define   MEMMODE_FMAX_SHIFT	4
#define   MEMMODE_FMIN_MASK	0x0000000f /* min jitter, 0-15 */
#define RCBMAXAVG		0x1119c
#define MEMSWCTL2		0x1119e /* Cantiga only */
#define   SWMEMCMD_RENDER_OFF	(0 << 13)
#define   SWMEMCMD_RENDER_ON	(1 << 13)
#define   SWMEMCMD_SWFREQ	(2 << 13)
#define   SWMEMCMD_TARVID	(3 << 13)
#define   SWMEMCMD_VRM_OFF	(4 << 13)
#define   SWMEMCMD_VRM_ON	(5 << 13)
#define   CMDSTS		(1<<12)
#define   SFCAVM		(1<<11)
#define   SWFREQ_MASK		0x0380 /* P0-7 */
#define   SWFREQ_SHIFT		7
#define   TARVID_MASK		0x001f
#define MEMSTAT_CTG		0x111a0
#define RCBMINAVG		0x111a0
#define RCUPEI			0x111b0
#define RCDNEI			0x111b4
#define RSTDBYCTL		0x111b8
#define   RS1EN			(1<<31)
#define   RS2EN			(1<<30)
#define   RS3EN			(1<<29)
#define   D3RS3EN		(1<<28) /* Display D3 imlies RS3 */
#define   SWPROMORSX		(1<<27) /* RSx promotion timers ignored */
#define   RCWAKERW		(1<<26) /* Resetwarn from PCH causes wakeup */
#define   DPRSLPVREN		(1<<25) /* Fast voltage ramp enable */
#define   GFXTGHYST		(1<<24) /* Hysteresis to allow trunk gating */
#define   RCX_SW_EXIT		(1<<23) /* Leave RSx and prevent re-entry */
#define   RSX_STATUS_MASK	(7<<20)
#define   RSX_STATUS_ON		(0<<20)
#define   RSX_STATUS_RC1	(1<<20)
#define   RSX_STATUS_RC1E	(2<<20)
#define   RSX_STATUS_RS1	(3<<20)
#define   RSX_STATUS_RS2	(4<<20) /* aka rc6 */
#define   RSX_STATUS_RSVD	(5<<20) /* deep rc6 unsupported on ilk */
#define   RSX_STATUS_RS3	(6<<20) /* rs3 unsupported on ilk */
#define   RSX_STATUS_RSVD2	(7<<20)
#define   UWRCRSXE		(1<<19) /* wake counter limit prevents rsx */
#define   RSCRP			(1<<18) /* rs requests control on rs1/2 reqs */
#define   JRSC			(1<<17) /* rsx coupled to cpu c-state */
#define   RS2INC0		(1<<16) /* allow rs2 in cpu c0 */
#define   RS1CONTSAV_MASK	(3<<14)
#define   RS1CONTSAV_NO_RS1	(0<<14) /* rs1 doesn't save/restore context */
#define   RS1CONTSAV_RSVD	(1<<14)
#define   RS1CONTSAV_SAVE_RS1	(2<<14) /* rs1 saves context */
#define   RS1CONTSAV_FULL_RS1	(3<<14) /* rs1 saves and restores context */
#define   NORMSLEXLAT_MASK	(3<<12)
#define   SLOW_RS123		(0<<12)
#define   SLOW_RS23		(1<<12)
#define   SLOW_RS3		(2<<12)
#define   NORMAL_RS123		(3<<12)
#define   RCMODE_TIMEOUT	(1<<11) /* 0 is eval interval method */
#define   IMPROMOEN		(1<<10) /* promo is immediate or delayed until next idle interval (only for timeout method above) */
#define   RCENTSYNC		(1<<9) /* rs coupled to cpu c-state (3/6/7) */
#define   STATELOCK		(1<<7) /* locked to rs_cstate if 0 */
#define   RS_CSTATE_MASK	(3<<4)
#define   RS_CSTATE_C367_RS1	(0<<4)
#define   RS_CSTATE_C36_RS1_C7_RS2 (1<<4)
#define   RS_CSTATE_RSVD	(2<<4)
#define   RS_CSTATE_C367_RS2	(3<<4)
#define   REDSAVES		(1<<3) /* no context save if was idle during rs0 */
#define   REDRESTORES		(1<<2) /* no restore if was idle during rs0 */
#define VIDCTL			0x111c0
#define VIDSTS			0x111c8
#define VIDSTART		0x111cc /* 8 bits */
#define MEMSTAT_ILK			0x111f8
#define   MEMSTAT_VID_MASK	0x7f00
#define   MEMSTAT_VID_SHIFT	8
#define   MEMSTAT_PSTATE_MASK	0x00f8
#define   MEMSTAT_PSTATE_SHIFT  3
#define   MEMSTAT_MON_ACTV	(1<<2)
#define   MEMSTAT_SRC_CTL_MASK	0x0003
#define   MEMSTAT_SRC_CTL_CORE	0
#define   MEMSTAT_SRC_CTL_TRB	1
#define   MEMSTAT_SRC_CTL_THM	2
#define   MEMSTAT_SRC_CTL_STDBY 3
#define RCPREVBSYTUPAVG		0x113b8
#define RCPREVBSYTDNAVG		0x113bc
#define PMMISC			0x11214
#define   MCPPCE_EN		(1<<0) /* enable PM_MSG from PCH->MPC */
#define SDEW			0x1124c
#define CSIEW0			0x11250
#define CSIEW1			0x11254
#define CSIEW2			0x11258
#define PEW(i)			(0x1125c + (i) * 4) /* 5 registers */
#define DEW(i)			(0x11270 + (i) * 4) /* 3 registers */
#define MCHAFE			0x112c0
#define CSIEC			0x112e0
#define DMIEC			0x112e4
#define DDREC			0x112e8
#define PEG0EC			0x112ec
#define PEG1EC			0x112f0
#define GFXEC			0x112f4
#define RPPREVBSYTUPAVG		0x113b8
#define RPPREVBSYTDNAVG		0x113bc
#define ECR			0x11600
#define   ECR_GPFE		(1<<31)
#define   ECR_IMONE		(1<<30)
#define   ECR_CAP_MASK		0x0000001f /* Event range, 0-31 */
#define OGW0			0x11608
#define OGW1			0x1160c
#define EG0			0x11610
#define EG1			0x11614
#define EG2			0x11618
#define EG3			0x1161c
#define EG4			0x11620
#define EG5			0x11624
#define EG6			0x11628
#define EG7			0x1162c
#define PXW(i)			(0x11664 + (i) * 4) /* 4 registers */
#define PXWL(i)			(0x11680 + (i) * 4) /* 8 registers */
#define LCFUSE02		0x116c0
#define   LCFUSE_HIV_MASK	0x000000ff
#define CSIPLL0			0x12c10
#define DDRMPLL1		0X12c20
#define PEG_BAND_GAP_DATA	0x14d68

#define GEN6_GT_THREAD_STATUS_REG 0x13805c
#define GEN6_GT_THREAD_STATUS_CORE_MASK 0x7

#define GEN6_GT_PERF_STATUS	(MCHBAR_MIRROR_BASE_SNB + 0x5948)
#define BXT_GT_PERF_STATUS      (MCHBAR_MIRROR_BASE_SNB + 0x7070)
#define GEN6_RP_STATE_LIMITS	(MCHBAR_MIRROR_BASE_SNB + 0x5994)
#define GEN6_RP_STATE_CAP	(MCHBAR_MIRROR_BASE_SNB + 0x5998)
#define BXT_RP_STATE_CAP        0x138170

#define INTERVAL_1_28_US(us)	(((us) * 100) >> 7)
#define INTERVAL_1_33_US(us)	(((us) * 3)   >> 2)
#define GT_INTERVAL_FROM_US(dev_priv, us) (IS_GEN9(dev_priv) ? \
				INTERVAL_1_33_US(us) : \
				INTERVAL_1_28_US(us))

/*
 * Logical Context regs
 */
#define CCID			0x2180
#define   CCID_EN		(1<<0)
/*
 * Notes on SNB/IVB/VLV context size:
 * - Power context is saved elsewhere (LLC or stolen)
 * - Ring/execlist context is saved on SNB, not on IVB
 * - Extended context size already includes render context size
 * - We always need to follow the extended context size.
 *   SNB BSpec has comments indicating that we should use the
 *   render context size instead if execlists are disabled, but
 *   based on empirical testing that's just nonsense.
 * - Pipelined/VF state is saved on SNB/IVB respectively
 * - GT1 size just indicates how much of render context
 *   doesn't need saving on GT1
 */
#define CXT_SIZE		0x21a0
#define GEN6_CXT_POWER_SIZE(cxt_reg)	((cxt_reg >> 24) & 0x3f)
#define GEN6_CXT_RING_SIZE(cxt_reg)	((cxt_reg >> 18) & 0x3f)
#define GEN6_CXT_RENDER_SIZE(cxt_reg)	((cxt_reg >> 12) & 0x3f)
#define GEN6_CXT_EXTENDED_SIZE(cxt_reg)	((cxt_reg >> 6) & 0x3f)
#define GEN6_CXT_PIPELINE_SIZE(cxt_reg)	((cxt_reg >> 0) & 0x3f)
#define GEN6_CXT_TOTAL_SIZE(cxt_reg)	(GEN6_CXT_RING_SIZE(cxt_reg) + \
					GEN6_CXT_EXTENDED_SIZE(cxt_reg) + \
					GEN6_CXT_PIPELINE_SIZE(cxt_reg))
#define GEN7_CXT_SIZE		0x21a8
#define GEN7_CXT_POWER_SIZE(ctx_reg)	((ctx_reg >> 25) & 0x7f)
#define GEN7_CXT_RING_SIZE(ctx_reg)	((ctx_reg >> 22) & 0x7)
#define GEN7_CXT_RENDER_SIZE(ctx_reg)	((ctx_reg >> 16) & 0x3f)
#define GEN7_CXT_EXTENDED_SIZE(ctx_reg)	((ctx_reg >> 9) & 0x7f)
#define GEN7_CXT_GT1_SIZE(ctx_reg)	((ctx_reg >> 6) & 0x7)
#define GEN7_CXT_VFSTATE_SIZE(ctx_reg)	((ctx_reg >> 0) & 0x3f)
#define GEN7_CXT_TOTAL_SIZE(ctx_reg)	(GEN7_CXT_EXTENDED_SIZE(ctx_reg) + \
					 GEN7_CXT_VFSTATE_SIZE(ctx_reg))
/* Haswell does have the CXT_SIZE register however it does not appear to be
 * valid. Now, docs explain in dwords what is in the context object. The full
 * size is 70720 bytes, however, the power context and execlist context will
 * never be saved (power context is stored elsewhere, and execlists don't work
 * on HSW) - so the final size, including the extra state required for the
 * Resource Streamer, is 66944 bytes, which rounds to 17 pages.
 */
#define HSW_CXT_TOTAL_SIZE		(17 * PAGE_SIZE)
/* Same as Haswell, but 72064 bytes now. */
#define GEN8_CXT_TOTAL_SIZE		(18 * PAGE_SIZE)

#define CHV_CLK_CTL1			0x101100
#define VLV_CLK_CTL2			0x101104
#define   CLK_CTL2_CZCOUNT_30NS_SHIFT	28

/*
 * Overlay regs
 */

#define OVADD			0x30000
#define DOVSTA			0x30008
#define OC_BUF			(0x3<<20)
#define OGAMC5			0x30010
#define OGAMC4			0x30014
#define OGAMC3			0x30018
#define OGAMC2			0x3001c
#define OGAMC1			0x30020
#define OGAMC0			0x30024

/*
 * Display engine regs
 */

/* Pipe A CRC regs */
#define _PIPE_CRC_CTL_A			0x60050
#define   PIPE_CRC_ENABLE		(1 << 31)
/* ivb+ source selection */
#define   PIPE_CRC_SOURCE_PRIMARY_IVB	(0 << 29)
#define   PIPE_CRC_SOURCE_SPRITE_IVB	(1 << 29)
#define   PIPE_CRC_SOURCE_PF_IVB	(2 << 29)
/* ilk+ source selection */
#define   PIPE_CRC_SOURCE_PRIMARY_ILK	(0 << 28)
#define   PIPE_CRC_SOURCE_SPRITE_ILK	(1 << 28)
#define   PIPE_CRC_SOURCE_PIPE_ILK	(2 << 28)
/* embedded DP port on the north display block, reserved on ivb */
#define   PIPE_CRC_SOURCE_PORT_A_ILK	(4 << 28)
#define   PIPE_CRC_SOURCE_FDI_ILK	(5 << 28) /* reserved on ivb */
/* vlv source selection */
#define   PIPE_CRC_SOURCE_PIPE_VLV	(0 << 27)
#define   PIPE_CRC_SOURCE_HDMIB_VLV	(1 << 27)
#define   PIPE_CRC_SOURCE_HDMIC_VLV	(2 << 27)
/* with DP port the pipe source is invalid */
#define   PIPE_CRC_SOURCE_DP_D_VLV	(3 << 27)
#define   PIPE_CRC_SOURCE_DP_B_VLV	(6 << 27)
#define   PIPE_CRC_SOURCE_DP_C_VLV	(7 << 27)
/* gen3+ source selection */
#define   PIPE_CRC_SOURCE_PIPE_I9XX	(0 << 28)
#define   PIPE_CRC_SOURCE_SDVOB_I9XX	(1 << 28)
#define   PIPE_CRC_SOURCE_SDVOC_I9XX	(2 << 28)
/* with DP/TV port the pipe source is invalid */
#define   PIPE_CRC_SOURCE_DP_D_G4X	(3 << 28)
#define   PIPE_CRC_SOURCE_TV_PRE	(4 << 28)
#define   PIPE_CRC_SOURCE_TV_POST	(5 << 28)
#define   PIPE_CRC_SOURCE_DP_B_G4X	(6 << 28)
#define   PIPE_CRC_SOURCE_DP_C_G4X	(7 << 28)
/* gen2 doesn't have source selection bits */
#define   PIPE_CRC_INCLUDE_BORDER_I8XX	(1 << 30)

#define _PIPE_CRC_RES_1_A_IVB		0x60064
#define _PIPE_CRC_RES_2_A_IVB		0x60068
#define _PIPE_CRC_RES_3_A_IVB		0x6006c
#define _PIPE_CRC_RES_4_A_IVB		0x60070
#define _PIPE_CRC_RES_5_A_IVB		0x60074

#define _PIPE_CRC_RES_RED_A		0x60060
#define _PIPE_CRC_RES_GREEN_A		0x60064
#define _PIPE_CRC_RES_BLUE_A		0x60068
#define _PIPE_CRC_RES_RES1_A_I915	0x6006c
#define _PIPE_CRC_RES_RES2_A_G4X	0x60080

/* Pipe B CRC regs */
#define _PIPE_CRC_RES_1_B_IVB		0x61064
#define _PIPE_CRC_RES_2_B_IVB		0x61068
#define _PIPE_CRC_RES_3_B_IVB		0x6106c
#define _PIPE_CRC_RES_4_B_IVB		0x61070
#define _PIPE_CRC_RES_5_B_IVB		0x61074

#define PIPE_CRC_CTL(pipe) _TRANSCODER2(pipe, _PIPE_CRC_CTL_A)
#define PIPE_CRC_RES_1_IVB(pipe)	\
	_TRANSCODER2(pipe, _PIPE_CRC_RES_1_A_IVB)
#define PIPE_CRC_RES_2_IVB(pipe)	\
	_TRANSCODER2(pipe, _PIPE_CRC_RES_2_A_IVB)
#define PIPE_CRC_RES_3_IVB(pipe)	\
	_TRANSCODER2(pipe, _PIPE_CRC_RES_3_A_IVB)
#define PIPE_CRC_RES_4_IVB(pipe)	\
	_TRANSCODER2(pipe, _PIPE_CRC_RES_4_A_IVB)
#define PIPE_CRC_RES_5_IVB(pipe)	\
	_TRANSCODER2(pipe, _PIPE_CRC_RES_5_A_IVB)

#define PIPE_CRC_RES_RED(pipe) \
	_TRANSCODER2(pipe, _PIPE_CRC_RES_RED_A)
#define PIPE_CRC_RES_GREEN(pipe) \
	_TRANSCODER2(pipe, _PIPE_CRC_RES_GREEN_A)
#define PIPE_CRC_RES_BLUE(pipe) \
	_TRANSCODER2(pipe, _PIPE_CRC_RES_BLUE_A)
#define PIPE_CRC_RES_RES1_I915(pipe) \
	_TRANSCODER2(pipe, _PIPE_CRC_RES_RES1_A_I915)
#define PIPE_CRC_RES_RES2_G4X(pipe) \
	_TRANSCODER2(pipe, _PIPE_CRC_RES_RES2_A_G4X)

/* Pipe A timing regs */
#define _HTOTAL_A	0x60000
#define _HBLANK_A	0x60004
#define _HSYNC_A	0x60008
#define _VTOTAL_A	0x6000c
#define _VBLANK_A	0x60010
#define _VSYNC_A	0x60014
#define _PIPEASRC	0x6001c
#define _BCLRPAT_A	0x60020
#define _VSYNCSHIFT_A	0x60028
#define _PIPE_MULT_A	0x6002c

/* Pipe B timing regs */
#define _HTOTAL_B	0x61000
#define _HBLANK_B	0x61004
#define _HSYNC_B	0x61008
#define _VTOTAL_B	0x6100c
#define _VBLANK_B	0x61010
#define _VSYNC_B	0x61014
#define _PIPEBSRC	0x6101c
#define _BCLRPAT_B	0x61020
#define _VSYNCSHIFT_B	0x61028
#define _PIPE_MULT_B	0x6102c

#define TRANSCODER_A_OFFSET 0x60000
#define TRANSCODER_B_OFFSET 0x61000
#define TRANSCODER_C_OFFSET 0x62000
#define CHV_TRANSCODER_C_OFFSET 0x63000
#define TRANSCODER_EDP_OFFSET 0x6f000

#define _TRANSCODER2(pipe, reg) (dev_priv->info.trans_offsets[(pipe)] - \
	dev_priv->info.trans_offsets[TRANSCODER_A] + (reg) + \
	dev_priv->info.display_mmio_offset)

#define HTOTAL(trans) _TRANSCODER2(trans, _HTOTAL_A)
#define HBLANK(trans) _TRANSCODER2(trans, _HBLANK_A)
#define HSYNC(trans) _TRANSCODER2(trans, _HSYNC_A)
#define VTOTAL(trans) _TRANSCODER2(trans, _VTOTAL_A)
#define VBLANK(trans) _TRANSCODER2(trans, _VBLANK_A)
#define VSYNC(trans) _TRANSCODER2(trans, _VSYNC_A)
#define BCLRPAT(trans) _TRANSCODER2(trans, _BCLRPAT_A)
#define VSYNCSHIFT(trans) _TRANSCODER2(trans, _VSYNCSHIFT_A)
#define PIPESRC(trans) _TRANSCODER2(trans, _PIPEASRC)
#define PIPE_MULT(trans) _TRANSCODER2(trans, _PIPE_MULT_A)

/* VLV eDP PSR registers */
#define _PSRCTLA				(VLV_DISPLAY_BASE + 0x60090)
#define _PSRCTLB				(VLV_DISPLAY_BASE + 0x61090)
#define  VLV_EDP_PSR_ENABLE			(1<<0)
#define  VLV_EDP_PSR_RESET			(1<<1)
#define  VLV_EDP_PSR_MODE_MASK			(7<<2)
#define  VLV_EDP_PSR_MODE_HW_TIMER		(1<<3)
#define  VLV_EDP_PSR_MODE_SW_TIMER		(1<<2)
#define  VLV_EDP_PSR_SINGLE_FRAME_UPDATE	(1<<7)
#define  VLV_EDP_PSR_ACTIVE_ENTRY		(1<<8)
#define  VLV_EDP_PSR_SRC_TRANSMITTER_STATE	(1<<9)
#define  VLV_EDP_PSR_DBL_FRAME			(1<<10)
#define  VLV_EDP_PSR_FRAME_COUNT_MASK		(0xff<<16)
#define  VLV_EDP_PSR_IDLE_FRAME_SHIFT		16
#define VLV_PSRCTL(pipe) _PIPE(pipe, _PSRCTLA, _PSRCTLB)

#define _VSCSDPA			(VLV_DISPLAY_BASE + 0x600a0)
#define _VSCSDPB			(VLV_DISPLAY_BASE + 0x610a0)
#define  VLV_EDP_PSR_SDP_FREQ_MASK	(3<<30)
#define  VLV_EDP_PSR_SDP_FREQ_ONCE	(1<<31)
#define  VLV_EDP_PSR_SDP_FREQ_EVFRAME	(1<<30)
#define VLV_VSCSDP(pipe)	_PIPE(pipe, _VSCSDPA, _VSCSDPB)

#define _PSRSTATA			(VLV_DISPLAY_BASE + 0x60094)
#define _PSRSTATB			(VLV_DISPLAY_BASE + 0x61094)
#define  VLV_EDP_PSR_LAST_STATE_MASK	(7<<3)
#define  VLV_EDP_PSR_CURR_STATE_MASK	7
#define  VLV_EDP_PSR_DISABLED		(0<<0)
#define  VLV_EDP_PSR_INACTIVE		(1<<0)
#define  VLV_EDP_PSR_IN_TRANS_TO_ACTIVE	(2<<0)
#define  VLV_EDP_PSR_ACTIVE_NORFB_UP	(3<<0)
#define  VLV_EDP_PSR_ACTIVE_SF_UPDATE	(4<<0)
#define  VLV_EDP_PSR_EXIT		(5<<0)
#define  VLV_EDP_PSR_IN_TRANS		(1<<7)
#define VLV_PSRSTAT(pipe) _PIPE(pipe, _PSRSTATA, _PSRSTATB)

/* HSW+ eDP PSR registers */
#define EDP_PSR_BASE(dev)                       (IS_HASWELL(dev) ? 0x64800 : 0x6f800)
#define EDP_PSR_CTL(dev)			(EDP_PSR_BASE(dev) + 0)
#define   EDP_PSR_ENABLE			(1<<31)
#define   BDW_PSR_SINGLE_FRAME			(1<<30)
#define   EDP_PSR_LINK_STANDBY			(1<<27)
#define   EDP_PSR_MIN_LINK_ENTRY_TIME_MASK	(3<<25)
#define   EDP_PSR_MIN_LINK_ENTRY_TIME_8_LINES	(0<<25)
#define   EDP_PSR_MIN_LINK_ENTRY_TIME_4_LINES	(1<<25)
#define   EDP_PSR_MIN_LINK_ENTRY_TIME_2_LINES	(2<<25)
#define   EDP_PSR_MIN_LINK_ENTRY_TIME_0_LINES	(3<<25)
#define   EDP_PSR_MAX_SLEEP_TIME_SHIFT		20
#define   EDP_PSR_SKIP_AUX_EXIT			(1<<12)
#define   EDP_PSR_TP1_TP2_SEL			(0<<11)
#define   EDP_PSR_TP1_TP3_SEL			(1<<11)
#define   EDP_PSR_TP2_TP3_TIME_500us		(0<<8)
#define   EDP_PSR_TP2_TP3_TIME_100us		(1<<8)
#define   EDP_PSR_TP2_TP3_TIME_2500us		(2<<8)
#define   EDP_PSR_TP2_TP3_TIME_0us		(3<<8)
#define   EDP_PSR_TP1_TIME_500us		(0<<4)
#define   EDP_PSR_TP1_TIME_100us		(1<<4)
#define   EDP_PSR_TP1_TIME_2500us		(2<<4)
#define   EDP_PSR_TP1_TIME_0us			(3<<4)
#define   EDP_PSR_IDLE_FRAME_SHIFT		0

#define EDP_PSR_AUX_CTL(dev)			(EDP_PSR_BASE(dev) + 0x10)
#define EDP_PSR_AUX_DATA1(dev)			(EDP_PSR_BASE(dev) + 0x14)
#define EDP_PSR_AUX_DATA2(dev)			(EDP_PSR_BASE(dev) + 0x18)
#define EDP_PSR_AUX_DATA3(dev)			(EDP_PSR_BASE(dev) + 0x1c)
#define EDP_PSR_AUX_DATA4(dev)			(EDP_PSR_BASE(dev) + 0x20)
#define EDP_PSR_AUX_DATA5(dev)			(EDP_PSR_BASE(dev) + 0x24)

#define EDP_PSR_STATUS_CTL(dev)			(EDP_PSR_BASE(dev) + 0x40)
#define   EDP_PSR_STATUS_STATE_MASK		(7<<29)
#define   EDP_PSR_STATUS_STATE_IDLE		(0<<29)
#define   EDP_PSR_STATUS_STATE_SRDONACK		(1<<29)
#define   EDP_PSR_STATUS_STATE_SRDENT		(2<<29)
#define   EDP_PSR_STATUS_STATE_BUFOFF		(3<<29)
#define   EDP_PSR_STATUS_STATE_BUFON		(4<<29)
#define   EDP_PSR_STATUS_STATE_AUXACK		(5<<29)
#define   EDP_PSR_STATUS_STATE_SRDOFFACK	(6<<29)
#define   EDP_PSR_STATUS_LINK_MASK		(3<<26)
#define   EDP_PSR_STATUS_LINK_FULL_OFF		(0<<26)
#define   EDP_PSR_STATUS_LINK_FULL_ON		(1<<26)
#define   EDP_PSR_STATUS_LINK_STANDBY		(2<<26)
#define   EDP_PSR_STATUS_MAX_SLEEP_TIMER_SHIFT	20
#define   EDP_PSR_STATUS_MAX_SLEEP_TIMER_MASK	0x1f
#define   EDP_PSR_STATUS_COUNT_SHIFT		16
#define   EDP_PSR_STATUS_COUNT_MASK		0xf
#define   EDP_PSR_STATUS_AUX_ERROR		(1<<15)
#define   EDP_PSR_STATUS_AUX_SENDING		(1<<12)
#define   EDP_PSR_STATUS_SENDING_IDLE		(1<<9)
#define   EDP_PSR_STATUS_SENDING_TP2_TP3	(1<<8)
#define   EDP_PSR_STATUS_SENDING_TP1		(1<<4)
#define   EDP_PSR_STATUS_IDLE_MASK		0xf

#define EDP_PSR_PERF_CNT(dev)		(EDP_PSR_BASE(dev) + 0x44)
#define   EDP_PSR_PERF_CNT_MASK		0xffffff

#define EDP_PSR_DEBUG_CTL(dev)		(EDP_PSR_BASE(dev) + 0x60)
#define   EDP_PSR_DEBUG_MASK_LPSP	(1<<27)
#define   EDP_PSR_DEBUG_MASK_MEMUP	(1<<26)
#define   EDP_PSR_DEBUG_MASK_HPD	(1<<25)

#define EDP_PSR2_CTL			0x6f900
#define   EDP_PSR2_ENABLE		(1<<31)
#define   EDP_SU_TRACK_ENABLE		(1<<30)
#define   EDP_MAX_SU_DISABLE_TIME(t)	((t)<<20)
#define   EDP_MAX_SU_DISABLE_TIME_MASK	(0x1f<<20)
#define   EDP_PSR2_TP2_TIME_500		(0<<8)
#define   EDP_PSR2_TP2_TIME_100		(1<<8)
#define   EDP_PSR2_TP2_TIME_2500	(2<<8)
#define   EDP_PSR2_TP2_TIME_50		(3<<8)
#define   EDP_PSR2_TP2_TIME_MASK	(3<<8)
#define   EDP_PSR2_FRAME_BEFORE_SU_SHIFT 4
#define   EDP_PSR2_FRAME_BEFORE_SU_MASK	(0xf<<4)
#define   EDP_PSR2_IDLE_MASK		0xf

/* VGA port control */
#define ADPA			0x61100
#define PCH_ADPA                0xe1100
#define VLV_ADPA		(VLV_DISPLAY_BASE + ADPA)

#define   ADPA_DAC_ENABLE	(1<<31)
#define   ADPA_DAC_DISABLE	0
#define   ADPA_PIPE_SELECT_MASK	(1<<30)
#define   ADPA_PIPE_A_SELECT	0
#define   ADPA_PIPE_B_SELECT	(1<<30)
#define   ADPA_PIPE_SELECT(pipe) ((pipe) << 30)
/* CPT uses bits 29:30 for pch transcoder select */
#define   ADPA_CRT_HOTPLUG_MASK  0x03ff0000 /* bit 25-16 */
#define   ADPA_CRT_HOTPLUG_MONITOR_NONE  (0<<24)
#define   ADPA_CRT_HOTPLUG_MONITOR_MASK  (3<<24)
#define   ADPA_CRT_HOTPLUG_MONITOR_COLOR (3<<24)
#define   ADPA_CRT_HOTPLUG_MONITOR_MONO  (2<<24)
#define   ADPA_CRT_HOTPLUG_ENABLE        (1<<23)
#define   ADPA_CRT_HOTPLUG_PERIOD_64     (0<<22)
#define   ADPA_CRT_HOTPLUG_PERIOD_128    (1<<22)
#define   ADPA_CRT_HOTPLUG_WARMUP_5MS    (0<<21)
#define   ADPA_CRT_HOTPLUG_WARMUP_10MS   (1<<21)
#define   ADPA_CRT_HOTPLUG_SAMPLE_2S     (0<<20)
#define   ADPA_CRT_HOTPLUG_SAMPLE_4S     (1<<20)
#define   ADPA_CRT_HOTPLUG_VOLTAGE_40    (0<<18)
#define   ADPA_CRT_HOTPLUG_VOLTAGE_50    (1<<18)
#define   ADPA_CRT_HOTPLUG_VOLTAGE_60    (2<<18)
#define   ADPA_CRT_HOTPLUG_VOLTAGE_70    (3<<18)
#define   ADPA_CRT_HOTPLUG_VOLREF_325MV  (0<<17)
#define   ADPA_CRT_HOTPLUG_VOLREF_475MV  (1<<17)
#define   ADPA_CRT_HOTPLUG_FORCE_TRIGGER (1<<16)
#define   ADPA_USE_VGA_HVPOLARITY (1<<15)
#define   ADPA_SETS_HVPOLARITY	0
#define   ADPA_VSYNC_CNTL_DISABLE (1<<10)
#define   ADPA_VSYNC_CNTL_ENABLE 0
#define   ADPA_HSYNC_CNTL_DISABLE (1<<11)
#define   ADPA_HSYNC_CNTL_ENABLE 0
#define   ADPA_VSYNC_ACTIVE_HIGH (1<<4)
#define   ADPA_VSYNC_ACTIVE_LOW	0
#define   ADPA_HSYNC_ACTIVE_HIGH (1<<3)
#define   ADPA_HSYNC_ACTIVE_LOW	0
#define   ADPA_DPMS_MASK	(~(3<<10))
#define   ADPA_DPMS_ON		(0<<10)
#define   ADPA_DPMS_SUSPEND	(1<<10)
#define   ADPA_DPMS_STANDBY	(2<<10)
#define   ADPA_DPMS_OFF		(3<<10)


/* Hotplug control (945+ only) */
#define PORT_HOTPLUG_EN		(dev_priv->info.display_mmio_offset + 0x61110)
#define   PORTB_HOTPLUG_INT_EN			(1 << 29)
#define   PORTC_HOTPLUG_INT_EN			(1 << 28)
#define   PORTD_HOTPLUG_INT_EN			(1 << 27)
#define   SDVOB_HOTPLUG_INT_EN			(1 << 26)
#define   SDVOC_HOTPLUG_INT_EN			(1 << 25)
#define   TV_HOTPLUG_INT_EN			(1 << 18)
#define   CRT_HOTPLUG_INT_EN			(1 << 9)
#define HOTPLUG_INT_EN_MASK			(PORTB_HOTPLUG_INT_EN | \
						 PORTC_HOTPLUG_INT_EN | \
						 PORTD_HOTPLUG_INT_EN | \
						 SDVOC_HOTPLUG_INT_EN | \
						 SDVOB_HOTPLUG_INT_EN | \
						 CRT_HOTPLUG_INT_EN)
#define   CRT_HOTPLUG_FORCE_DETECT		(1 << 3)
#define CRT_HOTPLUG_ACTIVATION_PERIOD_32	(0 << 8)
/* must use period 64 on GM45 according to docs */
#define CRT_HOTPLUG_ACTIVATION_PERIOD_64	(1 << 8)
#define CRT_HOTPLUG_DAC_ON_TIME_2M		(0 << 7)
#define CRT_HOTPLUG_DAC_ON_TIME_4M		(1 << 7)
#define CRT_HOTPLUG_VOLTAGE_COMPARE_40		(0 << 5)
#define CRT_HOTPLUG_VOLTAGE_COMPARE_50		(1 << 5)
#define CRT_HOTPLUG_VOLTAGE_COMPARE_60		(2 << 5)
#define CRT_HOTPLUG_VOLTAGE_COMPARE_70		(3 << 5)
#define CRT_HOTPLUG_VOLTAGE_COMPARE_MASK	(3 << 5)
#define CRT_HOTPLUG_DETECT_DELAY_1G		(0 << 4)
#define CRT_HOTPLUG_DETECT_DELAY_2G		(1 << 4)
#define CRT_HOTPLUG_DETECT_VOLTAGE_325MV	(0 << 2)
#define CRT_HOTPLUG_DETECT_VOLTAGE_475MV	(1 << 2)

#define PORT_HOTPLUG_STAT	(dev_priv->info.display_mmio_offset + 0x61114)
/*
 * HDMI/DP bits are gen4+
 *
 * WARNING: Bspec for hpd status bits on gen4 seems to be completely confused.
 * Please check the detailed lore in the commit message for for experimental
 * evidence.
 */
#define   PORTD_HOTPLUG_LIVE_STATUS_G4X		(1 << 29)
#define   PORTC_HOTPLUG_LIVE_STATUS_G4X		(1 << 28)
#define   PORTB_HOTPLUG_LIVE_STATUS_G4X		(1 << 27)
/* VLV DP/HDMI bits again match Bspec */
#define   PORTD_HOTPLUG_LIVE_STATUS_VLV		(1 << 27)
#define   PORTC_HOTPLUG_LIVE_STATUS_VLV		(1 << 28)
#define   PORTB_HOTPLUG_LIVE_STATUS_VLV		(1 << 29)
#define   PORTD_HOTPLUG_INT_STATUS		(3 << 21)
#define   PORTD_HOTPLUG_INT_LONG_PULSE		(2 << 21)
#define   PORTD_HOTPLUG_INT_SHORT_PULSE		(1 << 21)
#define   PORTC_HOTPLUG_INT_STATUS		(3 << 19)
#define   PORTC_HOTPLUG_INT_LONG_PULSE		(2 << 19)
#define   PORTC_HOTPLUG_INT_SHORT_PULSE		(1 << 19)
#define   PORTB_HOTPLUG_INT_STATUS		(3 << 17)
#define   PORTB_HOTPLUG_INT_LONG_PULSE		(2 << 17)
#define   PORTB_HOTPLUG_INT_SHORT_PLUSE		(1 << 17)
/* CRT/TV common between gen3+ */
#define   CRT_HOTPLUG_INT_STATUS		(1 << 11)
#define   TV_HOTPLUG_INT_STATUS			(1 << 10)
#define   CRT_HOTPLUG_MONITOR_MASK		(3 << 8)
#define   CRT_HOTPLUG_MONITOR_COLOR		(3 << 8)
#define   CRT_HOTPLUG_MONITOR_MONO		(2 << 8)
#define   CRT_HOTPLUG_MONITOR_NONE		(0 << 8)
#define   DP_AUX_CHANNEL_D_INT_STATUS_G4X	(1 << 6)
#define   DP_AUX_CHANNEL_C_INT_STATUS_G4X	(1 << 5)
#define   DP_AUX_CHANNEL_B_INT_STATUS_G4X	(1 << 4)
#define   DP_AUX_CHANNEL_MASK_INT_STATUS_G4X	(7 << 4)

/* SDVO is different across gen3/4 */
#define   SDVOC_HOTPLUG_INT_STATUS_G4X		(1 << 3)
#define   SDVOB_HOTPLUG_INT_STATUS_G4X		(1 << 2)
/*
 * Bspec seems to be seriously misleaded about the SDVO hpd bits on i965g/gm,
 * since reality corrobates that they're the same as on gen3. But keep these
 * bits here (and the comment!) to help any other lost wanderers back onto the
 * right tracks.
 */
#define   SDVOC_HOTPLUG_INT_STATUS_I965		(3 << 4)
#define   SDVOB_HOTPLUG_INT_STATUS_I965		(3 << 2)
#define   SDVOC_HOTPLUG_INT_STATUS_I915		(1 << 7)
#define   SDVOB_HOTPLUG_INT_STATUS_I915		(1 << 6)
#define   HOTPLUG_INT_STATUS_G4X		(CRT_HOTPLUG_INT_STATUS | \
						 SDVOB_HOTPLUG_INT_STATUS_G4X | \
						 SDVOC_HOTPLUG_INT_STATUS_G4X | \
						 PORTB_HOTPLUG_INT_STATUS | \
						 PORTC_HOTPLUG_INT_STATUS | \
						 PORTD_HOTPLUG_INT_STATUS)

#define HOTPLUG_INT_STATUS_I915			(CRT_HOTPLUG_INT_STATUS | \
						 SDVOB_HOTPLUG_INT_STATUS_I915 | \
						 SDVOC_HOTPLUG_INT_STATUS_I915 | \
						 PORTB_HOTPLUG_INT_STATUS | \
						 PORTC_HOTPLUG_INT_STATUS | \
						 PORTD_HOTPLUG_INT_STATUS)

/* SDVO and HDMI port control.
 * The same register may be used for SDVO or HDMI */
#define GEN3_SDVOB	0x61140
#define GEN3_SDVOC	0x61160
#define GEN4_HDMIB	GEN3_SDVOB
#define GEN4_HDMIC	GEN3_SDVOC
#define CHV_HDMID	0x6116C
#define PCH_SDVOB	0xe1140
#define PCH_HDMIB	PCH_SDVOB
#define PCH_HDMIC	0xe1150
#define PCH_HDMID	0xe1160

#define PORT_DFT_I9XX				0x61150
#define   DC_BALANCE_RESET			(1 << 25)
#define PORT_DFT2_G4X		(dev_priv->info.display_mmio_offset + 0x61154)
#define   DC_BALANCE_RESET_VLV			(1 << 31)
#define   PIPE_SCRAMBLE_RESET_MASK		((1 << 14) | (0x3 << 0))
#define   PIPE_C_SCRAMBLE_RESET			(1 << 14) /* chv */
#define   PIPE_B_SCRAMBLE_RESET			(1 << 1)
#define   PIPE_A_SCRAMBLE_RESET			(1 << 0)

/* Gen 3 SDVO bits: */
#define   SDVO_ENABLE				(1 << 31)
#define   SDVO_PIPE_SEL(pipe)			((pipe) << 30)
#define   SDVO_PIPE_SEL_MASK			(1 << 30)
#define   SDVO_PIPE_B_SELECT			(1 << 30)
#define   SDVO_STALL_SELECT			(1 << 29)
#define   SDVO_INTERRUPT_ENABLE			(1 << 26)
/*
 * 915G/GM SDVO pixel multiplier.
 * Programmed value is multiplier - 1, up to 5x.
 * \sa DPLL_MD_UDI_MULTIPLIER_MASK
 */
#define   SDVO_PORT_MULTIPLY_MASK		(7 << 23)
#define   SDVO_PORT_MULTIPLY_SHIFT		23
#define   SDVO_PHASE_SELECT_MASK		(15 << 19)
#define   SDVO_PHASE_SELECT_DEFAULT		(6 << 19)
#define   SDVO_CLOCK_OUTPUT_INVERT		(1 << 18)
#define   SDVOC_GANG_MODE			(1 << 16) /* Port C only */
#define   SDVO_BORDER_ENABLE			(1 << 7) /* SDVO only */
#define   SDVOB_PCIE_CONCURRENCY		(1 << 3) /* Port B only */
#define   SDVO_DETECTED				(1 << 2)
/* Bits to be preserved when writing */
#define   SDVOB_PRESERVE_MASK ((1 << 17) | (1 << 16) | (1 << 14) | \
			       SDVO_INTERRUPT_ENABLE)
#define   SDVOC_PRESERVE_MASK ((1 << 17) | SDVO_INTERRUPT_ENABLE)

/* Gen 4 SDVO/HDMI bits: */
#define   SDVO_COLOR_FORMAT_8bpc		(0 << 26)
#define   SDVO_COLOR_FORMAT_MASK		(7 << 26)
#define   SDVO_ENCODING_SDVO			(0 << 10)
#define   SDVO_ENCODING_HDMI			(2 << 10)
#define   HDMI_MODE_SELECT_HDMI			(1 << 9) /* HDMI only */
#define   HDMI_MODE_SELECT_DVI			(0 << 9) /* HDMI only */
#define   HDMI_COLOR_RANGE_16_235		(1 << 8) /* HDMI only */
#define   SDVO_AUDIO_ENABLE			(1 << 6)
/* VSYNC/HSYNC bits new with 965, default is to be set */
#define   SDVO_VSYNC_ACTIVE_HIGH		(1 << 4)
#define   SDVO_HSYNC_ACTIVE_HIGH		(1 << 3)

/* Gen 5 (IBX) SDVO/HDMI bits: */
#define   HDMI_COLOR_FORMAT_12bpc		(3 << 26) /* HDMI only */
#define   SDVOB_HOTPLUG_ENABLE			(1 << 23) /* SDVO only */

/* Gen 6 (CPT) SDVO/HDMI bits: */
#define   SDVO_PIPE_SEL_CPT(pipe)		((pipe) << 29)
#define   SDVO_PIPE_SEL_MASK_CPT		(3 << 29)

/* CHV SDVO/HDMI bits: */
#define   SDVO_PIPE_SEL_CHV(pipe)		((pipe) << 24)
#define   SDVO_PIPE_SEL_MASK_CHV		(3 << 24)


/* DVO port control */
#define DVOA			0x61120
#define DVOB			0x61140
#define DVOC			0x61160
#define   DVO_ENABLE			(1 << 31)
#define   DVO_PIPE_B_SELECT		(1 << 30)
#define   DVO_PIPE_STALL_UNUSED		(0 << 28)
#define   DVO_PIPE_STALL		(1 << 28)
#define   DVO_PIPE_STALL_TV		(2 << 28)
#define   DVO_PIPE_STALL_MASK		(3 << 28)
#define   DVO_USE_VGA_SYNC		(1 << 15)
#define   DVO_DATA_ORDER_I740		(0 << 14)
#define   DVO_DATA_ORDER_FP		(1 << 14)
#define   DVO_VSYNC_DISABLE		(1 << 11)
#define   DVO_HSYNC_DISABLE		(1 << 10)
#define   DVO_VSYNC_TRISTATE		(1 << 9)
#define   DVO_HSYNC_TRISTATE		(1 << 8)
#define   DVO_BORDER_ENABLE		(1 << 7)
#define   DVO_DATA_ORDER_GBRG		(1 << 6)
#define   DVO_DATA_ORDER_RGGB		(0 << 6)
#define   DVO_DATA_ORDER_GBRG_ERRATA	(0 << 6)
#define   DVO_DATA_ORDER_RGGB_ERRATA	(1 << 6)
#define   DVO_VSYNC_ACTIVE_HIGH		(1 << 4)
#define   DVO_HSYNC_ACTIVE_HIGH		(1 << 3)
#define   DVO_BLANK_ACTIVE_HIGH		(1 << 2)
#define   DVO_OUTPUT_CSTATE_PIXELS	(1 << 1)	/* SDG only */
#define   DVO_OUTPUT_SOURCE_SIZE_PIXELS	(1 << 0)	/* SDG only */
#define   DVO_PRESERVE_MASK		(0x7<<24)
#define DVOA_SRCDIM		0x61124
#define DVOB_SRCDIM		0x61144
#define DVOC_SRCDIM		0x61164
#define   DVO_SRCDIM_HORIZONTAL_SHIFT	12
#define   DVO_SRCDIM_VERTICAL_SHIFT	0

/* LVDS port control */
#define LVDS			0x61180
/*
 * Enables the LVDS port.  This bit must be set before DPLLs are enabled, as
 * the DPLL semantics change when the LVDS is assigned to that pipe.
 */
#define   LVDS_PORT_EN			(1 << 31)
/* Selects pipe B for LVDS data.  Must be set on pre-965. */
#define   LVDS_PIPEB_SELECT		(1 << 30)
#define   LVDS_PIPE_MASK		(1 << 30)
#define   LVDS_PIPE(pipe)		((pipe) << 30)
/* LVDS dithering flag on 965/g4x platform */
#define   LVDS_ENABLE_DITHER		(1 << 25)
/* LVDS sync polarity flags. Set to invert (i.e. negative) */
#define   LVDS_VSYNC_POLARITY		(1 << 21)
#define   LVDS_HSYNC_POLARITY		(1 << 20)

/* Enable border for unscaled (or aspect-scaled) display */
#define   LVDS_BORDER_ENABLE		(1 << 15)
/*
 * Enables the A0-A2 data pairs and CLKA, containing 18 bits of color data per
 * pixel.
 */
#define   LVDS_A0A2_CLKA_POWER_MASK	(3 << 8)
#define   LVDS_A0A2_CLKA_POWER_DOWN	(0 << 8)
#define   LVDS_A0A2_CLKA_POWER_UP	(3 << 8)
/*
 * Controls the A3 data pair, which contains the additional LSBs for 24 bit
 * mode.  Only enabled if LVDS_A0A2_CLKA_POWER_UP also indicates it should be
 * on.
 */
#define   LVDS_A3_POWER_MASK		(3 << 6)
#define   LVDS_A3_POWER_DOWN		(0 << 6)
#define   LVDS_A3_POWER_UP		(3 << 6)
/*
 * Controls the CLKB pair.  This should only be set when LVDS_B0B3_POWER_UP
 * is set.
 */
#define   LVDS_CLKB_POWER_MASK		(3 << 4)
#define   LVDS_CLKB_POWER_DOWN		(0 << 4)
#define   LVDS_CLKB_POWER_UP		(3 << 4)
/*
 * Controls the B0-B3 data pairs.  This must be set to match the DPLL p2
 * setting for whether we are in dual-channel mode.  The B3 pair will
 * additionally only be powered up when LVDS_A3_POWER_UP is set.
 */
#define   LVDS_B0B3_POWER_MASK		(3 << 2)
#define   LVDS_B0B3_POWER_DOWN		(0 << 2)
#define   LVDS_B0B3_POWER_UP		(3 << 2)

/* Video Data Island Packet control */
#define VIDEO_DIP_DATA		0x61178
/* Read the description of VIDEO_DIP_DATA (before Haswell) or VIDEO_DIP_ECC
 * (Haswell and newer) to see which VIDEO_DIP_DATA byte corresponds to each byte
 * of the infoframe structure specified by CEA-861. */
#define   VIDEO_DIP_DATA_SIZE	32
#define   VIDEO_DIP_VSC_DATA_SIZE	36
#define VIDEO_DIP_CTL		0x61170
/* Pre HSW: */
#define   VIDEO_DIP_ENABLE		(1 << 31)
#define   VIDEO_DIP_PORT(port)		((port) << 29)
#define   VIDEO_DIP_PORT_MASK		(3 << 29)
#define   VIDEO_DIP_ENABLE_GCP		(1 << 25)
#define   VIDEO_DIP_ENABLE_AVI		(1 << 21)
#define   VIDEO_DIP_ENABLE_VENDOR	(2 << 21)
#define   VIDEO_DIP_ENABLE_GAMUT	(4 << 21)
#define   VIDEO_DIP_ENABLE_SPD		(8 << 21)
#define   VIDEO_DIP_SELECT_AVI		(0 << 19)
#define   VIDEO_DIP_SELECT_VENDOR	(1 << 19)
#define   VIDEO_DIP_SELECT_SPD		(3 << 19)
#define   VIDEO_DIP_SELECT_MASK		(3 << 19)
#define   VIDEO_DIP_FREQ_ONCE		(0 << 16)
#define   VIDEO_DIP_FREQ_VSYNC		(1 << 16)
#define   VIDEO_DIP_FREQ_2VSYNC		(2 << 16)
#define   VIDEO_DIP_FREQ_MASK		(3 << 16)
/* HSW and later: */
#define   VIDEO_DIP_ENABLE_VSC_HSW	(1 << 20)
#define   VIDEO_DIP_ENABLE_GCP_HSW	(1 << 16)
#define   VIDEO_DIP_ENABLE_AVI_HSW	(1 << 12)
#define   VIDEO_DIP_ENABLE_VS_HSW	(1 << 8)
#define   VIDEO_DIP_ENABLE_GMP_HSW	(1 << 4)
#define   VIDEO_DIP_ENABLE_SPD_HSW	(1 << 0)

/* Panel power sequencing */
#define PP_STATUS	0x61200
#define   PP_ON		(1 << 31)
/*
 * Indicates that all dependencies of the panel are on:
 *
 * - PLL enabled
 * - pipe enabled
 * - LVDS/DVOB/DVOC on
 */
#define   PP_READY		(1 << 30)
#define   PP_SEQUENCE_NONE	(0 << 28)
#define   PP_SEQUENCE_POWER_UP	(1 << 28)
#define   PP_SEQUENCE_POWER_DOWN (2 << 28)
#define   PP_SEQUENCE_MASK	(3 << 28)
#define   PP_SEQUENCE_SHIFT	28
#define   PP_CYCLE_DELAY_ACTIVE	(1 << 27)
#define   PP_SEQUENCE_STATE_MASK 0x0000000f
#define   PP_SEQUENCE_STATE_OFF_IDLE	(0x0 << 0)
#define   PP_SEQUENCE_STATE_OFF_S0_1	(0x1 << 0)
#define   PP_SEQUENCE_STATE_OFF_S0_2	(0x2 << 0)
#define   PP_SEQUENCE_STATE_OFF_S0_3	(0x3 << 0)
#define   PP_SEQUENCE_STATE_ON_IDLE	(0x8 << 0)
#define   PP_SEQUENCE_STATE_ON_S1_0	(0x9 << 0)
#define   PP_SEQUENCE_STATE_ON_S1_2	(0xa << 0)
#define   PP_SEQUENCE_STATE_ON_S1_3	(0xb << 0)
#define   PP_SEQUENCE_STATE_RESET	(0xf << 0)
#define PP_CONTROL	0x61204
#define   POWER_TARGET_ON	(1 << 0)
#define PP_ON_DELAYS	0x61208
#define PP_OFF_DELAYS	0x6120c
#define PP_DIVISOR	0x61210

/* Panel fitting */
#define PFIT_CONTROL	(dev_priv->info.display_mmio_offset + 0x61230)
#define   PFIT_ENABLE		(1 << 31)
#define   PFIT_PIPE_MASK	(3 << 29)
#define   PFIT_PIPE_SHIFT	29
#define   VERT_INTERP_DISABLE	(0 << 10)
#define   VERT_INTERP_BILINEAR	(1 << 10)
#define   VERT_INTERP_MASK	(3 << 10)
#define   VERT_AUTO_SCALE	(1 << 9)
#define   HORIZ_INTERP_DISABLE	(0 << 6)
#define   HORIZ_INTERP_BILINEAR	(1 << 6)
#define   HORIZ_INTERP_MASK	(3 << 6)
#define   HORIZ_AUTO_SCALE	(1 << 5)
#define   PANEL_8TO6_DITHER_ENABLE (1 << 3)
#define   PFIT_FILTER_FUZZY	(0 << 24)
#define   PFIT_SCALING_AUTO	(0 << 26)
#define   PFIT_SCALING_PROGRAMMED (1 << 26)
#define   PFIT_SCALING_PILLAR	(2 << 26)
#define   PFIT_SCALING_LETTER	(3 << 26)
#define PFIT_PGM_RATIOS	(dev_priv->info.display_mmio_offset + 0x61234)
/* Pre-965 */
#define		PFIT_VERT_SCALE_SHIFT		20
#define		PFIT_VERT_SCALE_MASK		0xfff00000
#define		PFIT_HORIZ_SCALE_SHIFT		4
#define		PFIT_HORIZ_SCALE_MASK		0x0000fff0
/* 965+ */
#define		PFIT_VERT_SCALE_SHIFT_965	16
#define		PFIT_VERT_SCALE_MASK_965	0x1fff0000
#define		PFIT_HORIZ_SCALE_SHIFT_965	0
#define		PFIT_HORIZ_SCALE_MASK_965	0x00001fff

#define PFIT_AUTO_RATIOS (dev_priv->info.display_mmio_offset + 0x61238)

#define _VLV_BLC_PWM_CTL2_A (dev_priv->info.display_mmio_offset + 0x61250)
#define _VLV_BLC_PWM_CTL2_B (dev_priv->info.display_mmio_offset + 0x61350)
#define VLV_BLC_PWM_CTL2(pipe) _PIPE(pipe, _VLV_BLC_PWM_CTL2_A, \
				     _VLV_BLC_PWM_CTL2_B)

#define _VLV_BLC_PWM_CTL_A (dev_priv->info.display_mmio_offset + 0x61254)
#define _VLV_BLC_PWM_CTL_B (dev_priv->info.display_mmio_offset + 0x61354)
#define VLV_BLC_PWM_CTL(pipe) _PIPE(pipe, _VLV_BLC_PWM_CTL_A, \
				    _VLV_BLC_PWM_CTL_B)

#define _VLV_BLC_HIST_CTL_A (dev_priv->info.display_mmio_offset + 0x61260)
#define _VLV_BLC_HIST_CTL_B (dev_priv->info.display_mmio_offset + 0x61360)
#define VLV_BLC_HIST_CTL(pipe) _PIPE(pipe, _VLV_BLC_HIST_CTL_A, \
				     _VLV_BLC_HIST_CTL_B)

/* Backlight control */
#define BLC_PWM_CTL2	(dev_priv->info.display_mmio_offset + 0x61250) /* 965+ only */
#define   BLM_PWM_ENABLE		(1 << 31)
#define   BLM_COMBINATION_MODE		(1 << 30) /* gen4 only */
#define   BLM_PIPE_SELECT		(1 << 29)
#define   BLM_PIPE_SELECT_IVB		(3 << 29)
#define   BLM_PIPE_A			(0 << 29)
#define   BLM_PIPE_B			(1 << 29)
#define   BLM_PIPE_C			(2 << 29) /* ivb + */
#define   BLM_TRANSCODER_A		BLM_PIPE_A /* hsw */
#define   BLM_TRANSCODER_B		BLM_PIPE_B
#define   BLM_TRANSCODER_C		BLM_PIPE_C
#define   BLM_TRANSCODER_EDP		(3 << 29)
#define   BLM_PIPE(pipe)		((pipe) << 29)
#define   BLM_POLARITY_I965		(1 << 28) /* gen4 only */
#define   BLM_PHASE_IN_INTERUPT_STATUS	(1 << 26)
#define   BLM_PHASE_IN_ENABLE		(1 << 25)
#define   BLM_PHASE_IN_INTERUPT_ENABL	(1 << 24)
#define   BLM_PHASE_IN_TIME_BASE_SHIFT	(16)
#define   BLM_PHASE_IN_TIME_BASE_MASK	(0xff << 16)
#define   BLM_PHASE_IN_COUNT_SHIFT	(8)
#define   BLM_PHASE_IN_COUNT_MASK	(0xff << 8)
#define   BLM_PHASE_IN_INCR_SHIFT	(0)
#define   BLM_PHASE_IN_INCR_MASK	(0xff << 0)
#define BLC_PWM_CTL	(dev_priv->info.display_mmio_offset + 0x61254)
/*
 * This is the most significant 15 bits of the number of backlight cycles in a
 * complete cycle of the modulated backlight control.
 *
 * The actual value is this field multiplied by two.
 */
#define   BACKLIGHT_MODULATION_FREQ_SHIFT	(17)
#define   BACKLIGHT_MODULATION_FREQ_MASK	(0x7fff << 17)
#define   BLM_LEGACY_MODE			(1 << 16) /* gen2 only */
/*
 * This is the number of cycles out of the backlight modulation cycle for which
 * the backlight is on.
 *
 * This field must be no greater than the number of cycles in the complete
 * backlight modulation cycle.
 */
#define   BACKLIGHT_DUTY_CYCLE_SHIFT		(0)
#define   BACKLIGHT_DUTY_CYCLE_MASK		(0xffff)
#define   BACKLIGHT_DUTY_CYCLE_MASK_PNV		(0xfffe)
#define   BLM_POLARITY_PNV			(1 << 0) /* pnv only */

#define BLC_HIST_CTL	(dev_priv->info.display_mmio_offset + 0x61260)
#define  BLM_HISTOGRAM_ENABLE			(1 << 31)

/* New registers for PCH-split platforms. Safe where new bits show up, the
 * register layout machtes with gen4 BLC_PWM_CTL[12]. */
#define BLC_PWM_CPU_CTL2	0x48250
#define BLC_PWM_CPU_CTL		0x48254

#define HSW_BLC_PWM2_CTL	0x48350

/* PCH CTL1 is totally different, all but the below bits are reserved. CTL2 is
 * like the normal CTL from gen4 and earlier. Hooray for confusing naming. */
#define BLC_PWM_PCH_CTL1	0xc8250
#define   BLM_PCH_PWM_ENABLE			(1 << 31)
#define   BLM_PCH_OVERRIDE_ENABLE		(1 << 30)
#define   BLM_PCH_POLARITY			(1 << 29)
#define BLC_PWM_PCH_CTL2	0xc8254

#define UTIL_PIN_CTL		0x48400
#define   UTIL_PIN_ENABLE	(1 << 31)

/* BXT backlight register definition. */
#define BXT_BLC_PWM_CTL1			0xC8250
#define   BXT_BLC_PWM_ENABLE			(1 << 31)
#define   BXT_BLC_PWM_POLARITY			(1 << 29)
#define BXT_BLC_PWM_FREQ1			0xC8254
#define BXT_BLC_PWM_DUTY1			0xC8258

#define BXT_BLC_PWM_CTL2			0xC8350
#define BXT_BLC_PWM_FREQ2			0xC8354
#define BXT_BLC_PWM_DUTY2			0xC8358


#define PCH_GTC_CTL		0xe7000
#define   PCH_GTC_ENABLE	(1 << 31)

/* TV port control */
#define TV_CTL			0x68000
/* Enables the TV encoder */
# define TV_ENC_ENABLE			(1 << 31)
/* Sources the TV encoder input from pipe B instead of A. */
# define TV_ENC_PIPEB_SELECT		(1 << 30)
/* Outputs composite video (DAC A only) */
# define TV_ENC_OUTPUT_COMPOSITE	(0 << 28)
/* Outputs SVideo video (DAC B/C) */
# define TV_ENC_OUTPUT_SVIDEO		(1 << 28)
/* Outputs Component video (DAC A/B/C) */
# define TV_ENC_OUTPUT_COMPONENT	(2 << 28)
/* Outputs Composite and SVideo (DAC A/B/C) */
# define TV_ENC_OUTPUT_SVIDEO_COMPOSITE	(3 << 28)
# define TV_TRILEVEL_SYNC		(1 << 21)
/* Enables slow sync generation (945GM only) */
# define TV_SLOW_SYNC			(1 << 20)
/* Selects 4x oversampling for 480i and 576p */
# define TV_OVERSAMPLE_4X		(0 << 18)
/* Selects 2x oversampling for 720p and 1080i */
# define TV_OVERSAMPLE_2X		(1 << 18)
/* Selects no oversampling for 1080p */
# define TV_OVERSAMPLE_NONE		(2 << 18)
/* Selects 8x oversampling */
# define TV_OVERSAMPLE_8X		(3 << 18)
/* Selects progressive mode rather than interlaced */
# define TV_PROGRESSIVE			(1 << 17)
/* Sets the colorburst to PAL mode.  Required for non-M PAL modes. */
# define TV_PAL_BURST			(1 << 16)
/* Field for setting delay of Y compared to C */
# define TV_YC_SKEW_MASK		(7 << 12)
/* Enables a fix for 480p/576p standard definition modes on the 915GM only */
# define TV_ENC_SDP_FIX			(1 << 11)
/*
 * Enables a fix for the 915GM only.
 *
 * Not sure what it does.
 */
# define TV_ENC_C0_FIX			(1 << 10)
/* Bits that must be preserved by software */
# define TV_CTL_SAVE			((1 << 11) | (3 << 9) | (7 << 6) | 0xf)
# define TV_FUSE_STATE_MASK		(3 << 4)
/* Read-only state that reports all features enabled */
# define TV_FUSE_STATE_ENABLED		(0 << 4)
/* Read-only state that reports that Macrovision is disabled in hardware*/
# define TV_FUSE_STATE_NO_MACROVISION	(1 << 4)
/* Read-only state that reports that TV-out is disabled in hardware. */
# define TV_FUSE_STATE_DISABLED		(2 << 4)
/* Normal operation */
# define TV_TEST_MODE_NORMAL		(0 << 0)
/* Encoder test pattern 1 - combo pattern */
# define TV_TEST_MODE_PATTERN_1		(1 << 0)
/* Encoder test pattern 2 - full screen vertical 75% color bars */
# define TV_TEST_MODE_PATTERN_2		(2 << 0)
/* Encoder test pattern 3 - full screen horizontal 75% color bars */
# define TV_TEST_MODE_PATTERN_3		(3 << 0)
/* Encoder test pattern 4 - random noise */
# define TV_TEST_MODE_PATTERN_4		(4 << 0)
/* Encoder test pattern 5 - linear color ramps */
# define TV_TEST_MODE_PATTERN_5		(5 << 0)
/*
 * This test mode forces the DACs to 50% of full output.
 *
 * This is used for load detection in combination with TVDAC_SENSE_MASK
 */
# define TV_TEST_MODE_MONITOR_DETECT	(7 << 0)
# define TV_TEST_MODE_MASK		(7 << 0)

#define TV_DAC			0x68004
# define TV_DAC_SAVE		0x00ffff00
/*
 * Reports that DAC state change logic has reported change (RO).
 *
 * This gets cleared when TV_DAC_STATE_EN is cleared
*/
# define TVDAC_STATE_CHG		(1 << 31)
# define TVDAC_SENSE_MASK		(7 << 28)
/* Reports that DAC A voltage is above the detect threshold */
# define TVDAC_A_SENSE			(1 << 30)
/* Reports that DAC B voltage is above the detect threshold */
# define TVDAC_B_SENSE			(1 << 29)
/* Reports that DAC C voltage is above the detect threshold */
# define TVDAC_C_SENSE			(1 << 28)
/*
 * Enables DAC state detection logic, for load-based TV detection.
 *
 * The PLL of the chosen pipe (in TV_CTL) must be running, and the encoder set
 * to off, for load detection to work.
 */
# define TVDAC_STATE_CHG_EN		(1 << 27)
/* Sets the DAC A sense value to high */
# define TVDAC_A_SENSE_CTL		(1 << 26)
/* Sets the DAC B sense value to high */
# define TVDAC_B_SENSE_CTL		(1 << 25)
/* Sets the DAC C sense value to high */
# define TVDAC_C_SENSE_CTL		(1 << 24)
/* Overrides the ENC_ENABLE and DAC voltage levels */
# define DAC_CTL_OVERRIDE		(1 << 7)
/* Sets the slew rate.  Must be preserved in software */
# define ENC_TVDAC_SLEW_FAST		(1 << 6)
# define DAC_A_1_3_V			(0 << 4)
# define DAC_A_1_1_V			(1 << 4)
# define DAC_A_0_7_V			(2 << 4)
# define DAC_A_MASK			(3 << 4)
# define DAC_B_1_3_V			(0 << 2)
# define DAC_B_1_1_V			(1 << 2)
# define DAC_B_0_7_V			(2 << 2)
# define DAC_B_MASK			(3 << 2)
# define DAC_C_1_3_V			(0 << 0)
# define DAC_C_1_1_V			(1 << 0)
# define DAC_C_0_7_V			(2 << 0)
# define DAC_C_MASK			(3 << 0)

/*
 * CSC coefficients are stored in a floating point format with 9 bits of
 * mantissa and 2 or 3 bits of exponent.  The exponent is represented as 2**-n,
 * where 2-bit exponents are unsigned n, and 3-bit exponents are signed n with
 * -1 (0x3) being the only legal negative value.
 */
#define TV_CSC_Y		0x68010
# define TV_RY_MASK			0x07ff0000
# define TV_RY_SHIFT			16
# define TV_GY_MASK			0x00000fff
# define TV_GY_SHIFT			0

#define TV_CSC_Y2		0x68014
# define TV_BY_MASK			0x07ff0000
# define TV_BY_SHIFT			16
/*
 * Y attenuation for component video.
 *
 * Stored in 1.9 fixed point.
 */
# define TV_AY_MASK			0x000003ff
# define TV_AY_SHIFT			0

#define TV_CSC_U		0x68018
# define TV_RU_MASK			0x07ff0000
# define TV_RU_SHIFT			16
# define TV_GU_MASK			0x000007ff
# define TV_GU_SHIFT			0

#define TV_CSC_U2		0x6801c
# define TV_BU_MASK			0x07ff0000
# define TV_BU_SHIFT			16
/*
 * U attenuation for component video.
 *
 * Stored in 1.9 fixed point.
 */
# define TV_AU_MASK			0x000003ff
# define TV_AU_SHIFT			0

#define TV_CSC_V		0x68020
# define TV_RV_MASK			0x0fff0000
# define TV_RV_SHIFT			16
# define TV_GV_MASK			0x000007ff
# define TV_GV_SHIFT			0

#define TV_CSC_V2		0x68024
# define TV_BV_MASK			0x07ff0000
# define TV_BV_SHIFT			16
/*
 * V attenuation for component video.
 *
 * Stored in 1.9 fixed point.
 */
# define TV_AV_MASK			0x000007ff
# define TV_AV_SHIFT			0

#define TV_CLR_KNOBS		0x68028
/* 2s-complement brightness adjustment */
# define TV_BRIGHTNESS_MASK		0xff000000
# define TV_BRIGHTNESS_SHIFT		24
/* Contrast adjustment, as a 2.6 unsigned floating point number */
# define TV_CONTRAST_MASK		0x00ff0000
# define TV_CONTRAST_SHIFT		16
/* Saturation adjustment, as a 2.6 unsigned floating point number */
# define TV_SATURATION_MASK		0x0000ff00
# define TV_SATURATION_SHIFT		8
/* Hue adjustment, as an integer phase angle in degrees */
# define TV_HUE_MASK			0x000000ff
# define TV_HUE_SHIFT			0

#define TV_CLR_LEVEL		0x6802c
/* Controls the DAC level for black */
# define TV_BLACK_LEVEL_MASK		0x01ff0000
# define TV_BLACK_LEVEL_SHIFT		16
/* Controls the DAC level for blanking */
# define TV_BLANK_LEVEL_MASK		0x000001ff
# define TV_BLANK_LEVEL_SHIFT		0

#define TV_H_CTL_1		0x68030
/* Number of pixels in the hsync. */
# define TV_HSYNC_END_MASK		0x1fff0000
# define TV_HSYNC_END_SHIFT		16
/* Total number of pixels minus one in the line (display and blanking). */
# define TV_HTOTAL_MASK			0x00001fff
# define TV_HTOTAL_SHIFT		0

#define TV_H_CTL_2		0x68034
/* Enables the colorburst (needed for non-component color) */
# define TV_BURST_ENA			(1 << 31)
/* Offset of the colorburst from the start of hsync, in pixels minus one. */
# define TV_HBURST_START_SHIFT		16
# define TV_HBURST_START_MASK		0x1fff0000
/* Length of the colorburst */
# define TV_HBURST_LEN_SHIFT		0
# define TV_HBURST_LEN_MASK		0x0001fff

#define TV_H_CTL_3		0x68038
/* End of hblank, measured in pixels minus one from start of hsync */
# define TV_HBLANK_END_SHIFT		16
# define TV_HBLANK_END_MASK		0x1fff0000
/* Start of hblank, measured in pixels minus one from start of hsync */
# define TV_HBLANK_START_SHIFT		0
# define TV_HBLANK_START_MASK		0x0001fff

#define TV_V_CTL_1		0x6803c
/* XXX */
# define TV_NBR_END_SHIFT		16
# define TV_NBR_END_MASK		0x07ff0000
/* XXX */
# define TV_VI_END_F1_SHIFT		8
# define TV_VI_END_F1_MASK		0x00003f00
/* XXX */
# define TV_VI_END_F2_SHIFT		0
# define TV_VI_END_F2_MASK		0x0000003f

#define TV_V_CTL_2		0x68040
/* Length of vsync, in half lines */
# define TV_VSYNC_LEN_MASK		0x07ff0000
# define TV_VSYNC_LEN_SHIFT		16
/* Offset of the start of vsync in field 1, measured in one less than the
 * number of half lines.
 */
# define TV_VSYNC_START_F1_MASK		0x00007f00
# define TV_VSYNC_START_F1_SHIFT	8
/*
 * Offset of the start of vsync in field 2, measured in one less than the
 * number of half lines.
 */
# define TV_VSYNC_START_F2_MASK		0x0000007f
# define TV_VSYNC_START_F2_SHIFT	0

#define TV_V_CTL_3		0x68044
/* Enables generation of the equalization signal */
# define TV_EQUAL_ENA			(1 << 31)
/* Length of vsync, in half lines */
# define TV_VEQ_LEN_MASK		0x007f0000
# define TV_VEQ_LEN_SHIFT		16
/* Offset of the start of equalization in field 1, measured in one less than
 * the number of half lines.
 */
# define TV_VEQ_START_F1_MASK		0x0007f00
# define TV_VEQ_START_F1_SHIFT		8
/*
 * Offset of the start of equalization in field 2, measured in one less than
 * the number of half lines.
 */
# define TV_VEQ_START_F2_MASK		0x000007f
# define TV_VEQ_START_F2_SHIFT		0

#define TV_V_CTL_4		0x68048
/*
 * Offset to start of vertical colorburst, measured in one less than the
 * number of lines from vertical start.
 */
# define TV_VBURST_START_F1_MASK	0x003f0000
# define TV_VBURST_START_F1_SHIFT	16
/*
 * Offset to the end of vertical colorburst, measured in one less than the
 * number of lines from the start of NBR.
 */
# define TV_VBURST_END_F1_MASK		0x000000ff
# define TV_VBURST_END_F1_SHIFT		0

#define TV_V_CTL_5		0x6804c
/*
 * Offset to start of vertical colorburst, measured in one less than the
 * number of lines from vertical start.
 */
# define TV_VBURST_START_F2_MASK	0x003f0000
# define TV_VBURST_START_F2_SHIFT	16
/*
 * Offset to the end of vertical colorburst, measured in one less than the
 * number of lines from the start of NBR.
 */
# define TV_VBURST_END_F2_MASK		0x000000ff
# define TV_VBURST_END_F2_SHIFT		0

#define TV_V_CTL_6		0x68050
/*
 * Offset to start of vertical colorburst, measured in one less than the
 * number of lines from vertical start.
 */
# define TV_VBURST_START_F3_MASK	0x003f0000
# define TV_VBURST_START_F3_SHIFT	16
/*
 * Offset to the end of vertical colorburst, measured in one less than the
 * number of lines from the start of NBR.
 */
# define TV_VBURST_END_F3_MASK		0x000000ff
# define TV_VBURST_END_F3_SHIFT		0

#define TV_V_CTL_7		0x68054
/*
 * Offset to start of vertical colorburst, measured in one less than the
 * number of lines from vertical start.
 */
# define TV_VBURST_START_F4_MASK	0x003f0000
# define TV_VBURST_START_F4_SHIFT	16
/*
 * Offset to the end of vertical colorburst, measured in one less than the
 * number of lines from the start of NBR.
 */
# define TV_VBURST_END_F4_MASK		0x000000ff
# define TV_VBURST_END_F4_SHIFT		0

#define TV_SC_CTL_1		0x68060
/* Turns on the first subcarrier phase generation DDA */
# define TV_SC_DDA1_EN			(1 << 31)
/* Turns on the first subcarrier phase generation DDA */
# define TV_SC_DDA2_EN			(1 << 30)
/* Turns on the first subcarrier phase generation DDA */
# define TV_SC_DDA3_EN			(1 << 29)
/* Sets the subcarrier DDA to reset frequency every other field */
# define TV_SC_RESET_EVERY_2		(0 << 24)
/* Sets the subcarrier DDA to reset frequency every fourth field */
# define TV_SC_RESET_EVERY_4		(1 << 24)
/* Sets the subcarrier DDA to reset frequency every eighth field */
# define TV_SC_RESET_EVERY_8		(2 << 24)
/* Sets the subcarrier DDA to never reset the frequency */
# define TV_SC_RESET_NEVER		(3 << 24)
/* Sets the peak amplitude of the colorburst.*/
# define TV_BURST_LEVEL_MASK		0x00ff0000
# define TV_BURST_LEVEL_SHIFT		16
/* Sets the increment of the first subcarrier phase generation DDA */
# define TV_SCDDA1_INC_MASK		0x00000fff
# define TV_SCDDA1_INC_SHIFT		0

#define TV_SC_CTL_2		0x68064
/* Sets the rollover for the second subcarrier phase generation DDA */
# define TV_SCDDA2_SIZE_MASK		0x7fff0000
# define TV_SCDDA2_SIZE_SHIFT		16
/* Sets the increent of the second subcarrier phase generation DDA */
# define TV_SCDDA2_INC_MASK		0x00007fff
# define TV_SCDDA2_INC_SHIFT		0

#define TV_SC_CTL_3		0x68068
/* Sets the rollover for the third subcarrier phase generation DDA */
# define TV_SCDDA3_SIZE_MASK		0x7fff0000
# define TV_SCDDA3_SIZE_SHIFT		16
/* Sets the increent of the third subcarrier phase generation DDA */
# define TV_SCDDA3_INC_MASK		0x00007fff
# define TV_SCDDA3_INC_SHIFT		0

#define TV_WIN_POS		0x68070
/* X coordinate of the display from the start of horizontal active */
# define TV_XPOS_MASK			0x1fff0000
# define TV_XPOS_SHIFT			16
/* Y coordinate of the display from the start of vertical active (NBR) */
# define TV_YPOS_MASK			0x00000fff
# define TV_YPOS_SHIFT			0

#define TV_WIN_SIZE		0x68074
/* Horizontal size of the display window, measured in pixels*/
# define TV_XSIZE_MASK			0x1fff0000
# define TV_XSIZE_SHIFT			16
/*
 * Vertical size of the display window, measured in pixels.
 *
 * Must be even for interlaced modes.
 */
# define TV_YSIZE_MASK			0x00000fff
# define TV_YSIZE_SHIFT			0

#define TV_FILTER_CTL_1		0x68080
/*
 * Enables automatic scaling calculation.
 *
 * If set, the rest of the registers are ignored, and the calculated values can
 * be read back from the register.
 */
# define TV_AUTO_SCALE			(1 << 31)
/*
 * Disables the vertical filter.
 *
 * This is required on modes more than 1024 pixels wide */
# define TV_V_FILTER_BYPASS		(1 << 29)
/* Enables adaptive vertical filtering */
# define TV_VADAPT			(1 << 28)
# define TV_VADAPT_MODE_MASK		(3 << 26)
/* Selects the least adaptive vertical filtering mode */
# define TV_VADAPT_MODE_LEAST		(0 << 26)
/* Selects the moderately adaptive vertical filtering mode */
# define TV_VADAPT_MODE_MODERATE	(1 << 26)
/* Selects the most adaptive vertical filtering mode */
# define TV_VADAPT_MODE_MOST		(3 << 26)
/*
 * Sets the horizontal scaling factor.
 *
 * This should be the fractional part of the horizontal scaling factor divided
 * by the oversampling rate.  TV_HSCALE should be less than 1, and set to:
 *
 * (src width - 1) / ((oversample * dest width) - 1)
 */
# define TV_HSCALE_FRAC_MASK		0x00003fff
# define TV_HSCALE_FRAC_SHIFT		0

#define TV_FILTER_CTL_2		0x68084
/*
 * Sets the integer part of the 3.15 fixed-point vertical scaling factor.
 *
 * TV_VSCALE should be (src height - 1) / ((interlace * dest height) - 1)
 */
# define TV_VSCALE_INT_MASK		0x00038000
# define TV_VSCALE_INT_SHIFT		15
/*
 * Sets the fractional part of the 3.15 fixed-point vertical scaling factor.
 *
 * \sa TV_VSCALE_INT_MASK
 */
# define TV_VSCALE_FRAC_MASK		0x00007fff
# define TV_VSCALE_FRAC_SHIFT		0

#define TV_FILTER_CTL_3		0x68088
/*
 * Sets the integer part of the 3.15 fixed-point vertical scaling factor.
 *
 * TV_VSCALE should be (src height - 1) / (1/4 * (dest height - 1))
 *
 * For progressive modes, TV_VSCALE_IP_INT should be set to zeroes.
 */
# define TV_VSCALE_IP_INT_MASK		0x00038000
# define TV_VSCALE_IP_INT_SHIFT		15
/*
 * Sets the fractional part of the 3.15 fixed-point vertical scaling factor.
 *
 * For progressive modes, TV_VSCALE_IP_INT should be set to zeroes.
 *
 * \sa TV_VSCALE_IP_INT_MASK
 */
# define TV_VSCALE_IP_FRAC_MASK		0x00007fff
# define TV_VSCALE_IP_FRAC_SHIFT		0

#define TV_CC_CONTROL		0x68090
# define TV_CC_ENABLE			(1 << 31)
/*
 * Specifies which field to send the CC data in.
 *
 * CC data is usually sent in field 0.
 */
# define TV_CC_FID_MASK			(1 << 27)
# define TV_CC_FID_SHIFT		27
/* Sets the horizontal position of the CC data.  Usually 135. */
# define TV_CC_HOFF_MASK		0x03ff0000
# define TV_CC_HOFF_SHIFT		16
/* Sets the vertical position of the CC data.  Usually 21 */
# define TV_CC_LINE_MASK		0x0000003f
# define TV_CC_LINE_SHIFT		0

#define TV_CC_DATA		0x68094
# define TV_CC_RDY			(1 << 31)
/* Second word of CC data to be transmitted. */
# define TV_CC_DATA_2_MASK		0x007f0000
# define TV_CC_DATA_2_SHIFT		16
/* First word of CC data to be transmitted. */
# define TV_CC_DATA_1_MASK		0x0000007f
# define TV_CC_DATA_1_SHIFT		0

#define TV_H_LUMA(i)		(0x68100 + (i) * 4) /* 60 registers */
#define TV_H_CHROMA(i)		(0x68200 + (i) * 4) /* 60 registers */
#define TV_V_LUMA(i)		(0x68300 + (i) * 4) /* 43 registers */
#define TV_V_CHROMA(i)		(0x68400 + (i) * 4) /* 43 registers */

/* Display Port */
#define DP_A				0x64000 /* eDP */
#define DP_B				0x64100
#define DP_C				0x64200
#define DP_D				0x64300

#define   DP_PORT_EN			(1 << 31)
#define   DP_PIPEB_SELECT		(1 << 30)
#define   DP_PIPE_MASK			(1 << 30)
#define   DP_PIPE_SELECT_CHV(pipe)	((pipe) << 16)
#define   DP_PIPE_MASK_CHV		(3 << 16)

/* Link training mode - select a suitable mode for each stage */
#define   DP_LINK_TRAIN_PAT_1		(0 << 28)
#define   DP_LINK_TRAIN_PAT_2		(1 << 28)
#define   DP_LINK_TRAIN_PAT_IDLE	(2 << 28)
#define   DP_LINK_TRAIN_OFF		(3 << 28)
#define   DP_LINK_TRAIN_MASK		(3 << 28)
#define   DP_LINK_TRAIN_SHIFT		28
#define   DP_LINK_TRAIN_PAT_3_CHV	(1 << 14)
#define   DP_LINK_TRAIN_MASK_CHV	((3 << 28)|(1<<14))

/* CPT Link training mode */
#define   DP_LINK_TRAIN_PAT_1_CPT	(0 << 8)
#define   DP_LINK_TRAIN_PAT_2_CPT	(1 << 8)
#define   DP_LINK_TRAIN_PAT_IDLE_CPT	(2 << 8)
#define   DP_LINK_TRAIN_OFF_CPT		(3 << 8)
#define   DP_LINK_TRAIN_MASK_CPT	(7 << 8)
#define   DP_LINK_TRAIN_SHIFT_CPT	8

/* Signal voltages. These are mostly controlled by the other end */
#define   DP_VOLTAGE_0_4		(0 << 25)
#define   DP_VOLTAGE_0_6		(1 << 25)
#define   DP_VOLTAGE_0_8		(2 << 25)
#define   DP_VOLTAGE_1_2		(3 << 25)
#define   DP_VOLTAGE_MASK		(7 << 25)
#define   DP_VOLTAGE_SHIFT		25

/* Signal pre-emphasis levels, like voltages, the other end tells us what
 * they want
 */
#define   DP_PRE_EMPHASIS_0		(0 << 22)
#define   DP_PRE_EMPHASIS_3_5		(1 << 22)
#define   DP_PRE_EMPHASIS_6		(2 << 22)
#define   DP_PRE_EMPHASIS_9_5		(3 << 22)
#define   DP_PRE_EMPHASIS_MASK		(7 << 22)
#define   DP_PRE_EMPHASIS_SHIFT		22

/* How many wires to use. I guess 3 was too hard */
#define   DP_PORT_WIDTH(width)		(((width) - 1) << 19)
#define   DP_PORT_WIDTH_MASK		(7 << 19)
#define   DP_PORT_WIDTH_SHIFT		19

/* Mystic DPCD version 1.1 special mode */
#define   DP_ENHANCED_FRAMING		(1 << 18)

/* eDP */
#define   DP_PLL_FREQ_270MHZ		(0 << 16)
#define   DP_PLL_FREQ_160MHZ		(1 << 16)
#define   DP_PLL_FREQ_MASK		(3 << 16)

/* locked once port is enabled */
#define   DP_PORT_REVERSAL		(1 << 15)

/* eDP */
#define   DP_PLL_ENABLE			(1 << 14)

/* sends the clock on lane 15 of the PEG for debug */
#define   DP_CLOCK_OUTPUT_ENABLE	(1 << 13)

#define   DP_SCRAMBLING_DISABLE		(1 << 12)
#define   DP_SCRAMBLING_DISABLE_IRONLAKE	(1 << 7)

/* limit RGB values to avoid confusing TVs */
#define   DP_COLOR_RANGE_16_235		(1 << 8)

/* Turn on the audio link */
#define   DP_AUDIO_OUTPUT_ENABLE	(1 << 6)

/* vs and hs sync polarity */
#define   DP_SYNC_VS_HIGH		(1 << 4)
#define   DP_SYNC_HS_HIGH		(1 << 3)

/* A fantasy */
#define   DP_DETECTED			(1 << 2)

/* The aux channel provides a way to talk to the
 * signal sink for DDC etc. Max packet size supported
 * is 20 bytes in each direction, hence the 5 fixed
 * data registers
 */
#define DPA_AUX_CH_CTL			0x64010
#define DPA_AUX_CH_DATA1		0x64014
#define DPA_AUX_CH_DATA2		0x64018
#define DPA_AUX_CH_DATA3		0x6401c
#define DPA_AUX_CH_DATA4		0x64020
#define DPA_AUX_CH_DATA5		0x64024

#define DPB_AUX_CH_CTL			0x64110
#define DPB_AUX_CH_DATA1		0x64114
#define DPB_AUX_CH_DATA2		0x64118
#define DPB_AUX_CH_DATA3		0x6411c
#define DPB_AUX_CH_DATA4		0x64120
#define DPB_AUX_CH_DATA5		0x64124

#define DPC_AUX_CH_CTL			0x64210
#define DPC_AUX_CH_DATA1		0x64214
#define DPC_AUX_CH_DATA2		0x64218
#define DPC_AUX_CH_DATA3		0x6421c
#define DPC_AUX_CH_DATA4		0x64220
#define DPC_AUX_CH_DATA5		0x64224

#define DPD_AUX_CH_CTL			0x64310
#define DPD_AUX_CH_DATA1		0x64314
#define DPD_AUX_CH_DATA2		0x64318
#define DPD_AUX_CH_DATA3		0x6431c
#define DPD_AUX_CH_DATA4		0x64320
#define DPD_AUX_CH_DATA5		0x64324

#define   DP_AUX_CH_CTL_SEND_BUSY	    (1 << 31)
#define   DP_AUX_CH_CTL_DONE		    (1 << 30)
#define   DP_AUX_CH_CTL_INTERRUPT	    (1 << 29)
#define   DP_AUX_CH_CTL_TIME_OUT_ERROR	    (1 << 28)
#define   DP_AUX_CH_CTL_TIME_OUT_400us	    (0 << 26)
#define   DP_AUX_CH_CTL_TIME_OUT_600us	    (1 << 26)
#define   DP_AUX_CH_CTL_TIME_OUT_800us	    (2 << 26)
#define   DP_AUX_CH_CTL_TIME_OUT_1600us	    (3 << 26)
#define   DP_AUX_CH_CTL_TIME_OUT_MASK	    (3 << 26)
#define   DP_AUX_CH_CTL_RECEIVE_ERROR	    (1 << 25)
#define   DP_AUX_CH_CTL_MESSAGE_SIZE_MASK    (0x1f << 20)
#define   DP_AUX_CH_CTL_MESSAGE_SIZE_SHIFT   20
#define   DP_AUX_CH_CTL_PRECHARGE_2US_MASK   (0xf << 16)
#define   DP_AUX_CH_CTL_PRECHARGE_2US_SHIFT  16
#define   DP_AUX_CH_CTL_AUX_AKSV_SELECT	    (1 << 15)
#define   DP_AUX_CH_CTL_MANCHESTER_TEST	    (1 << 14)
#define   DP_AUX_CH_CTL_SYNC_TEST	    (1 << 13)
#define   DP_AUX_CH_CTL_DEGLITCH_TEST	    (1 << 12)
#define   DP_AUX_CH_CTL_PRECHARGE_TEST	    (1 << 11)
#define   DP_AUX_CH_CTL_BIT_CLOCK_2X_MASK    (0x7ff)
#define   DP_AUX_CH_CTL_BIT_CLOCK_2X_SHIFT   0
#define   DP_AUX_CH_CTL_PSR_DATA_AUX_REG_SKL	(1 << 14)
#define   DP_AUX_CH_CTL_FS_DATA_AUX_REG_SKL	(1 << 13)
#define   DP_AUX_CH_CTL_GTC_DATA_AUX_REG_SKL	(1 << 12)
#define   DP_AUX_CH_CTL_FW_SYNC_PULSE_SKL_MASK (1f << 5)
#define   DP_AUX_CH_CTL_FW_SYNC_PULSE_SKL(c) (((c) - 1) << 5)
#define   DP_AUX_CH_CTL_SYNC_PULSE_SKL(c)   ((c) - 1)

/*
 * Computing GMCH M and N values for the Display Port link
 *
 * GMCH M/N = dot clock * bytes per pixel / ls_clk * # of lanes
 *
 * ls_clk (we assume) is the DP link clock (1.62 or 2.7 GHz)
 *
 * The GMCH value is used internally
 *
 * bytes_per_pixel is the number of bytes coming out of the plane,
 * which is after the LUTs, so we want the bytes for our color format.
 * For our current usage, this is always 3, one byte for R, G and B.
 */
#define _PIPEA_DATA_M_G4X	0x70050
#define _PIPEB_DATA_M_G4X	0x71050

/* Transfer unit size for display port - 1, default is 0x3f (for TU size 64) */
#define  TU_SIZE(x)             (((x)-1) << 25) /* default size 64 */
#define  TU_SIZE_SHIFT		25
#define  TU_SIZE_MASK           (0x3f << 25)

#define  DATA_LINK_M_N_MASK	(0xffffff)
#define  DATA_LINK_N_MAX	(0x800000)

#define _PIPEA_DATA_N_G4X	0x70054
#define _PIPEB_DATA_N_G4X	0x71054
#define   PIPE_GMCH_DATA_N_MASK			(0xffffff)

/*
 * Computing Link M and N values for the Display Port link
 *
 * Link M / N = pixel_clock / ls_clk
 *
 * (the DP spec calls pixel_clock the 'strm_clk')
 *
 * The Link value is transmitted in the Main Stream
 * Attributes and VB-ID.
 */

#define _PIPEA_LINK_M_G4X	0x70060
#define _PIPEB_LINK_M_G4X	0x71060
#define   PIPEA_DP_LINK_M_MASK			(0xffffff)

#define _PIPEA_LINK_N_G4X	0x70064
#define _PIPEB_LINK_N_G4X	0x71064
#define   PIPEA_DP_LINK_N_MASK			(0xffffff)

#define PIPE_DATA_M_G4X(pipe) _PIPE(pipe, _PIPEA_DATA_M_G4X, _PIPEB_DATA_M_G4X)
#define PIPE_DATA_N_G4X(pipe) _PIPE(pipe, _PIPEA_DATA_N_G4X, _PIPEB_DATA_N_G4X)
#define PIPE_LINK_M_G4X(pipe) _PIPE(pipe, _PIPEA_LINK_M_G4X, _PIPEB_LINK_M_G4X)
#define PIPE_LINK_N_G4X(pipe) _PIPE(pipe, _PIPEA_LINK_N_G4X, _PIPEB_LINK_N_G4X)

/* Display & cursor control */

/* Pipe A */
#define _PIPEADSL		0x70000
#define   DSL_LINEMASK_GEN2	0x00000fff
#define   DSL_LINEMASK_GEN3	0x00001fff
#define _PIPEACONF		0x70008
#define   PIPECONF_ENABLE	(1<<31)
#define   PIPECONF_DISABLE	0
#define   PIPECONF_DOUBLE_WIDE	(1<<30)
#define   I965_PIPECONF_ACTIVE	(1<<30)
#define   PIPECONF_DSI_PLL_LOCKED	(1<<29) /* vlv & pipe A only */
#define   PIPECONF_FRAME_START_DELAY_MASK (3<<27)
#define   PIPECONF_SINGLE_WIDE	0
#define   PIPECONF_PIPE_UNLOCKED 0
#define   PIPECONF_PIPE_LOCKED	(1<<25)
#define   PIPECONF_PALETTE	0
#define   PIPECONF_GAMMA		(1<<24)
#define   PIPECONF_FORCE_BORDER	(1<<25)
#define   PIPECONF_INTERLACE_MASK	(7 << 21)
#define   PIPECONF_INTERLACE_MASK_HSW	(3 << 21)
/* Note that pre-gen3 does not support interlaced display directly. Panel
 * fitting must be disabled on pre-ilk for interlaced. */
#define   PIPECONF_PROGRESSIVE			(0 << 21)
#define   PIPECONF_INTERLACE_W_SYNC_SHIFT_PANEL	(4 << 21) /* gen4 only */
#define   PIPECONF_INTERLACE_W_SYNC_SHIFT	(5 << 21) /* gen4 only */
#define   PIPECONF_INTERLACE_W_FIELD_INDICATION	(6 << 21)
#define   PIPECONF_INTERLACE_FIELD_0_ONLY	(7 << 21) /* gen3 only */
/* Ironlake and later have a complete new set of values for interlaced. PFIT
 * means panel fitter required, PF means progressive fetch, DBL means power
 * saving pixel doubling. */
#define   PIPECONF_PFIT_PF_INTERLACED_ILK	(1 << 21)
#define   PIPECONF_INTERLACED_ILK		(3 << 21)
#define   PIPECONF_INTERLACED_DBL_ILK		(4 << 21) /* ilk/snb only */
#define   PIPECONF_PFIT_PF_INTERLACED_DBL_ILK	(5 << 21) /* ilk/snb only */
#define   PIPECONF_INTERLACE_MODE_MASK		(7 << 21)
#define   PIPECONF_EDP_RR_MODE_SWITCH		(1 << 20)
#define   PIPECONF_CXSR_DOWNCLOCK	(1<<16)
#define   PIPECONF_EDP_RR_MODE_SWITCH_VLV	(1 << 14)
#define   PIPECONF_COLOR_RANGE_SELECT	(1 << 13)
#define   PIPECONF_BPC_MASK	(0x7 << 5)
#define   PIPECONF_8BPC		(0<<5)
#define   PIPECONF_10BPC	(1<<5)
#define   PIPECONF_6BPC		(2<<5)
#define   PIPECONF_12BPC	(3<<5)
#define   PIPECONF_DITHER_EN	(1<<4)
#define   PIPECONF_DITHER_TYPE_MASK (0x0000000c)
#define   PIPECONF_DITHER_TYPE_SP (0<<2)
#define   PIPECONF_DITHER_TYPE_ST1 (1<<2)
#define   PIPECONF_DITHER_TYPE_ST2 (2<<2)
#define   PIPECONF_DITHER_TYPE_TEMP (3<<2)
#define _PIPEASTAT		0x70024
#define   PIPE_FIFO_UNDERRUN_STATUS		(1UL<<31)
#define   SPRITE1_FLIP_DONE_INT_EN_VLV		(1UL<<30)
#define   PIPE_CRC_ERROR_ENABLE			(1UL<<29)
#define   PIPE_CRC_DONE_ENABLE			(1UL<<28)
#define   PERF_COUNTER2_INTERRUPT_EN		(1UL<<27)
#define   PIPE_GMBUS_EVENT_ENABLE		(1UL<<27)
#define   PLANE_FLIP_DONE_INT_EN_VLV		(1UL<<26)
#define   PIPE_HOTPLUG_INTERRUPT_ENABLE		(1UL<<26)
#define   PIPE_VSYNC_INTERRUPT_ENABLE		(1UL<<25)
#define   PIPE_DISPLAY_LINE_COMPARE_ENABLE	(1UL<<24)
#define   PIPE_DPST_EVENT_ENABLE		(1UL<<23)
#define   SPRITE0_FLIP_DONE_INT_EN_VLV		(1UL<<22)
#define   PIPE_LEGACY_BLC_EVENT_ENABLE		(1UL<<22)
#define   PIPE_ODD_FIELD_INTERRUPT_ENABLE	(1UL<<21)
#define   PIPE_EVEN_FIELD_INTERRUPT_ENABLE	(1UL<<20)
#define   PIPE_B_PSR_INTERRUPT_ENABLE_VLV	(1UL<<19)
#define   PERF_COUNTER_INTERRUPT_EN		(1UL<<19)
#define   PIPE_HOTPLUG_TV_INTERRUPT_ENABLE	(1UL<<18) /* pre-965 */
#define   PIPE_START_VBLANK_INTERRUPT_ENABLE	(1UL<<18) /* 965 or later */
#define   PIPE_FRAMESTART_INTERRUPT_ENABLE	(1UL<<17)
#define   PIPE_VBLANK_INTERRUPT_ENABLE		(1UL<<17)
#define   PIPEA_HBLANK_INT_EN_VLV		(1UL<<16)
#define   PIPE_OVERLAY_UPDATED_ENABLE		(1UL<<16)
#define   SPRITE1_FLIP_DONE_INT_STATUS_VLV	(1UL<<15)
#define   SPRITE0_FLIP_DONE_INT_STATUS_VLV	(1UL<<14)
#define   PIPE_CRC_ERROR_INTERRUPT_STATUS	(1UL<<13)
#define   PIPE_CRC_DONE_INTERRUPT_STATUS	(1UL<<12)
#define   PERF_COUNTER2_INTERRUPT_STATUS	(1UL<<11)
#define   PIPE_GMBUS_INTERRUPT_STATUS		(1UL<<11)
#define   PLANE_FLIP_DONE_INT_STATUS_VLV	(1UL<<10)
#define   PIPE_HOTPLUG_INTERRUPT_STATUS		(1UL<<10)
#define   PIPE_VSYNC_INTERRUPT_STATUS		(1UL<<9)
#define   PIPE_DISPLAY_LINE_COMPARE_STATUS	(1UL<<8)
#define   PIPE_DPST_EVENT_STATUS		(1UL<<7)
#define   PIPE_A_PSR_STATUS_VLV			(1UL<<6)
#define   PIPE_LEGACY_BLC_EVENT_STATUS		(1UL<<6)
#define   PIPE_ODD_FIELD_INTERRUPT_STATUS	(1UL<<5)
#define   PIPE_EVEN_FIELD_INTERRUPT_STATUS	(1UL<<4)
#define   PIPE_B_PSR_STATUS_VLV			(1UL<<3)
#define   PERF_COUNTER_INTERRUPT_STATUS		(1UL<<3)
#define   PIPE_HOTPLUG_TV_INTERRUPT_STATUS	(1UL<<2) /* pre-965 */
#define   PIPE_START_VBLANK_INTERRUPT_STATUS	(1UL<<2) /* 965 or later */
#define   PIPE_FRAMESTART_INTERRUPT_STATUS	(1UL<<1)
#define   PIPE_VBLANK_INTERRUPT_STATUS		(1UL<<1)
#define   PIPE_HBLANK_INT_STATUS		(1UL<<0)
#define   PIPE_OVERLAY_UPDATED_STATUS		(1UL<<0)

#define PIPESTAT_INT_ENABLE_MASK		0x7fff0000
#define PIPESTAT_INT_STATUS_MASK		0x0000ffff

#define PIPE_A_OFFSET		0x70000
#define PIPE_B_OFFSET		0x71000
#define PIPE_C_OFFSET		0x72000
#define CHV_PIPE_C_OFFSET	0x74000
/*
 * There's actually no pipe EDP. Some pipe registers have
 * simply shifted from the pipe to the transcoder, while
 * keeping their original offset. Thus we need PIPE_EDP_OFFSET
 * to access such registers in transcoder EDP.
 */
#define PIPE_EDP_OFFSET	0x7f000

#define _PIPE2(pipe, reg) (dev_priv->info.pipe_offsets[pipe] - \
	dev_priv->info.pipe_offsets[PIPE_A] + (reg) + \
	dev_priv->info.display_mmio_offset)

#define PIPECONF(pipe) _PIPE2(pipe, _PIPEACONF)
#define PIPEDSL(pipe)  _PIPE2(pipe, _PIPEADSL)
#define PIPEFRAME(pipe) _PIPE2(pipe, _PIPEAFRAMEHIGH)
#define PIPEFRAMEPIXEL(pipe)  _PIPE2(pipe, _PIPEAFRAMEPIXEL)
#define PIPESTAT(pipe) _PIPE2(pipe, _PIPEASTAT)

#define _PIPE_MISC_A			0x70030
#define _PIPE_MISC_B			0x71030
#define   PIPEMISC_DITHER_BPC_MASK	(7<<5)
#define   PIPEMISC_DITHER_8_BPC		(0<<5)
#define   PIPEMISC_DITHER_10_BPC	(1<<5)
#define   PIPEMISC_DITHER_6_BPC		(2<<5)
#define   PIPEMISC_DITHER_12_BPC	(3<<5)
#define   PIPEMISC_DITHER_ENABLE	(1<<4)
#define   PIPEMISC_DITHER_TYPE_MASK	(3<<2)
#define   PIPEMISC_DITHER_TYPE_SP	(0<<2)
#define PIPEMISC(pipe) _PIPE2(pipe, _PIPE_MISC_A)

#define VLV_DPFLIPSTAT				(VLV_DISPLAY_BASE + 0x70028)
#define   PIPEB_LINE_COMPARE_INT_EN		(1<<29)
#define   PIPEB_HLINE_INT_EN			(1<<28)
#define   PIPEB_VBLANK_INT_EN			(1<<27)
#define   SPRITED_FLIP_DONE_INT_EN		(1<<26)
#define   SPRITEC_FLIP_DONE_INT_EN		(1<<25)
#define   PLANEB_FLIP_DONE_INT_EN		(1<<24)
#define   PIPE_PSR_INT_EN			(1<<22)
#define   PIPEA_LINE_COMPARE_INT_EN		(1<<21)
#define   PIPEA_HLINE_INT_EN			(1<<20)
#define   PIPEA_VBLANK_INT_EN			(1<<19)
#define   SPRITEB_FLIP_DONE_INT_EN		(1<<18)
#define   SPRITEA_FLIP_DONE_INT_EN		(1<<17)
#define   PLANEA_FLIPDONE_INT_EN		(1<<16)
#define   PIPEC_LINE_COMPARE_INT_EN		(1<<13)
#define   PIPEC_HLINE_INT_EN			(1<<12)
#define   PIPEC_VBLANK_INT_EN			(1<<11)
#define   SPRITEF_FLIPDONE_INT_EN		(1<<10)
#define   SPRITEE_FLIPDONE_INT_EN		(1<<9)
#define   PLANEC_FLIPDONE_INT_EN		(1<<8)

#define DPINVGTT				(VLV_DISPLAY_BASE + 0x7002c) /* VLV/CHV only */
#define   SPRITEF_INVALID_GTT_INT_EN		(1<<27)
#define   SPRITEE_INVALID_GTT_INT_EN		(1<<26)
#define   PLANEC_INVALID_GTT_INT_EN		(1<<25)
#define   CURSORC_INVALID_GTT_INT_EN		(1<<24)
#define   CURSORB_INVALID_GTT_INT_EN		(1<<23)
#define   CURSORA_INVALID_GTT_INT_EN		(1<<22)
#define   SPRITED_INVALID_GTT_INT_EN		(1<<21)
#define   SPRITEC_INVALID_GTT_INT_EN		(1<<20)
#define   PLANEB_INVALID_GTT_INT_EN		(1<<19)
#define   SPRITEB_INVALID_GTT_INT_EN		(1<<18)
#define   SPRITEA_INVALID_GTT_INT_EN		(1<<17)
#define   PLANEA_INVALID_GTT_INT_EN		(1<<16)
#define   DPINVGTT_EN_MASK			0xff0000
#define   DPINVGTT_EN_MASK_CHV			0xfff0000
#define   SPRITEF_INVALID_GTT_STATUS		(1<<11)
#define   SPRITEE_INVALID_GTT_STATUS		(1<<10)
#define   PLANEC_INVALID_GTT_STATUS		(1<<9)
#define   CURSORC_INVALID_GTT_STATUS		(1<<8)
#define   CURSORB_INVALID_GTT_STATUS		(1<<7)
#define   CURSORA_INVALID_GTT_STATUS		(1<<6)
#define   SPRITED_INVALID_GTT_STATUS		(1<<5)
#define   SPRITEC_INVALID_GTT_STATUS		(1<<4)
#define   PLANEB_INVALID_GTT_STATUS		(1<<3)
#define   SPRITEB_INVALID_GTT_STATUS		(1<<2)
#define   SPRITEA_INVALID_GTT_STATUS		(1<<1)
#define   PLANEA_INVALID_GTT_STATUS		(1<<0)
#define   DPINVGTT_STATUS_MASK			0xff
#define   DPINVGTT_STATUS_MASK_CHV		0xfff

#define DSPARB			(dev_priv->info.display_mmio_offset + 0x70030)
#define   DSPARB_CSTART_MASK	(0x7f << 7)
#define   DSPARB_CSTART_SHIFT	7
#define   DSPARB_BSTART_MASK	(0x7f)
#define   DSPARB_BSTART_SHIFT	0
#define   DSPARB_BEND_SHIFT	9 /* on 855 */
#define   DSPARB_AEND_SHIFT	0
#define   DSPARB_SPRITEA_SHIFT_VLV	0
#define   DSPARB_SPRITEA_MASK_VLV	(0xff << 0)
#define   DSPARB_SPRITEB_SHIFT_VLV	8
#define   DSPARB_SPRITEB_MASK_VLV	(0xff << 8)
#define   DSPARB_SPRITEC_SHIFT_VLV	16
#define   DSPARB_SPRITEC_MASK_VLV	(0xff << 16)
#define   DSPARB_SPRITED_SHIFT_VLV	24
#define   DSPARB_SPRITED_MASK_VLV	(0xff << 24)
#define DSPARB2			(VLV_DISPLAY_BASE + 0x70060) /* vlv/chv */
#define   DSPARB_SPRITEA_HI_SHIFT_VLV	0
#define   DSPARB_SPRITEA_HI_MASK_VLV	(0x1 << 0)
#define   DSPARB_SPRITEB_HI_SHIFT_VLV	4
#define   DSPARB_SPRITEB_HI_MASK_VLV	(0x1 << 4)
#define   DSPARB_SPRITEC_HI_SHIFT_VLV	8
#define   DSPARB_SPRITEC_HI_MASK_VLV	(0x1 << 8)
#define   DSPARB_SPRITED_HI_SHIFT_VLV	12
#define   DSPARB_SPRITED_HI_MASK_VLV	(0x1 << 12)
#define   DSPARB_SPRITEE_HI_SHIFT_VLV	16
#define   DSPARB_SPRITEE_HI_MASK_VLV	(0x1 << 16)
#define   DSPARB_SPRITEF_HI_SHIFT_VLV	20
#define   DSPARB_SPRITEF_HI_MASK_VLV	(0x1 << 20)
#define DSPARB3			(VLV_DISPLAY_BASE + 0x7006c) /* chv */
#define   DSPARB_SPRITEE_SHIFT_VLV	0
#define   DSPARB_SPRITEE_MASK_VLV	(0xff << 0)
#define   DSPARB_SPRITEF_SHIFT_VLV	8
#define   DSPARB_SPRITEF_MASK_VLV	(0xff << 8)

/* pnv/gen4/g4x/vlv/chv */
#define DSPFW1			(dev_priv->info.display_mmio_offset + 0x70034)
#define   DSPFW_SR_SHIFT		23
#define   DSPFW_SR_MASK			(0x1ff<<23)
#define   DSPFW_CURSORB_SHIFT		16
#define   DSPFW_CURSORB_MASK		(0x3f<<16)
#define   DSPFW_PLANEB_SHIFT		8
#define   DSPFW_PLANEB_MASK		(0x7f<<8)
#define   DSPFW_PLANEB_MASK_VLV		(0xff<<8) /* vlv/chv */
#define   DSPFW_PLANEA_SHIFT		0
#define   DSPFW_PLANEA_MASK		(0x7f<<0)
#define   DSPFW_PLANEA_MASK_VLV		(0xff<<0) /* vlv/chv */
#define DSPFW2			(dev_priv->info.display_mmio_offset + 0x70038)
#define   DSPFW_FBC_SR_EN		(1<<31)	  /* g4x */
#define   DSPFW_FBC_SR_SHIFT		28
#define   DSPFW_FBC_SR_MASK		(0x7<<28) /* g4x */
#define   DSPFW_FBC_HPLL_SR_SHIFT	24
#define   DSPFW_FBC_HPLL_SR_MASK	(0xf<<24) /* g4x */
#define   DSPFW_SPRITEB_SHIFT		(16)
#define   DSPFW_SPRITEB_MASK		(0x7f<<16) /* g4x */
#define   DSPFW_SPRITEB_MASK_VLV	(0xff<<16) /* vlv/chv */
#define   DSPFW_CURSORA_SHIFT		8
#define   DSPFW_CURSORA_MASK		(0x3f<<8)
#define   DSPFW_PLANEC_OLD_SHIFT	0
#define   DSPFW_PLANEC_OLD_MASK		(0x7f<<0) /* pre-gen4 sprite C */
#define   DSPFW_SPRITEA_SHIFT		0
#define   DSPFW_SPRITEA_MASK		(0x7f<<0) /* g4x */
#define   DSPFW_SPRITEA_MASK_VLV	(0xff<<0) /* vlv/chv */
#define DSPFW3			(dev_priv->info.display_mmio_offset + 0x7003c)
#define   DSPFW_HPLL_SR_EN		(1<<31)
#define   PINEVIEW_SELF_REFRESH_EN	(1<<30)
#define   DSPFW_CURSOR_SR_SHIFT		24
#define   DSPFW_CURSOR_SR_MASK		(0x3f<<24)
#define   DSPFW_HPLL_CURSOR_SHIFT	16
#define   DSPFW_HPLL_CURSOR_MASK	(0x3f<<16)
#define   DSPFW_HPLL_SR_SHIFT		0
#define   DSPFW_HPLL_SR_MASK		(0x1ff<<0)

/* vlv/chv */
#define DSPFW4			(VLV_DISPLAY_BASE + 0x70070)
#define   DSPFW_SPRITEB_WM1_SHIFT	16
#define   DSPFW_SPRITEB_WM1_MASK	(0xff<<16)
#define   DSPFW_CURSORA_WM1_SHIFT	8
#define   DSPFW_CURSORA_WM1_MASK	(0x3f<<8)
#define   DSPFW_SPRITEA_WM1_SHIFT	0
#define   DSPFW_SPRITEA_WM1_MASK	(0xff<<0)
#define DSPFW5			(VLV_DISPLAY_BASE + 0x70074)
#define   DSPFW_PLANEB_WM1_SHIFT	24
#define   DSPFW_PLANEB_WM1_MASK		(0xff<<24)
#define   DSPFW_PLANEA_WM1_SHIFT	16
#define   DSPFW_PLANEA_WM1_MASK		(0xff<<16)
#define   DSPFW_CURSORB_WM1_SHIFT	8
#define   DSPFW_CURSORB_WM1_MASK	(0x3f<<8)
#define   DSPFW_CURSOR_SR_WM1_SHIFT	0
#define   DSPFW_CURSOR_SR_WM1_MASK	(0x3f<<0)
#define DSPFW6			(VLV_DISPLAY_BASE + 0x70078)
#define   DSPFW_SR_WM1_SHIFT		0
#define   DSPFW_SR_WM1_MASK		(0x1ff<<0)
#define DSPFW7			(VLV_DISPLAY_BASE + 0x7007c)
#define DSPFW7_CHV		(VLV_DISPLAY_BASE + 0x700b4) /* wtf #1? */
#define   DSPFW_SPRITED_WM1_SHIFT	24
#define   DSPFW_SPRITED_WM1_MASK	(0xff<<24)
#define   DSPFW_SPRITED_SHIFT		16
#define   DSPFW_SPRITED_MASK_VLV	(0xff<<16)
#define   DSPFW_SPRITEC_WM1_SHIFT	8
#define   DSPFW_SPRITEC_WM1_MASK	(0xff<<8)
#define   DSPFW_SPRITEC_SHIFT		0
#define   DSPFW_SPRITEC_MASK_VLV	(0xff<<0)
#define DSPFW8_CHV		(VLV_DISPLAY_BASE + 0x700b8)
#define   DSPFW_SPRITEF_WM1_SHIFT	24
#define   DSPFW_SPRITEF_WM1_MASK	(0xff<<24)
#define   DSPFW_SPRITEF_SHIFT		16
#define   DSPFW_SPRITEF_MASK_VLV	(0xff<<16)
#define   DSPFW_SPRITEE_WM1_SHIFT	8
#define   DSPFW_SPRITEE_WM1_MASK	(0xff<<8)
#define   DSPFW_SPRITEE_SHIFT		0
#define   DSPFW_SPRITEE_MASK_VLV	(0xff<<0)
#define DSPFW9_CHV		(VLV_DISPLAY_BASE + 0x7007c) /* wtf #2? */
#define   DSPFW_PLANEC_WM1_SHIFT	24
#define   DSPFW_PLANEC_WM1_MASK		(0xff<<24)
#define   DSPFW_PLANEC_SHIFT		16
#define   DSPFW_PLANEC_MASK_VLV		(0xff<<16)
#define   DSPFW_CURSORC_WM1_SHIFT	8
#define   DSPFW_CURSORC_WM1_MASK	(0x3f<<16)
#define   DSPFW_CURSORC_SHIFT		0
#define   DSPFW_CURSORC_MASK		(0x3f<<0)

/* vlv/chv high order bits */
#define DSPHOWM			(VLV_DISPLAY_BASE + 0x70064)
#define   DSPFW_SR_HI_SHIFT		24
#define   DSPFW_SR_HI_MASK		(3<<24) /* 2 bits for chv, 1 for vlv */
#define   DSPFW_SPRITEF_HI_SHIFT	23
#define   DSPFW_SPRITEF_HI_MASK		(1<<23)
#define   DSPFW_SPRITEE_HI_SHIFT	22
#define   DSPFW_SPRITEE_HI_MASK		(1<<22)
#define   DSPFW_PLANEC_HI_SHIFT		21
#define   DSPFW_PLANEC_HI_MASK		(1<<21)
#define   DSPFW_SPRITED_HI_SHIFT	20
#define   DSPFW_SPRITED_HI_MASK		(1<<20)
#define   DSPFW_SPRITEC_HI_SHIFT	16
#define   DSPFW_SPRITEC_HI_MASK		(1<<16)
#define   DSPFW_PLANEB_HI_SHIFT		12
#define   DSPFW_PLANEB_HI_MASK		(1<<12)
#define   DSPFW_SPRITEB_HI_SHIFT	8
#define   DSPFW_SPRITEB_HI_MASK		(1<<8)
#define   DSPFW_SPRITEA_HI_SHIFT	4
#define   DSPFW_SPRITEA_HI_MASK		(1<<4)
#define   DSPFW_PLANEA_HI_SHIFT		0
#define   DSPFW_PLANEA_HI_MASK		(1<<0)
#define DSPHOWM1		(VLV_DISPLAY_BASE + 0x70068)
#define   DSPFW_SR_WM1_HI_SHIFT		24
#define   DSPFW_SR_WM1_HI_MASK		(3<<24) /* 2 bits for chv, 1 for vlv */
#define   DSPFW_SPRITEF_WM1_HI_SHIFT	23
#define   DSPFW_SPRITEF_WM1_HI_MASK	(1<<23)
#define   DSPFW_SPRITEE_WM1_HI_SHIFT	22
#define   DSPFW_SPRITEE_WM1_HI_MASK	(1<<22)
#define   DSPFW_PLANEC_WM1_HI_SHIFT	21
#define   DSPFW_PLANEC_WM1_HI_MASK	(1<<21)
#define   DSPFW_SPRITED_WM1_HI_SHIFT	20
#define   DSPFW_SPRITED_WM1_HI_MASK	(1<<20)
#define   DSPFW_SPRITEC_WM1_HI_SHIFT	16
#define   DSPFW_SPRITEC_WM1_HI_MASK	(1<<16)
#define   DSPFW_PLANEB_WM1_HI_SHIFT	12
#define   DSPFW_PLANEB_WM1_HI_MASK	(1<<12)
#define   DSPFW_SPRITEB_WM1_HI_SHIFT	8
#define   DSPFW_SPRITEB_WM1_HI_MASK	(1<<8)
#define   DSPFW_SPRITEA_WM1_HI_SHIFT	4
#define   DSPFW_SPRITEA_WM1_HI_MASK	(1<<4)
#define   DSPFW_PLANEA_WM1_HI_SHIFT	0
#define   DSPFW_PLANEA_WM1_HI_MASK	(1<<0)

/* drain latency register values*/
#define VLV_DDL(pipe)			(VLV_DISPLAY_BASE + 0x70050 + 4 * (pipe))
#define DDL_CURSOR_SHIFT		24
#define DDL_SPRITE_SHIFT(sprite)	(8+8*(sprite))
#define DDL_PLANE_SHIFT			0
#define DDL_PRECISION_HIGH		(1<<7)
#define DDL_PRECISION_LOW		(0<<7)
#define DRAIN_LATENCY_MASK		0x7f

#define CBR1_VLV			(VLV_DISPLAY_BASE + 0x70400)
#define  CBR_PND_DEADLINE_DISABLE	(1<<31)
#define  CBR_PWM_CLOCK_MUX_SELECT	(1<<30)

/* FIFO watermark sizes etc */
#define G4X_FIFO_LINE_SIZE	64
#define I915_FIFO_LINE_SIZE	64
#define I830_FIFO_LINE_SIZE	32

#define VALLEYVIEW_FIFO_SIZE	255
#define G4X_FIFO_SIZE		127
#define I965_FIFO_SIZE		512
#define I945_FIFO_SIZE		127
#define I915_FIFO_SIZE		95
#define I855GM_FIFO_SIZE	127 /* In cachelines */
#define I830_FIFO_SIZE		95

#define VALLEYVIEW_MAX_WM	0xff
#define G4X_MAX_WM		0x3f
#define I915_MAX_WM		0x3f

#define PINEVIEW_DISPLAY_FIFO	512 /* in 64byte unit */
#define PINEVIEW_FIFO_LINE_SIZE	64
#define PINEVIEW_MAX_WM		0x1ff
#define PINEVIEW_DFT_WM		0x3f
#define PINEVIEW_DFT_HPLLOFF_WM	0
#define PINEVIEW_GUARD_WM		10
#define PINEVIEW_CURSOR_FIFO		64
#define PINEVIEW_CURSOR_MAX_WM	0x3f
#define PINEVIEW_CURSOR_DFT_WM	0
#define PINEVIEW_CURSOR_GUARD_WM	5

#define VALLEYVIEW_CURSOR_MAX_WM 64
#define I965_CURSOR_FIFO	64
#define I965_CURSOR_MAX_WM	32
#define I965_CURSOR_DFT_WM	8

/* Watermark register definitions for SKL */
#define CUR_WM_A_0		0x70140
#define CUR_WM_B_0		0x71140
#define PLANE_WM_1_A_0		0x70240
#define PLANE_WM_1_B_0		0x71240
#define PLANE_WM_2_A_0		0x70340
#define PLANE_WM_2_B_0		0x71340
#define PLANE_WM_TRANS_1_A_0	0x70268
#define PLANE_WM_TRANS_1_B_0	0x71268
#define PLANE_WM_TRANS_2_A_0	0x70368
#define PLANE_WM_TRANS_2_B_0	0x71368
#define CUR_WM_TRANS_A_0	0x70168
#define CUR_WM_TRANS_B_0	0x71168
#define   PLANE_WM_EN		(1 << 31)
#define   PLANE_WM_LINES_SHIFT	14
#define   PLANE_WM_LINES_MASK	0x1f
#define   PLANE_WM_BLOCKS_MASK	0x3ff

#define CUR_WM_0(pipe) _PIPE(pipe, CUR_WM_A_0, CUR_WM_B_0)
#define CUR_WM(pipe, level) (CUR_WM_0(pipe) + ((4) * (level)))
#define CUR_WM_TRANS(pipe) _PIPE(pipe, CUR_WM_TRANS_A_0, CUR_WM_TRANS_B_0)

#define _PLANE_WM_1(pipe) _PIPE(pipe, PLANE_WM_1_A_0, PLANE_WM_1_B_0)
#define _PLANE_WM_2(pipe) _PIPE(pipe, PLANE_WM_2_A_0, PLANE_WM_2_B_0)
#define _PLANE_WM_BASE(pipe, plane)	\
			_PLANE(plane, _PLANE_WM_1(pipe), _PLANE_WM_2(pipe))
#define PLANE_WM(pipe, plane, level)	\
			(_PLANE_WM_BASE(pipe, plane) + ((4) * (level)))
#define _PLANE_WM_TRANS_1(pipe)	\
			_PIPE(pipe, PLANE_WM_TRANS_1_A_0, PLANE_WM_TRANS_1_B_0)
#define _PLANE_WM_TRANS_2(pipe)	\
			_PIPE(pipe, PLANE_WM_TRANS_2_A_0, PLANE_WM_TRANS_2_B_0)
#define PLANE_WM_TRANS(pipe, plane)	\
		_PLANE(plane, _PLANE_WM_TRANS_1(pipe), _PLANE_WM_TRANS_2(pipe))

/* define the Watermark register on Ironlake */
#define WM0_PIPEA_ILK		0x45100
#define  WM0_PIPE_PLANE_MASK	(0xffff<<16)
#define  WM0_PIPE_PLANE_SHIFT	16
#define  WM0_PIPE_SPRITE_MASK	(0xff<<8)
#define  WM0_PIPE_SPRITE_SHIFT	8
#define  WM0_PIPE_CURSOR_MASK	(0xff)

#define WM0_PIPEB_ILK		0x45104
#define WM0_PIPEC_IVB		0x45200
#define WM1_LP_ILK		0x45108
#define  WM1_LP_SR_EN		(1<<31)
#define  WM1_LP_LATENCY_SHIFT	24
#define  WM1_LP_LATENCY_MASK	(0x7f<<24)
#define  WM1_LP_FBC_MASK	(0xf<<20)
#define  WM1_LP_FBC_SHIFT	20
#define  WM1_LP_FBC_SHIFT_BDW	19
#define  WM1_LP_SR_MASK		(0x7ff<<8)
#define  WM1_LP_SR_SHIFT	8
#define  WM1_LP_CURSOR_MASK	(0xff)
#define WM2_LP_ILK		0x4510c
#define  WM2_LP_EN		(1<<31)
#define WM3_LP_ILK		0x45110
#define  WM3_LP_EN		(1<<31)
#define WM1S_LP_ILK		0x45120
#define WM2S_LP_IVB		0x45124
#define WM3S_LP_IVB		0x45128
#define  WM1S_LP_EN		(1<<31)

#define HSW_WM_LP_VAL(lat, fbc, pri, cur) \
	(WM3_LP_EN | ((lat) << WM1_LP_LATENCY_SHIFT) | \
	 ((fbc) << WM1_LP_FBC_SHIFT) | ((pri) << WM1_LP_SR_SHIFT) | (cur))

/* Memory latency timer register */
#define MLTR_ILK		0x11222
#define  MLTR_WM1_SHIFT		0
#define  MLTR_WM2_SHIFT		8
/* the unit of memory self-refresh latency time is 0.5us */
#define  ILK_SRLT_MASK		0x3f


/* the address where we get all kinds of latency value */
#define SSKPD			0x5d10
#define SSKPD_WM_MASK		0x3f
#define SSKPD_WM0_SHIFT		0
#define SSKPD_WM1_SHIFT		8
#define SSKPD_WM2_SHIFT		16
#define SSKPD_WM3_SHIFT		24

/*
 * The two pipe frame counter registers are not synchronized, so
 * reading a stable value is somewhat tricky. The following code
 * should work:
 *
 *  do {
 *    high1 = ((INREG(PIPEAFRAMEHIGH) & PIPE_FRAME_HIGH_MASK) >>
 *             PIPE_FRAME_HIGH_SHIFT;
 *    low1 =  ((INREG(PIPEAFRAMEPIXEL) & PIPE_FRAME_LOW_MASK) >>
 *             PIPE_FRAME_LOW_SHIFT);
 *    high2 = ((INREG(PIPEAFRAMEHIGH) & PIPE_FRAME_HIGH_MASK) >>
 *             PIPE_FRAME_HIGH_SHIFT);
 *  } while (high1 != high2);
 *  frame = (high1 << 8) | low1;
 */
#define _PIPEAFRAMEHIGH          0x70040
#define   PIPE_FRAME_HIGH_MASK    0x0000ffff
#define   PIPE_FRAME_HIGH_SHIFT   0
#define _PIPEAFRAMEPIXEL         0x70044
#define   PIPE_FRAME_LOW_MASK     0xff000000
#define   PIPE_FRAME_LOW_SHIFT    24
#define   PIPE_PIXEL_MASK         0x00ffffff
#define   PIPE_PIXEL_SHIFT        0
/* GM45+ just has to be different */
#define _PIPEA_FRMCOUNT_GM45	0x70040
#define _PIPEA_FLIPCOUNT_GM45	0x70044
#define PIPE_FRMCOUNT_GM45(pipe) _PIPE2(pipe, _PIPEA_FRMCOUNT_GM45)
#define PIPE_FLIPCOUNT_GM45(pipe) _PIPE2(pipe, _PIPEA_FLIPCOUNT_GM45)

/* Cursor A & B regs */
#define _CURACNTR		0x70080
/* Old style CUR*CNTR flags (desktop 8xx) */
#define   CURSOR_ENABLE		0x80000000
#define   CURSOR_GAMMA_ENABLE	0x40000000
#define   CURSOR_STRIDE_SHIFT	28
#define   CURSOR_STRIDE(x)	((ffs(x)-9) << CURSOR_STRIDE_SHIFT) /* 256,512,1k,2k */
#define   CURSOR_PIPE_CSC_ENABLE (1<<24)
#define   CURSOR_FORMAT_SHIFT	24
#define   CURSOR_FORMAT_MASK	(0x07 << CURSOR_FORMAT_SHIFT)
#define   CURSOR_FORMAT_2C	(0x00 << CURSOR_FORMAT_SHIFT)
#define   CURSOR_FORMAT_3C	(0x01 << CURSOR_FORMAT_SHIFT)
#define   CURSOR_FORMAT_4C	(0x02 << CURSOR_FORMAT_SHIFT)
#define   CURSOR_FORMAT_ARGB	(0x04 << CURSOR_FORMAT_SHIFT)
#define   CURSOR_FORMAT_XRGB	(0x05 << CURSOR_FORMAT_SHIFT)
/* New style CUR*CNTR flags */
#define   CURSOR_MODE		0x27
#define   CURSOR_MODE_DISABLE   0x00
#define   CURSOR_MODE_128_32B_AX 0x02
#define   CURSOR_MODE_256_32B_AX 0x03
#define   CURSOR_MODE_64_32B_AX 0x07
#define   CURSOR_MODE_128_ARGB_AX ((1 << 5) | CURSOR_MODE_128_32B_AX)
#define   CURSOR_MODE_256_ARGB_AX ((1 << 5) | CURSOR_MODE_256_32B_AX)
#define   CURSOR_MODE_64_ARGB_AX ((1 << 5) | CURSOR_MODE_64_32B_AX)
#define   MCURSOR_PIPE_SELECT	(1 << 28)
#define   MCURSOR_PIPE_A	0x00
#define   MCURSOR_PIPE_B	(1 << 28)
#define   MCURSOR_GAMMA_ENABLE  (1 << 26)
#define   CURSOR_ROTATE_180	(1<<15)
#define   CURSOR_TRICKLE_FEED_DISABLE	(1 << 14)
#define _CURABASE		0x70084
#define _CURAPOS		0x70088
#define   CURSOR_POS_MASK       0x007FF
#define   CURSOR_POS_SIGN       0x8000
#define   CURSOR_X_SHIFT        0
#define   CURSOR_Y_SHIFT        16
#define CURSIZE			0x700a0
#define _CURBCNTR		0x700c0
#define _CURBBASE		0x700c4
#define _CURBPOS		0x700c8

#define _CURBCNTR_IVB		0x71080
#define _CURBBASE_IVB		0x71084
#define _CURBPOS_IVB		0x71088

#define _CURSOR2(pipe, reg) (dev_priv->info.cursor_offsets[(pipe)] - \
	dev_priv->info.cursor_offsets[PIPE_A] + (reg) + \
	dev_priv->info.display_mmio_offset)

#define CURCNTR(pipe) _CURSOR2(pipe, _CURACNTR)
#define CURBASE(pipe) _CURSOR2(pipe, _CURABASE)
#define CURPOS(pipe) _CURSOR2(pipe, _CURAPOS)

#define CURSOR_A_OFFSET 0x70080
#define CURSOR_B_OFFSET 0x700c0
#define CHV_CURSOR_C_OFFSET 0x700e0
#define IVB_CURSOR_B_OFFSET 0x71080
#define IVB_CURSOR_C_OFFSET 0x72080

/* Display A control */
#define _DSPACNTR				0x70180
#define   DISPLAY_PLANE_ENABLE			(1<<31)
#define   DISPLAY_PLANE_DISABLE			0
#define   DISPPLANE_GAMMA_ENABLE		(1<<30)
#define   DISPPLANE_GAMMA_DISABLE		0
#define   DISPPLANE_PIXFORMAT_MASK		(0xf<<26)
#define   DISPPLANE_YUV422			(0x0<<26)
#define   DISPPLANE_8BPP			(0x2<<26)
#define   DISPPLANE_BGRA555			(0x3<<26)
#define   DISPPLANE_BGRX555			(0x4<<26)
#define   DISPPLANE_BGRX565			(0x5<<26)
#define   DISPPLANE_BGRX888			(0x6<<26)
#define   DISPPLANE_BGRA888			(0x7<<26)
#define   DISPPLANE_RGBX101010			(0x8<<26)
#define   DISPPLANE_RGBA101010			(0x9<<26)
#define   DISPPLANE_BGRX101010			(0xa<<26)
#define   DISPPLANE_RGBX161616			(0xc<<26)
#define   DISPPLANE_RGBX888			(0xe<<26)
#define   DISPPLANE_RGBA888			(0xf<<26)
#define   DISPPLANE_STEREO_ENABLE		(1<<25)
#define   DISPPLANE_STEREO_DISABLE		0
#define   DISPPLANE_PIPE_CSC_ENABLE		(1<<24)
#define   DISPPLANE_SEL_PIPE_SHIFT		24
#define   DISPPLANE_SEL_PIPE_MASK		(3<<DISPPLANE_SEL_PIPE_SHIFT)
#define   DISPPLANE_SEL_PIPE_A			0
#define   DISPPLANE_SEL_PIPE_B			(1<<DISPPLANE_SEL_PIPE_SHIFT)
#define   DISPPLANE_SRC_KEY_ENABLE		(1<<22)
#define   DISPPLANE_SRC_KEY_DISABLE		0
#define   DISPPLANE_LINE_DOUBLE			(1<<20)
#define   DISPPLANE_NO_LINE_DOUBLE		0
#define   DISPPLANE_STEREO_POLARITY_FIRST	0
#define   DISPPLANE_STEREO_POLARITY_SECOND	(1<<18)
#define   DISPPLANE_ALPHA_PREMULTIPLY		(1<<16) /* CHV pipe B */
#define   DISPPLANE_ROTATE_180			(1<<15)
#define   DISPPLANE_TRICKLE_FEED_DISABLE	(1<<14) /* Ironlake */
#define   DISPPLANE_TILED			(1<<10)
#define   DISPPLANE_MIRROR			(1<<8) /* CHV pipe B */
#define _DSPAADDR				0x70184
#define _DSPASTRIDE				0x70188
#define _DSPAPOS				0x7018C /* reserved */
#define _DSPASIZE				0x70190
#define _DSPASURF				0x7019C /* 965+ only */
#define _DSPATILEOFF				0x701A4 /* 965+ only */
#define _DSPAOFFSET				0x701A4 /* HSW */
#define _DSPASURFLIVE				0x701AC

#define DSPCNTR(plane) _PIPE2(plane, _DSPACNTR)
#define DSPADDR(plane) _PIPE2(plane, _DSPAADDR)
#define DSPSTRIDE(plane) _PIPE2(plane, _DSPASTRIDE)
#define DSPPOS(plane) _PIPE2(plane, _DSPAPOS)
#define DSPSIZE(plane) _PIPE2(plane, _DSPASIZE)
#define DSPSURF(plane) _PIPE2(plane, _DSPASURF)
#define DSPTILEOFF(plane) _PIPE2(plane, _DSPATILEOFF)
#define DSPLINOFF(plane) DSPADDR(plane)
#define DSPOFFSET(plane) _PIPE2(plane, _DSPAOFFSET)
#define DSPSURFLIVE(plane) _PIPE2(plane, _DSPASURFLIVE)

/* CHV pipe B blender and primary plane */
#define _CHV_BLEND_A		0x60a00
#define   CHV_BLEND_LEGACY		(0<<30)
#define   CHV_BLEND_ANDROID		(1<<30)
#define   CHV_BLEND_MPO			(2<<30)
#define   CHV_BLEND_MASK		(3<<30)
#define _CHV_CANVAS_A		0x60a04
#define _PRIMPOS_A		0x60a08
#define _PRIMSIZE_A		0x60a0c
#define _PRIMCNSTALPHA_A	0x60a10
#define   PRIM_CONST_ALPHA_ENABLE	(1<<31)

#define CHV_BLEND(pipe) _TRANSCODER2(pipe, _CHV_BLEND_A)
#define CHV_CANVAS(pipe) _TRANSCODER2(pipe, _CHV_CANVAS_A)
#define PRIMPOS(plane) _TRANSCODER2(plane, _PRIMPOS_A)
#define PRIMSIZE(plane) _TRANSCODER2(plane, _PRIMSIZE_A)
#define PRIMCNSTALPHA(plane) _TRANSCODER2(plane, _PRIMCNSTALPHA_A)

/* Display/Sprite base address macros */
#define DISP_BASEADDR_MASK	(0xfffff000)
#define I915_LO_DISPBASE(val)	(val & ~DISP_BASEADDR_MASK)
#define I915_HI_DISPBASE(val)	(val & DISP_BASEADDR_MASK)

/* VBIOS flags */
#define SWF00			(dev_priv->info.display_mmio_offset + 0x71410)
#define SWF01			(dev_priv->info.display_mmio_offset + 0x71414)
#define SWF02			(dev_priv->info.display_mmio_offset + 0x71418)
#define SWF03			(dev_priv->info.display_mmio_offset + 0x7141c)
#define SWF04			(dev_priv->info.display_mmio_offset + 0x71420)
#define SWF05			(dev_priv->info.display_mmio_offset + 0x71424)
#define SWF06			(dev_priv->info.display_mmio_offset + 0x71428)
#define SWF10			(dev_priv->info.display_mmio_offset + 0x70410)
#define SWF11			(dev_priv->info.display_mmio_offset + 0x70414)
#define SWF14			(dev_priv->info.display_mmio_offset + 0x71420)
#define SWF30			(dev_priv->info.display_mmio_offset + 0x72414)
#define SWF31			(dev_priv->info.display_mmio_offset + 0x72418)
#define SWF32			(dev_priv->info.display_mmio_offset + 0x7241c)

/* Pipe B */
#define _PIPEBDSL		(dev_priv->info.display_mmio_offset + 0x71000)
#define _PIPEBCONF		(dev_priv->info.display_mmio_offset + 0x71008)
#define _PIPEBSTAT		(dev_priv->info.display_mmio_offset + 0x71024)
#define _PIPEBFRAMEHIGH		0x71040
#define _PIPEBFRAMEPIXEL	0x71044
#define _PIPEB_FRMCOUNT_GM45	(dev_priv->info.display_mmio_offset + 0x71040)
#define _PIPEB_FLIPCOUNT_GM45	(dev_priv->info.display_mmio_offset + 0x71044)


/* Display B control */
#define _DSPBCNTR		(dev_priv->info.display_mmio_offset + 0x71180)
#define   DISPPLANE_ALPHA_TRANS_ENABLE		(1<<15)
#define   DISPPLANE_ALPHA_TRANS_DISABLE		0
#define   DISPPLANE_SPRITE_ABOVE_DISPLAY	0
#define   DISPPLANE_SPRITE_ABOVE_OVERLAY	(1)
#define _DSPBADDR		(dev_priv->info.display_mmio_offset + 0x71184)
#define _DSPBSTRIDE		(dev_priv->info.display_mmio_offset + 0x71188)
#define _DSPBPOS		(dev_priv->info.display_mmio_offset + 0x7118C)
#define _DSPBSIZE		(dev_priv->info.display_mmio_offset + 0x71190)
#define _DSPBSURF		(dev_priv->info.display_mmio_offset + 0x7119C)
#define _DSPBTILEOFF		(dev_priv->info.display_mmio_offset + 0x711A4)
#define _DSPBOFFSET		(dev_priv->info.display_mmio_offset + 0x711A4)
#define _DSPBSURFLIVE		(dev_priv->info.display_mmio_offset + 0x711AC)

/* Sprite A control */
#define _DVSACNTR		0x72180
#define   DVS_ENABLE		(1<<31)
#define   DVS_GAMMA_ENABLE	(1<<30)
#define   DVS_PIXFORMAT_MASK	(3<<25)
#define   DVS_FORMAT_YUV422	(0<<25)
#define   DVS_FORMAT_RGBX101010	(1<<25)
#define   DVS_FORMAT_RGBX888	(2<<25)
#define   DVS_FORMAT_RGBX161616	(3<<25)
#define   DVS_PIPE_CSC_ENABLE   (1<<24)
#define   DVS_SOURCE_KEY	(1<<22)
#define   DVS_RGB_ORDER_XBGR	(1<<20)
#define   DVS_YUV_BYTE_ORDER_MASK (3<<16)
#define   DVS_YUV_ORDER_YUYV	(0<<16)
#define   DVS_YUV_ORDER_UYVY	(1<<16)
#define   DVS_YUV_ORDER_YVYU	(2<<16)
#define   DVS_YUV_ORDER_VYUY	(3<<16)
#define   DVS_ROTATE_180	(1<<15)
#define   DVS_DEST_KEY		(1<<2)
#define   DVS_TRICKLE_FEED_DISABLE (1<<14)
#define   DVS_TILED		(1<<10)
#define _DVSALINOFF		0x72184
#define _DVSASTRIDE		0x72188
#define _DVSAPOS		0x7218c
#define _DVSASIZE		0x72190
#define _DVSAKEYVAL		0x72194
#define _DVSAKEYMSK		0x72198
#define _DVSASURF		0x7219c
#define _DVSAKEYMAXVAL		0x721a0
#define _DVSATILEOFF		0x721a4
#define _DVSASURFLIVE		0x721ac
#define _DVSASCALE		0x72204
#define   DVS_SCALE_ENABLE	(1<<31)
#define   DVS_FILTER_MASK	(3<<29)
#define   DVS_FILTER_MEDIUM	(0<<29)
#define   DVS_FILTER_ENHANCING	(1<<29)
#define   DVS_FILTER_SOFTENING	(2<<29)
#define   DVS_VERTICAL_OFFSET_HALF (1<<28) /* must be enabled below */
#define   DVS_VERTICAL_OFFSET_ENABLE (1<<27)
#define _DVSAGAMC		0x72300

#define _DVSBCNTR		0x73180
#define _DVSBLINOFF		0x73184
#define _DVSBSTRIDE		0x73188
#define _DVSBPOS		0x7318c
#define _DVSBSIZE		0x73190
#define _DVSBKEYVAL		0x73194
#define _DVSBKEYMSK		0x73198
#define _DVSBSURF		0x7319c
#define _DVSBKEYMAXVAL		0x731a0
#define _DVSBTILEOFF		0x731a4
#define _DVSBSURFLIVE		0x731ac
#define _DVSBSCALE		0x73204
#define _DVSBGAMC		0x73300

#define DVSCNTR(pipe) _PIPE(pipe, _DVSACNTR, _DVSBCNTR)
#define DVSLINOFF(pipe) _PIPE(pipe, _DVSALINOFF, _DVSBLINOFF)
#define DVSSTRIDE(pipe) _PIPE(pipe, _DVSASTRIDE, _DVSBSTRIDE)
#define DVSPOS(pipe) _PIPE(pipe, _DVSAPOS, _DVSBPOS)
#define DVSSURF(pipe) _PIPE(pipe, _DVSASURF, _DVSBSURF)
#define DVSKEYMAX(pipe) _PIPE(pipe, _DVSAKEYMAXVAL, _DVSBKEYMAXVAL)
#define DVSSIZE(pipe) _PIPE(pipe, _DVSASIZE, _DVSBSIZE)
#define DVSSCALE(pipe) _PIPE(pipe, _DVSASCALE, _DVSBSCALE)
#define DVSTILEOFF(pipe) _PIPE(pipe, _DVSATILEOFF, _DVSBTILEOFF)
#define DVSKEYVAL(pipe) _PIPE(pipe, _DVSAKEYVAL, _DVSBKEYVAL)
#define DVSKEYMSK(pipe) _PIPE(pipe, _DVSAKEYMSK, _DVSBKEYMSK)
#define DVSSURFLIVE(pipe) _PIPE(pipe, _DVSASURFLIVE, _DVSBSURFLIVE)

#define _SPRA_CTL		0x70280
#define   SPRITE_ENABLE			(1<<31)
#define   SPRITE_GAMMA_ENABLE		(1<<30)
#define   SPRITE_PIXFORMAT_MASK		(7<<25)
#define   SPRITE_FORMAT_YUV422		(0<<25)
#define   SPRITE_FORMAT_RGBX101010	(1<<25)
#define   SPRITE_FORMAT_RGBX888		(2<<25)
#define   SPRITE_FORMAT_RGBX161616	(3<<25)
#define   SPRITE_FORMAT_YUV444		(4<<25)
#define   SPRITE_FORMAT_XR_BGR101010	(5<<25) /* Extended range */
#define   SPRITE_PIPE_CSC_ENABLE	(1<<24)
#define   SPRITE_SOURCE_KEY		(1<<22)
#define   SPRITE_RGB_ORDER_RGBX		(1<<20) /* only for 888 and 161616 */
#define   SPRITE_YUV_TO_RGB_CSC_DISABLE	(1<<19)
#define   SPRITE_YUV_CSC_FORMAT_BT709	(1<<18) /* 0 is BT601 */
#define   SPRITE_YUV_BYTE_ORDER_MASK	(3<<16)
#define   SPRITE_YUV_ORDER_YUYV		(0<<16)
#define   SPRITE_YUV_ORDER_UYVY		(1<<16)
#define   SPRITE_YUV_ORDER_YVYU		(2<<16)
#define   SPRITE_YUV_ORDER_VYUY		(3<<16)
#define   SPRITE_ROTATE_180		(1<<15)
#define   SPRITE_TRICKLE_FEED_DISABLE	(1<<14)
#define   SPRITE_INT_GAMMA_ENABLE	(1<<13)
#define   SPRITE_TILED			(1<<10)
#define   SPRITE_DEST_KEY		(1<<2)
#define _SPRA_LINOFF		0x70284
#define _SPRA_STRIDE		0x70288
#define _SPRA_POS		0x7028c
#define _SPRA_SIZE		0x70290
#define _SPRA_KEYVAL		0x70294
#define _SPRA_KEYMSK		0x70298
#define _SPRA_SURF		0x7029c
#define _SPRA_KEYMAX		0x702a0
#define _SPRA_TILEOFF		0x702a4
#define _SPRA_OFFSET		0x702a4
#define _SPRA_SURFLIVE		0x702ac
#define _SPRA_SCALE		0x70304
#define   SPRITE_SCALE_ENABLE	(1<<31)
#define   SPRITE_FILTER_MASK	(3<<29)
#define   SPRITE_FILTER_MEDIUM	(0<<29)
#define   SPRITE_FILTER_ENHANCING	(1<<29)
#define   SPRITE_FILTER_SOFTENING	(2<<29)
#define   SPRITE_VERTICAL_OFFSET_HALF	(1<<28) /* must be enabled below */
#define   SPRITE_VERTICAL_OFFSET_ENABLE	(1<<27)
#define _SPRA_GAMC		0x70400

#define _SPRB_CTL		0x71280
#define _SPRB_LINOFF		0x71284
#define _SPRB_STRIDE		0x71288
#define _SPRB_POS		0x7128c
#define _SPRB_SIZE		0x71290
#define _SPRB_KEYVAL		0x71294
#define _SPRB_KEYMSK		0x71298
#define _SPRB_SURF		0x7129c
#define _SPRB_KEYMAX		0x712a0
#define _SPRB_TILEOFF		0x712a4
#define _SPRB_OFFSET		0x712a4
#define _SPRB_SURFLIVE		0x712ac
#define _SPRB_SCALE		0x71304
#define _SPRB_GAMC		0x71400

#define SPRCTL(pipe) _PIPE(pipe, _SPRA_CTL, _SPRB_CTL)
#define SPRLINOFF(pipe) _PIPE(pipe, _SPRA_LINOFF, _SPRB_LINOFF)
#define SPRSTRIDE(pipe) _PIPE(pipe, _SPRA_STRIDE, _SPRB_STRIDE)
#define SPRPOS(pipe) _PIPE(pipe, _SPRA_POS, _SPRB_POS)
#define SPRSIZE(pipe) _PIPE(pipe, _SPRA_SIZE, _SPRB_SIZE)
#define SPRKEYVAL(pipe) _PIPE(pipe, _SPRA_KEYVAL, _SPRB_KEYVAL)
#define SPRKEYMSK(pipe) _PIPE(pipe, _SPRA_KEYMSK, _SPRB_KEYMSK)
#define SPRSURF(pipe) _PIPE(pipe, _SPRA_SURF, _SPRB_SURF)
#define SPRKEYMAX(pipe) _PIPE(pipe, _SPRA_KEYMAX, _SPRB_KEYMAX)
#define SPRTILEOFF(pipe) _PIPE(pipe, _SPRA_TILEOFF, _SPRB_TILEOFF)
#define SPROFFSET(pipe) _PIPE(pipe, _SPRA_OFFSET, _SPRB_OFFSET)
#define SPRSCALE(pipe) _PIPE(pipe, _SPRA_SCALE, _SPRB_SCALE)
#define SPRGAMC(pipe) _PIPE(pipe, _SPRA_GAMC, _SPRB_GAMC)
#define SPRSURFLIVE(pipe) _PIPE(pipe, _SPRA_SURFLIVE, _SPRB_SURFLIVE)

#define _SPACNTR		(VLV_DISPLAY_BASE + 0x72180)
#define   SP_ENABLE			(1<<31)
#define   SP_GAMMA_ENABLE		(1<<30)
#define   SP_PIXFORMAT_MASK		(0xf<<26)
#define   SP_FORMAT_YUV422		(0<<26)
#define   SP_FORMAT_BGR565		(5<<26)
#define   SP_FORMAT_BGRX8888		(6<<26)
#define   SP_FORMAT_BGRA8888		(7<<26)
#define   SP_FORMAT_RGBX1010102		(8<<26)
#define   SP_FORMAT_RGBA1010102		(9<<26)
#define   SP_FORMAT_RGBX8888		(0xe<<26)
#define   SP_FORMAT_RGBA8888		(0xf<<26)
#define   SP_ALPHA_PREMULTIPLY		(1<<23) /* CHV pipe B */
#define   SP_SOURCE_KEY			(1<<22)
#define   SP_YUV_BYTE_ORDER_MASK	(3<<16)
#define   SP_YUV_ORDER_YUYV		(0<<16)
#define   SP_YUV_ORDER_UYVY		(1<<16)
#define   SP_YUV_ORDER_YVYU		(2<<16)
#define   SP_YUV_ORDER_VYUY		(3<<16)
#define   SP_ROTATE_180			(1<<15)
#define   SP_TILED			(1<<10)
#define   SP_MIRROR			(1<<8) /* CHV pipe B */
#define _SPALINOFF		(VLV_DISPLAY_BASE + 0x72184)
#define _SPASTRIDE		(VLV_DISPLAY_BASE + 0x72188)
#define _SPAPOS			(VLV_DISPLAY_BASE + 0x7218c)
#define _SPASIZE		(VLV_DISPLAY_BASE + 0x72190)
#define _SPAKEYMINVAL		(VLV_DISPLAY_BASE + 0x72194)
#define _SPAKEYMSK		(VLV_DISPLAY_BASE + 0x72198)
#define _SPASURF		(VLV_DISPLAY_BASE + 0x7219c)
#define _SPAKEYMAXVAL		(VLV_DISPLAY_BASE + 0x721a0)
#define _SPATILEOFF		(VLV_DISPLAY_BASE + 0x721a4)
#define _SPACONSTALPHA		(VLV_DISPLAY_BASE + 0x721a8)
#define   SP_CONST_ALPHA_ENABLE		(1<<31)
#define _SPAGAMC		(VLV_DISPLAY_BASE + 0x721f4)

#define _SPBCNTR		(VLV_DISPLAY_BASE + 0x72280)
#define _SPBLINOFF		(VLV_DISPLAY_BASE + 0x72284)
#define _SPBSTRIDE		(VLV_DISPLAY_BASE + 0x72288)
#define _SPBPOS			(VLV_DISPLAY_BASE + 0x7228c)
#define _SPBSIZE		(VLV_DISPLAY_BASE + 0x72290)
#define _SPBKEYMINVAL		(VLV_DISPLAY_BASE + 0x72294)
#define _SPBKEYMSK		(VLV_DISPLAY_BASE + 0x72298)
#define _SPBSURF		(VLV_DISPLAY_BASE + 0x7229c)
#define _SPBKEYMAXVAL		(VLV_DISPLAY_BASE + 0x722a0)
#define _SPBTILEOFF		(VLV_DISPLAY_BASE + 0x722a4)
#define _SPBCONSTALPHA		(VLV_DISPLAY_BASE + 0x722a8)
#define _SPBGAMC		(VLV_DISPLAY_BASE + 0x722f4)

#define SPCNTR(pipe, plane) _PIPE(pipe * 2 + plane, _SPACNTR, _SPBCNTR)
#define SPLINOFF(pipe, plane) _PIPE(pipe * 2 + plane, _SPALINOFF, _SPBLINOFF)
#define SPSTRIDE(pipe, plane) _PIPE(pipe * 2 + plane, _SPASTRIDE, _SPBSTRIDE)
#define SPPOS(pipe, plane) _PIPE(pipe * 2 + plane, _SPAPOS, _SPBPOS)
#define SPSIZE(pipe, plane) _PIPE(pipe * 2 + plane, _SPASIZE, _SPBSIZE)
#define SPKEYMINVAL(pipe, plane) _PIPE(pipe * 2 + plane, _SPAKEYMINVAL, _SPBKEYMINVAL)
#define SPKEYMSK(pipe, plane) _PIPE(pipe * 2 + plane, _SPAKEYMSK, _SPBKEYMSK)
#define SPSURF(pipe, plane) _PIPE(pipe * 2 + plane, _SPASURF, _SPBSURF)
#define SPKEYMAXVAL(pipe, plane) _PIPE(pipe * 2 + plane, _SPAKEYMAXVAL, _SPBKEYMAXVAL)
#define SPTILEOFF(pipe, plane) _PIPE(pipe * 2 + plane, _SPATILEOFF, _SPBTILEOFF)
#define SPCONSTALPHA(pipe, plane) _PIPE(pipe * 2 + plane, _SPACONSTALPHA, _SPBCONSTALPHA)
#define SPGAMC(pipe, plane) _PIPE(pipe * 2 + plane, _SPAGAMC, _SPBGAMC)

/*
 * CHV pipe B sprite CSC
 *
 * |cr|   |c0 c1 c2|   |cr + cr_ioff|   |cr_ooff|
 * |yg| = |c3 c4 c5| x |yg + yg_ioff| + |yg_ooff|
 * |cb|   |c6 c7 c8|   |cb + cr_ioff|   |cb_ooff|
 */
#define SPCSCYGOFF(sprite)	(VLV_DISPLAY_BASE + 0x6d900 + (sprite) * 0x1000)
#define SPCSCCBOFF(sprite)	(VLV_DISPLAY_BASE + 0x6d904 + (sprite) * 0x1000)
#define SPCSCCROFF(sprite)	(VLV_DISPLAY_BASE + 0x6d908 + (sprite) * 0x1000)
#define  SPCSC_OOFF(x)		(((x) & 0x7ff) << 16) /* s11 */
#define  SPCSC_IOFF(x)		(((x) & 0x7ff) << 0) /* s11 */

#define SPCSCC01(sprite)	(VLV_DISPLAY_BASE + 0x6d90c + (sprite) * 0x1000)
#define SPCSCC23(sprite)	(VLV_DISPLAY_BASE + 0x6d910 + (sprite) * 0x1000)
#define SPCSCC45(sprite)	(VLV_DISPLAY_BASE + 0x6d914 + (sprite) * 0x1000)
#define SPCSCC67(sprite)	(VLV_DISPLAY_BASE + 0x6d918 + (sprite) * 0x1000)
#define SPCSCC8(sprite)		(VLV_DISPLAY_BASE + 0x6d91c + (sprite) * 0x1000)
#define  SPCSC_C1(x)		(((x) & 0x7fff) << 16) /* s3.12 */
#define  SPCSC_C0(x)		(((x) & 0x7fff) << 0) /* s3.12 */

#define SPCSCYGICLAMP(sprite)	(VLV_DISPLAY_BASE + 0x6d920 + (sprite) * 0x1000)
#define SPCSCCBICLAMP(sprite)	(VLV_DISPLAY_BASE + 0x6d924 + (sprite) * 0x1000)
#define SPCSCCRICLAMP(sprite)	(VLV_DISPLAY_BASE + 0x6d928 + (sprite) * 0x1000)
#define  SPCSC_IMAX(x)		(((x) & 0x7ff) << 16) /* s11 */
#define  SPCSC_IMIN(x)		(((x) & 0x7ff) << 0) /* s11 */

#define SPCSCYGOCLAMP(sprite)	(VLV_DISPLAY_BASE + 0x6d92c + (sprite) * 0x1000)
#define SPCSCCBOCLAMP(sprite)	(VLV_DISPLAY_BASE + 0x6d930 + (sprite) * 0x1000)
#define SPCSCCROCLAMP(sprite)	(VLV_DISPLAY_BASE + 0x6d934 + (sprite) * 0x1000)
#define  SPCSC_OMAX(x)		((x) << 16) /* u10 */
#define  SPCSC_OMIN(x)		((x) << 0) /* u10 */

/* Skylake plane registers */

#define _PLANE_CTL_1_A				0x70180
#define _PLANE_CTL_2_A				0x70280
#define _PLANE_CTL_3_A				0x70380
#define   PLANE_CTL_ENABLE			(1 << 31)
#define   PLANE_CTL_PIPE_GAMMA_ENABLE		(1 << 30)
#define   PLANE_CTL_FORMAT_MASK			(0xf << 24)
#define   PLANE_CTL_FORMAT_YUV422		(  0 << 24)
#define   PLANE_CTL_FORMAT_NV12			(  1 << 24)
#define   PLANE_CTL_FORMAT_XRGB_2101010		(  2 << 24)
#define   PLANE_CTL_FORMAT_XRGB_8888		(  4 << 24)
#define   PLANE_CTL_FORMAT_XRGB_16161616F	(  6 << 24)
#define   PLANE_CTL_FORMAT_AYUV			(  8 << 24)
#define   PLANE_CTL_FORMAT_INDEXED		( 12 << 24)
#define   PLANE_CTL_FORMAT_RGB_565		( 14 << 24)
#define   PLANE_CTL_PIPE_CSC_ENABLE		(1 << 23)
#define   PLANE_CTL_KEY_ENABLE_MASK		(0x3 << 21)
#define   PLANE_CTL_KEY_ENABLE_SOURCE		(  1 << 21)
#define   PLANE_CTL_KEY_ENABLE_DESTINATION	(  2 << 21)
#define   PLANE_CTL_ORDER_BGRX			(0 << 20)
#define   PLANE_CTL_ORDER_RGBX			(1 << 20)
#define   PLANE_CTL_YUV422_ORDER_MASK		(0x3 << 16)
#define   PLANE_CTL_YUV422_YUYV			(  0 << 16)
#define   PLANE_CTL_YUV422_UYVY			(  1 << 16)
#define   PLANE_CTL_YUV422_YVYU			(  2 << 16)
#define   PLANE_CTL_YUV422_VYUY			(  3 << 16)
#define   PLANE_CTL_DECOMPRESSION_ENABLE	(1 << 15)
#define   PLANE_CTL_TRICKLE_FEED_DISABLE	(1 << 14)
#define   PLANE_CTL_PLANE_GAMMA_DISABLE		(1 << 13)
#define   PLANE_CTL_TILED_MASK			(0x7 << 10)
#define   PLANE_CTL_TILED_LINEAR		(  0 << 10)
#define   PLANE_CTL_TILED_X			(  1 << 10)
#define   PLANE_CTL_TILED_Y			(  4 << 10)
#define   PLANE_CTL_TILED_YF			(  5 << 10)
#define   PLANE_CTL_ALPHA_MASK			(0x3 << 4)
#define   PLANE_CTL_ALPHA_DISABLE		(  0 << 4)
#define   PLANE_CTL_ALPHA_SW_PREMULTIPLY	(  2 << 4)
#define   PLANE_CTL_ALPHA_HW_PREMULTIPLY	(  3 << 4)
#define   PLANE_CTL_ROTATE_MASK			0x3
#define   PLANE_CTL_ROTATE_0			0x0
#define   PLANE_CTL_ROTATE_90			0x1
#define   PLANE_CTL_ROTATE_180			0x2
#define   PLANE_CTL_ROTATE_270			0x3
#define _PLANE_STRIDE_1_A			0x70188
#define _PLANE_STRIDE_2_A			0x70288
#define _PLANE_STRIDE_3_A			0x70388
#define _PLANE_POS_1_A				0x7018c
#define _PLANE_POS_2_A				0x7028c
#define _PLANE_POS_3_A				0x7038c
#define _PLANE_SIZE_1_A				0x70190
#define _PLANE_SIZE_2_A				0x70290
#define _PLANE_SIZE_3_A				0x70390
#define _PLANE_SURF_1_A				0x7019c
#define _PLANE_SURF_2_A				0x7029c
#define _PLANE_SURF_3_A				0x7039c
#define _PLANE_OFFSET_1_A			0x701a4
#define _PLANE_OFFSET_2_A			0x702a4
#define _PLANE_OFFSET_3_A			0x703a4
#define _PLANE_KEYVAL_1_A			0x70194
#define _PLANE_KEYVAL_2_A			0x70294
#define _PLANE_KEYMSK_1_A			0x70198
#define _PLANE_KEYMSK_2_A			0x70298
#define _PLANE_KEYMAX_1_A			0x701a0
#define _PLANE_KEYMAX_2_A			0x702a0
#define _PLANE_BUF_CFG_1_A			0x7027c
#define _PLANE_BUF_CFG_2_A			0x7037c
#define _PLANE_NV12_BUF_CFG_1_A		0x70278
#define _PLANE_NV12_BUF_CFG_2_A		0x70378

#define _PLANE_CTL_1_B				0x71180
#define _PLANE_CTL_2_B				0x71280
#define _PLANE_CTL_3_B				0x71380
#define _PLANE_CTL_1(pipe)	_PIPE(pipe, _PLANE_CTL_1_A, _PLANE_CTL_1_B)
#define _PLANE_CTL_2(pipe)	_PIPE(pipe, _PLANE_CTL_2_A, _PLANE_CTL_2_B)
#define _PLANE_CTL_3(pipe)	_PIPE(pipe, _PLANE_CTL_3_A, _PLANE_CTL_3_B)
#define PLANE_CTL(pipe, plane)	\
	_PLANE(plane, _PLANE_CTL_1(pipe), _PLANE_CTL_2(pipe))

#define _PLANE_STRIDE_1_B			0x71188
#define _PLANE_STRIDE_2_B			0x71288
#define _PLANE_STRIDE_3_B			0x71388
#define _PLANE_STRIDE_1(pipe)	\
	_PIPE(pipe, _PLANE_STRIDE_1_A, _PLANE_STRIDE_1_B)
#define _PLANE_STRIDE_2(pipe)	\
	_PIPE(pipe, _PLANE_STRIDE_2_A, _PLANE_STRIDE_2_B)
#define _PLANE_STRIDE_3(pipe)	\
	_PIPE(pipe, _PLANE_STRIDE_3_A, _PLANE_STRIDE_3_B)
#define PLANE_STRIDE(pipe, plane)	\
	_PLANE(plane, _PLANE_STRIDE_1(pipe), _PLANE_STRIDE_2(pipe))

#define _PLANE_POS_1_B				0x7118c
#define _PLANE_POS_2_B				0x7128c
#define _PLANE_POS_3_B				0x7138c
#define _PLANE_POS_1(pipe)	_PIPE(pipe, _PLANE_POS_1_A, _PLANE_POS_1_B)
#define _PLANE_POS_2(pipe)	_PIPE(pipe, _PLANE_POS_2_A, _PLANE_POS_2_B)
#define _PLANE_POS_3(pipe)	_PIPE(pipe, _PLANE_POS_3_A, _PLANE_POS_3_B)
#define PLANE_POS(pipe, plane)	\
	_PLANE(plane, _PLANE_POS_1(pipe), _PLANE_POS_2(pipe))

#define _PLANE_SIZE_1_B				0x71190
#define _PLANE_SIZE_2_B				0x71290
#define _PLANE_SIZE_3_B				0x71390
#define _PLANE_SIZE_1(pipe)	_PIPE(pipe, _PLANE_SIZE_1_A, _PLANE_SIZE_1_B)
#define _PLANE_SIZE_2(pipe)	_PIPE(pipe, _PLANE_SIZE_2_A, _PLANE_SIZE_2_B)
#define _PLANE_SIZE_3(pipe)	_PIPE(pipe, _PLANE_SIZE_3_A, _PLANE_SIZE_3_B)
#define PLANE_SIZE(pipe, plane)	\
	_PLANE(plane, _PLANE_SIZE_1(pipe), _PLANE_SIZE_2(pipe))

#define _PLANE_SURF_1_B				0x7119c
#define _PLANE_SURF_2_B				0x7129c
#define _PLANE_SURF_3_B				0x7139c
#define _PLANE_SURF_1(pipe)	_PIPE(pipe, _PLANE_SURF_1_A, _PLANE_SURF_1_B)
#define _PLANE_SURF_2(pipe)	_PIPE(pipe, _PLANE_SURF_2_A, _PLANE_SURF_2_B)
#define _PLANE_SURF_3(pipe)	_PIPE(pipe, _PLANE_SURF_3_A, _PLANE_SURF_3_B)
#define PLANE_SURF(pipe, plane)	\
	_PLANE(plane, _PLANE_SURF_1(pipe), _PLANE_SURF_2(pipe))

#define _PLANE_OFFSET_1_B			0x711a4
#define _PLANE_OFFSET_2_B			0x712a4
#define _PLANE_OFFSET_1(pipe) _PIPE(pipe, _PLANE_OFFSET_1_A, _PLANE_OFFSET_1_B)
#define _PLANE_OFFSET_2(pipe) _PIPE(pipe, _PLANE_OFFSET_2_A, _PLANE_OFFSET_2_B)
#define PLANE_OFFSET(pipe, plane)	\
	_PLANE(plane, _PLANE_OFFSET_1(pipe), _PLANE_OFFSET_2(pipe))

#define _PLANE_KEYVAL_1_B			0x71194
#define _PLANE_KEYVAL_2_B			0x71294
#define _PLANE_KEYVAL_1(pipe) _PIPE(pipe, _PLANE_KEYVAL_1_A, _PLANE_KEYVAL_1_B)
#define _PLANE_KEYVAL_2(pipe) _PIPE(pipe, _PLANE_KEYVAL_2_A, _PLANE_KEYVAL_2_B)
#define PLANE_KEYVAL(pipe, plane)	\
	_PLANE(plane, _PLANE_KEYVAL_1(pipe), _PLANE_KEYVAL_2(pipe))

#define _PLANE_KEYMSK_1_B			0x71198
#define _PLANE_KEYMSK_2_B			0x71298
#define _PLANE_KEYMSK_1(pipe) _PIPE(pipe, _PLANE_KEYMSK_1_A, _PLANE_KEYMSK_1_B)
#define _PLANE_KEYMSK_2(pipe) _PIPE(pipe, _PLANE_KEYMSK_2_A, _PLANE_KEYMSK_2_B)
#define PLANE_KEYMSK(pipe, plane)	\
	_PLANE(plane, _PLANE_KEYMSK_1(pipe), _PLANE_KEYMSK_2(pipe))

#define _PLANE_KEYMAX_1_B			0x711a0
#define _PLANE_KEYMAX_2_B			0x712a0
#define _PLANE_KEYMAX_1(pipe) _PIPE(pipe, _PLANE_KEYMAX_1_A, _PLANE_KEYMAX_1_B)
#define _PLANE_KEYMAX_2(pipe) _PIPE(pipe, _PLANE_KEYMAX_2_A, _PLANE_KEYMAX_2_B)
#define PLANE_KEYMAX(pipe, plane)	\
	_PLANE(plane, _PLANE_KEYMAX_1(pipe), _PLANE_KEYMAX_2(pipe))

#define _PLANE_BUF_CFG_1_B			0x7127c
#define _PLANE_BUF_CFG_2_B			0x7137c
#define _PLANE_BUF_CFG_1(pipe)	\
	_PIPE(pipe, _PLANE_BUF_CFG_1_A, _PLANE_BUF_CFG_1_B)
#define _PLANE_BUF_CFG_2(pipe)	\
	_PIPE(pipe, _PLANE_BUF_CFG_2_A, _PLANE_BUF_CFG_2_B)
#define PLANE_BUF_CFG(pipe, plane)	\
	_PLANE(plane, _PLANE_BUF_CFG_1(pipe), _PLANE_BUF_CFG_2(pipe))

#define _PLANE_NV12_BUF_CFG_1_B		0x71278
#define _PLANE_NV12_BUF_CFG_2_B		0x71378
#define _PLANE_NV12_BUF_CFG_1(pipe)	\
	_PIPE(pipe, _PLANE_NV12_BUF_CFG_1_A, _PLANE_NV12_BUF_CFG_1_B)
#define _PLANE_NV12_BUF_CFG_2(pipe)	\
	_PIPE(pipe, _PLANE_NV12_BUF_CFG_2_A, _PLANE_NV12_BUF_CFG_2_B)
#define PLANE_NV12_BUF_CFG(pipe, plane)	\
	_PLANE(plane, _PLANE_NV12_BUF_CFG_1(pipe), _PLANE_NV12_BUF_CFG_2(pipe))

/* SKL new cursor registers */
#define _CUR_BUF_CFG_A				0x7017c
#define _CUR_BUF_CFG_B				0x7117c
#define CUR_BUF_CFG(pipe)	_PIPE(pipe, _CUR_BUF_CFG_A, _CUR_BUF_CFG_B)

/* VBIOS regs */
#define VGACNTRL		0x71400
# define VGA_DISP_DISABLE			(1 << 31)
# define VGA_2X_MODE				(1 << 30)
# define VGA_PIPE_B_SELECT			(1 << 29)

#define VLV_VGACNTRL		(VLV_DISPLAY_BASE + 0x71400)

/* Ironlake */

#define CPU_VGACNTRL	0x41000

#define DIGITAL_PORT_HOTPLUG_CNTRL	0x44030
#define  DIGITAL_PORTA_HOTPLUG_ENABLE		(1 << 4)
#define  DIGITAL_PORTA_PULSE_DURATION_2ms	(0 << 2) /* pre-HSW */
#define  DIGITAL_PORTA_PULSE_DURATION_4_5ms	(1 << 2) /* pre-HSW */
#define  DIGITAL_PORTA_PULSE_DURATION_6ms	(2 << 2) /* pre-HSW */
#define  DIGITAL_PORTA_PULSE_DURATION_100ms	(3 << 2) /* pre-HSW */
#define  DIGITAL_PORTA_PULSE_DURATION_MASK	(3 << 2) /* pre-HSW */
#define  DIGITAL_PORTA_HOTPLUG_STATUS_MASK	(3 << 0)
#define  DIGITAL_PORTA_HOTPLUG_NO_DETECT	(0 << 0)
#define  DIGITAL_PORTA_HOTPLUG_SHORT_DETECT	(1 << 0)
#define  DIGITAL_PORTA_HOTPLUG_LONG_DETECT	(2 << 0)

/* refresh rate hardware control */
#define RR_HW_CTL       0x45300
#define  RR_HW_LOW_POWER_FRAMES_MASK    0xff
#define  RR_HW_HIGH_POWER_FRAMES_MASK   0xff00

#define FDI_PLL_BIOS_0  0x46000
#define  FDI_PLL_FB_CLOCK_MASK  0xff
#define FDI_PLL_BIOS_1  0x46004
#define FDI_PLL_BIOS_2  0x46008
#define DISPLAY_PORT_PLL_BIOS_0         0x4600c
#define DISPLAY_PORT_PLL_BIOS_1         0x46010
#define DISPLAY_PORT_PLL_BIOS_2         0x46014

#define PCH_3DCGDIS0		0x46020
# define MARIUNIT_CLOCK_GATE_DISABLE		(1 << 18)
# define SVSMUNIT_CLOCK_GATE_DISABLE		(1 << 1)

#define PCH_3DCGDIS1		0x46024
# define VFMUNIT_CLOCK_GATE_DISABLE		(1 << 11)

#define FDI_PLL_FREQ_CTL        0x46030
#define  FDI_PLL_FREQ_CHANGE_REQUEST    (1<<24)
#define  FDI_PLL_FREQ_LOCK_LIMIT_MASK   0xfff00
#define  FDI_PLL_FREQ_DISABLE_COUNT_LIMIT_MASK  0xff


#define _PIPEA_DATA_M1		0x60030
#define  PIPE_DATA_M1_OFFSET    0
#define _PIPEA_DATA_N1		0x60034
#define  PIPE_DATA_N1_OFFSET    0

#define _PIPEA_DATA_M2		0x60038
#define  PIPE_DATA_M2_OFFSET    0
#define _PIPEA_DATA_N2		0x6003c
#define  PIPE_DATA_N2_OFFSET    0

#define _PIPEA_LINK_M1		0x60040
#define  PIPE_LINK_M1_OFFSET    0
#define _PIPEA_LINK_N1		0x60044
#define  PIPE_LINK_N1_OFFSET    0

#define _PIPEA_LINK_M2		0x60048
#define  PIPE_LINK_M2_OFFSET    0
#define _PIPEA_LINK_N2		0x6004c
#define  PIPE_LINK_N2_OFFSET    0

/* PIPEB timing regs are same start from 0x61000 */

#define _PIPEB_DATA_M1		0x61030
#define _PIPEB_DATA_N1		0x61034
#define _PIPEB_DATA_M2		0x61038
#define _PIPEB_DATA_N2		0x6103c
#define _PIPEB_LINK_M1		0x61040
#define _PIPEB_LINK_N1		0x61044
#define _PIPEB_LINK_M2		0x61048
#define _PIPEB_LINK_N2		0x6104c

#define PIPE_DATA_M1(tran) _TRANSCODER2(tran, _PIPEA_DATA_M1)
#define PIPE_DATA_N1(tran) _TRANSCODER2(tran, _PIPEA_DATA_N1)
#define PIPE_DATA_M2(tran) _TRANSCODER2(tran, _PIPEA_DATA_M2)
#define PIPE_DATA_N2(tran) _TRANSCODER2(tran, _PIPEA_DATA_N2)
#define PIPE_LINK_M1(tran) _TRANSCODER2(tran, _PIPEA_LINK_M1)
#define PIPE_LINK_N1(tran) _TRANSCODER2(tran, _PIPEA_LINK_N1)
#define PIPE_LINK_M2(tran) _TRANSCODER2(tran, _PIPEA_LINK_M2)
#define PIPE_LINK_N2(tran) _TRANSCODER2(tran, _PIPEA_LINK_N2)

/* CPU panel fitter */
/* IVB+ has 3 fitters, 0 is 7x5 capable, the other two only 3x3 */
#define _PFA_CTL_1               0x68080
#define _PFB_CTL_1               0x68880
#define  PF_ENABLE              (1<<31)
#define  PF_PIPE_SEL_MASK_IVB	(3<<29)
#define  PF_PIPE_SEL_IVB(pipe)	((pipe)<<29)
#define  PF_FILTER_MASK		(3<<23)
#define  PF_FILTER_PROGRAMMED	(0<<23)
#define  PF_FILTER_MED_3x3	(1<<23)
#define  PF_FILTER_EDGE_ENHANCE	(2<<23)
#define  PF_FILTER_EDGE_SOFTEN	(3<<23)
#define _PFA_WIN_SZ		0x68074
#define _PFB_WIN_SZ		0x68874
#define _PFA_WIN_POS		0x68070
#define _PFB_WIN_POS		0x68870
#define _PFA_VSCALE		0x68084
#define _PFB_VSCALE		0x68884
#define _PFA_HSCALE		0x68090
#define _PFB_HSCALE		0x68890

#define PF_CTL(pipe)		_PIPE(pipe, _PFA_CTL_1, _PFB_CTL_1)
#define PF_WIN_SZ(pipe)		_PIPE(pipe, _PFA_WIN_SZ, _PFB_WIN_SZ)
#define PF_WIN_POS(pipe)	_PIPE(pipe, _PFA_WIN_POS, _PFB_WIN_POS)
#define PF_VSCALE(pipe)		_PIPE(pipe, _PFA_VSCALE, _PFB_VSCALE)
#define PF_HSCALE(pipe)		_PIPE(pipe, _PFA_HSCALE, _PFB_HSCALE)

#define _PSA_CTL		0x68180
#define _PSB_CTL		0x68980
#define PS_ENABLE		(1<<31)
#define _PSA_WIN_SZ		0x68174
#define _PSB_WIN_SZ		0x68974
#define _PSA_WIN_POS		0x68170
#define _PSB_WIN_POS		0x68970

#define PS_CTL(pipe)		_PIPE(pipe, _PSA_CTL, _PSB_CTL)
#define PS_WIN_SZ(pipe)		_PIPE(pipe, _PSA_WIN_SZ, _PSB_WIN_SZ)
#define PS_WIN_POS(pipe)	_PIPE(pipe, _PSA_WIN_POS, _PSB_WIN_POS)

/*
 * Skylake scalers
 */
#define _PS_1A_CTRL      0x68180
#define _PS_2A_CTRL      0x68280
#define _PS_1B_CTRL      0x68980
#define _PS_2B_CTRL      0x68A80
#define _PS_1C_CTRL      0x69180
#define PS_SCALER_EN        (1 << 31)
#define PS_SCALER_MODE_MASK (3 << 28)
#define PS_SCALER_MODE_DYN  (0 << 28)
#define PS_SCALER_MODE_HQ  (1 << 28)
#define PS_PLANE_SEL_MASK  (7 << 25)
#define PS_PLANE_SEL(plane) ((plane + 1) << 25)
#define PS_FILTER_MASK         (3 << 23)
#define PS_FILTER_MEDIUM       (0 << 23)
#define PS_FILTER_EDGE_ENHANCE (2 << 23)
#define PS_FILTER_BILINEAR     (3 << 23)
#define PS_VERT3TAP            (1 << 21)
#define PS_VERT_INT_INVERT_FIELD1 (0 << 20)
#define PS_VERT_INT_INVERT_FIELD0 (1 << 20)
#define PS_PWRUP_PROGRESS         (1 << 17)
#define PS_V_FILTER_BYPASS        (1 << 8)
#define PS_VADAPT_EN              (1 << 7)
#define PS_VADAPT_MODE_MASK        (3 << 5)
#define PS_VADAPT_MODE_LEAST_ADAPT (0 << 5)
#define PS_VADAPT_MODE_MOD_ADAPT   (1 << 5)
#define PS_VADAPT_MODE_MOST_ADAPT  (3 << 5)

#define _PS_PWR_GATE_1A     0x68160
#define _PS_PWR_GATE_2A     0x68260
#define _PS_PWR_GATE_1B     0x68960
#define _PS_PWR_GATE_2B     0x68A60
#define _PS_PWR_GATE_1C     0x69160
#define PS_PWR_GATE_DIS_OVERRIDE       (1 << 31)
#define PS_PWR_GATE_SETTLING_TIME_32   (0 << 3)
#define PS_PWR_GATE_SETTLING_TIME_64   (1 << 3)
#define PS_PWR_GATE_SETTLING_TIME_96   (2 << 3)
#define PS_PWR_GATE_SETTLING_TIME_128  (3 << 3)
#define PS_PWR_GATE_SLPEN_8             0
#define PS_PWR_GATE_SLPEN_16            1
#define PS_PWR_GATE_SLPEN_24            2
#define PS_PWR_GATE_SLPEN_32            3

#define _PS_WIN_POS_1A      0x68170
#define _PS_WIN_POS_2A      0x68270
#define _PS_WIN_POS_1B      0x68970
#define _PS_WIN_POS_2B      0x68A70
#define _PS_WIN_POS_1C      0x69170

#define _PS_WIN_SZ_1A       0x68174
#define _PS_WIN_SZ_2A       0x68274
#define _PS_WIN_SZ_1B       0x68974
#define _PS_WIN_SZ_2B       0x68A74
#define _PS_WIN_SZ_1C       0x69174

#define _PS_VSCALE_1A       0x68184
#define _PS_VSCALE_2A       0x68284
#define _PS_VSCALE_1B       0x68984
#define _PS_VSCALE_2B       0x68A84
#define _PS_VSCALE_1C       0x69184

#define _PS_HSCALE_1A       0x68190
#define _PS_HSCALE_2A       0x68290
#define _PS_HSCALE_1B       0x68990
#define _PS_HSCALE_2B       0x68A90
#define _PS_HSCALE_1C       0x69190

#define _PS_VPHASE_1A       0x68188
#define _PS_VPHASE_2A       0x68288
#define _PS_VPHASE_1B       0x68988
#define _PS_VPHASE_2B       0x68A88
#define _PS_VPHASE_1C       0x69188

#define _PS_HPHASE_1A       0x68194
#define _PS_HPHASE_2A       0x68294
#define _PS_HPHASE_1B       0x68994
#define _PS_HPHASE_2B       0x68A94
#define _PS_HPHASE_1C       0x69194

#define _PS_ECC_STAT_1A     0x681D0
#define _PS_ECC_STAT_2A     0x682D0
#define _PS_ECC_STAT_1B     0x689D0
#define _PS_ECC_STAT_2B     0x68AD0
#define _PS_ECC_STAT_1C     0x691D0

#define _ID(id, a, b) ((a) + (id)*((b)-(a)))
#define SKL_PS_CTRL(pipe, id) _PIPE(pipe,        \
			_ID(id, _PS_1A_CTRL, _PS_2A_CTRL),       \
			_ID(id, _PS_1B_CTRL, _PS_2B_CTRL))
#define SKL_PS_PWR_GATE(pipe, id) _PIPE(pipe,    \
			_ID(id, _PS_PWR_GATE_1A, _PS_PWR_GATE_2A), \
			_ID(id, _PS_PWR_GATE_1B, _PS_PWR_GATE_2B))
#define SKL_PS_WIN_POS(pipe, id) _PIPE(pipe,     \
			_ID(id, _PS_WIN_POS_1A, _PS_WIN_POS_2A), \
			_ID(id, _PS_WIN_POS_1B, _PS_WIN_POS_2B))
#define SKL_PS_WIN_SZ(pipe, id)  _PIPE(pipe,     \
			_ID(id, _PS_WIN_SZ_1A, _PS_WIN_SZ_2A),   \
			_ID(id, _PS_WIN_SZ_1B, _PS_WIN_SZ_2B))
#define SKL_PS_VSCALE(pipe, id)  _PIPE(pipe,     \
			_ID(id, _PS_VSCALE_1A, _PS_VSCALE_2A),   \
			_ID(id, _PS_VSCALE_1B, _PS_VSCALE_2B))
#define SKL_PS_HSCALE(pipe, id)  _PIPE(pipe,     \
			_ID(id, _PS_HSCALE_1A, _PS_HSCALE_2A),   \
			_ID(id, _PS_HSCALE_1B, _PS_HSCALE_2B))
#define SKL_PS_VPHASE(pipe, id)  _PIPE(pipe,     \
			_ID(id, _PS_VPHASE_1A, _PS_VPHASE_2A),   \
			_ID(id, _PS_VPHASE_1B, _PS_VPHASE_2B))
#define SKL_PS_HPHASE(pipe, id)  _PIPE(pipe,     \
			_ID(id, _PS_HPHASE_1A, _PS_HPHASE_2A),   \
			_ID(id, _PS_HPHASE_1B, _PS_HPHASE_2B))
#define SKL_PS_ECC_STAT(pipe, id)  _PIPE(pipe,     \
			_ID(id, _PS_ECC_STAT_1A, _PS_ECC_STAT_2A),   \
			_ID(id, _PS_ECC_STAT_1B, _PS_ECC_STAT_2B)

/* legacy palette */
#define _LGC_PALETTE_A           0x4a000
#define _LGC_PALETTE_B           0x4a800
#define LGC_PALETTE(pipe) _PIPE(pipe, _LGC_PALETTE_A, _LGC_PALETTE_B)

#define _GAMMA_MODE_A		0x4a480
#define _GAMMA_MODE_B		0x4ac80
#define GAMMA_MODE(pipe) _PIPE(pipe, _GAMMA_MODE_A, _GAMMA_MODE_B)
#define GAMMA_MODE_MODE_MASK	(3 << 0)
#define GAMMA_MODE_MODE_8BIT	(0 << 0)
#define GAMMA_MODE_MODE_10BIT	(1 << 0)
#define GAMMA_MODE_MODE_12BIT	(2 << 0)
#define GAMMA_MODE_MODE_SPLIT	(3 << 0)

/* interrupts */
#define DE_MASTER_IRQ_CONTROL   (1 << 31)
#define DE_SPRITEB_FLIP_DONE    (1 << 29)
#define DE_SPRITEA_FLIP_DONE    (1 << 28)
#define DE_PLANEB_FLIP_DONE     (1 << 27)
#define DE_PLANEA_FLIP_DONE     (1 << 26)
#define DE_PLANE_FLIP_DONE(plane) (1 << (26 + (plane)))
#define DE_PCU_EVENT            (1 << 25)
#define DE_GTT_FAULT            (1 << 24)
#define DE_POISON               (1 << 23)
#define DE_PERFORM_COUNTER      (1 << 22)
#define DE_PCH_EVENT            (1 << 21)
#define DE_AUX_CHANNEL_A        (1 << 20)
#define DE_DP_A_HOTPLUG         (1 << 19)
#define DE_GSE                  (1 << 18)
#define DE_PIPEB_VBLANK         (1 << 15)
#define DE_PIPEB_EVEN_FIELD     (1 << 14)
#define DE_PIPEB_ODD_FIELD      (1 << 13)
#define DE_PIPEB_LINE_COMPARE   (1 << 12)
#define DE_PIPEB_VSYNC          (1 << 11)
#define DE_PIPEB_CRC_DONE	(1 << 10)
#define DE_PIPEB_FIFO_UNDERRUN  (1 << 8)
#define DE_PIPEA_VBLANK         (1 << 7)
#define DE_PIPE_VBLANK(pipe)    (1 << (7 + 8*(pipe)))
#define DE_PIPEA_EVEN_FIELD     (1 << 6)
#define DE_PIPEA_ODD_FIELD      (1 << 5)
#define DE_PIPEA_LINE_COMPARE   (1 << 4)
#define DE_PIPEA_VSYNC          (1 << 3)
#define DE_PIPEA_CRC_DONE	(1 << 2)
#define DE_PIPE_CRC_DONE(pipe)	(1 << (2 + 8*(pipe)))
#define DE_PIPEA_FIFO_UNDERRUN  (1 << 0)
#define DE_PIPE_FIFO_UNDERRUN(pipe)  (1 << (8*(pipe)))

/* More Ivybridge lolz */
#define DE_ERR_INT_IVB			(1<<30)
#define DE_GSE_IVB			(1<<29)
#define DE_PCH_EVENT_IVB		(1<<28)
#define DE_DP_A_HOTPLUG_IVB		(1<<27)
#define DE_AUX_CHANNEL_A_IVB		(1<<26)
#define DE_SPRITEC_FLIP_DONE_IVB	(1<<14)
#define DE_PLANEC_FLIP_DONE_IVB		(1<<13)
#define DE_PIPEC_VBLANK_IVB		(1<<10)
#define DE_SPRITEB_FLIP_DONE_IVB	(1<<9)
#define DE_PLANEB_FLIP_DONE_IVB		(1<<8)
#define DE_PIPEB_VBLANK_IVB		(1<<5)
#define DE_SPRITEA_FLIP_DONE_IVB	(1<<4)
#define DE_PLANEA_FLIP_DONE_IVB		(1<<3)
#define DE_PLANE_FLIP_DONE_IVB(plane)	(1<< (3 + 5*(plane)))
#define DE_PIPEA_VBLANK_IVB		(1<<0)
#define DE_PIPE_VBLANK_IVB(pipe)	(1 << (pipe * 5))

#define VLV_MASTER_IER			0x4400c /* Gunit master IER */
#define   MASTER_INTERRUPT_ENABLE	(1<<31)

#define DEISR   0x44000
#define DEIMR   0x44004
#define DEIIR   0x44008
#define DEIER   0x4400c

#define GTISR   0x44010
#define GTIMR   0x44014
#define GTIIR   0x44018
#define GTIER   0x4401c

#define GEN8_MASTER_IRQ			0x44200
#define  GEN8_MASTER_IRQ_CONTROL	(1<<31)
#define  GEN8_PCU_IRQ			(1<<30)
#define  GEN8_DE_PCH_IRQ		(1<<23)
#define  GEN8_DE_MISC_IRQ		(1<<22)
#define  GEN8_DE_PORT_IRQ		(1<<20)
#define  GEN8_DE_PIPE_C_IRQ		(1<<18)
#define  GEN8_DE_PIPE_B_IRQ		(1<<17)
#define  GEN8_DE_PIPE_A_IRQ		(1<<16)
#define  GEN8_DE_PIPE_IRQ(pipe)		(1<<(16+pipe))
#define  GEN8_GT_VECS_IRQ		(1<<6)
#define  GEN8_GT_PM_IRQ			(1<<4)
#define  GEN8_GT_VCS2_IRQ		(1<<3)
#define  GEN8_GT_VCS1_IRQ		(1<<2)
#define  GEN8_GT_BCS_IRQ		(1<<1)
#define  GEN8_GT_RCS_IRQ		(1<<0)

#define GEN8_GT_ISR(which) (0x44300 + (0x10 * (which)))
#define GEN8_GT_IMR(which) (0x44304 + (0x10 * (which)))
#define GEN8_GT_IIR(which) (0x44308 + (0x10 * (which)))
#define GEN8_GT_IER(which) (0x4430c + (0x10 * (which)))

#define GEN8_RCS_IRQ_SHIFT 0
#define GEN8_BCS_IRQ_SHIFT 16
#define GEN8_VCS1_IRQ_SHIFT 0
#define GEN8_VCS2_IRQ_SHIFT 16
#define GEN8_VECS_IRQ_SHIFT 0
#define GEN8_WD_IRQ_SHIFT 16

#define GEN8_DE_PIPE_ISR(pipe) (0x44400 + (0x10 * (pipe)))
#define GEN8_DE_PIPE_IMR(pipe) (0x44404 + (0x10 * (pipe)))
#define GEN8_DE_PIPE_IIR(pipe) (0x44408 + (0x10 * (pipe)))
#define GEN8_DE_PIPE_IER(pipe) (0x4440c + (0x10 * (pipe)))
#define  GEN8_PIPE_FIFO_UNDERRUN	(1 << 31)
#define  GEN8_PIPE_CDCLK_CRC_ERROR	(1 << 29)
#define  GEN8_PIPE_CDCLK_CRC_DONE	(1 << 28)
#define  GEN8_PIPE_CURSOR_FAULT		(1 << 10)
#define  GEN8_PIPE_SPRITE_FAULT		(1 << 9)
#define  GEN8_PIPE_PRIMARY_FAULT	(1 << 8)
#define  GEN8_PIPE_SPRITE_FLIP_DONE	(1 << 5)
#define  GEN8_PIPE_PRIMARY_FLIP_DONE	(1 << 4)
#define  GEN8_PIPE_SCAN_LINE_EVENT	(1 << 2)
#define  GEN8_PIPE_VSYNC		(1 << 1)
#define  GEN8_PIPE_VBLANK		(1 << 0)
#define  GEN9_PIPE_CURSOR_FAULT		(1 << 11)
#define  GEN9_PIPE_PLANE4_FAULT		(1 << 10)
#define  GEN9_PIPE_PLANE3_FAULT		(1 << 9)
#define  GEN9_PIPE_PLANE2_FAULT		(1 << 8)
#define  GEN9_PIPE_PLANE1_FAULT		(1 << 7)
#define  GEN9_PIPE_PLANE4_FLIP_DONE	(1 << 6)
#define  GEN9_PIPE_PLANE3_FLIP_DONE	(1 << 5)
#define  GEN9_PIPE_PLANE2_FLIP_DONE	(1 << 4)
#define  GEN9_PIPE_PLANE1_FLIP_DONE	(1 << 3)
#define  GEN9_PIPE_PLANE_FLIP_DONE(p)	(1 << (3 + p))
#define GEN8_DE_PIPE_IRQ_FAULT_ERRORS \
	(GEN8_PIPE_CURSOR_FAULT | \
	 GEN8_PIPE_SPRITE_FAULT | \
	 GEN8_PIPE_PRIMARY_FAULT)
#define GEN9_DE_PIPE_IRQ_FAULT_ERRORS \
	(GEN9_PIPE_CURSOR_FAULT | \
	 GEN9_PIPE_PLANE4_FAULT | \
	 GEN9_PIPE_PLANE3_FAULT | \
	 GEN9_PIPE_PLANE2_FAULT | \
	 GEN9_PIPE_PLANE1_FAULT)

#define GEN8_DE_PORT_ISR 0x44440
#define GEN8_DE_PORT_IMR 0x44444
#define GEN8_DE_PORT_IIR 0x44448
#define GEN8_DE_PORT_IER 0x4444c
#define  GEN9_AUX_CHANNEL_D		(1 << 27)
#define  GEN9_AUX_CHANNEL_C		(1 << 26)
#define  GEN9_AUX_CHANNEL_B		(1 << 25)
#define  BXT_DE_PORT_HP_DDIC		(1 << 5)
#define  BXT_DE_PORT_HP_DDIB		(1 << 4)
#define  BXT_DE_PORT_HP_DDIA		(1 << 3)
#define  BXT_DE_PORT_HOTPLUG_MASK	(BXT_DE_PORT_HP_DDIA | \
					 BXT_DE_PORT_HP_DDIB | \
					 BXT_DE_PORT_HP_DDIC)
#define  GEN8_PORT_DP_A_HOTPLUG		(1 << 3)
#define  BXT_DE_PORT_GMBUS		(1 << 1)
#define  GEN8_AUX_CHANNEL_A		(1 << 0)

#define GEN8_DE_MISC_ISR 0x44460
#define GEN8_DE_MISC_IMR 0x44464
#define GEN8_DE_MISC_IIR 0x44468
#define GEN8_DE_MISC_IER 0x4446c
#define  GEN8_DE_MISC_GSE		(1 << 27)

#define GEN8_PCU_ISR 0x444e0
#define GEN8_PCU_IMR 0x444e4
#define GEN8_PCU_IIR 0x444e8
#define GEN8_PCU_IER 0x444ec

#define ILK_DISPLAY_CHICKEN2	0x42004
/* Required on all Ironlake and Sandybridge according to the B-Spec. */
#define  ILK_ELPIN_409_SELECT	(1 << 25)
#define  ILK_DPARB_GATE	(1<<22)
#define  ILK_VSDPFD_FULL	(1<<21)
#define FUSE_STRAP			0x42014
#define  ILK_INTERNAL_GRAPHICS_DISABLE	(1 << 31)
#define  ILK_INTERNAL_DISPLAY_DISABLE	(1 << 30)
#define  ILK_DISPLAY_DEBUG_DISABLE	(1 << 29)
#define  ILK_HDCP_DISABLE		(1 << 25)
#define  ILK_eDP_A_DISABLE		(1 << 24)
#define  HSW_CDCLK_LIMIT		(1 << 24)
#define  ILK_DESKTOP			(1 << 23)

#define ILK_DSPCLK_GATE_D			0x42020
#define   ILK_VRHUNIT_CLOCK_GATE_DISABLE	(1 << 28)
#define   ILK_DPFCUNIT_CLOCK_GATE_DISABLE	(1 << 9)
#define   ILK_DPFCRUNIT_CLOCK_GATE_DISABLE	(1 << 8)
#define   ILK_DPFDUNIT_CLOCK_GATE_ENABLE	(1 << 7)
#define   ILK_DPARBUNIT_CLOCK_GATE_ENABLE	(1 << 5)

#define IVB_CHICKEN3	0x4200c
# define CHICKEN3_DGMG_REQ_OUT_FIX_DISABLE	(1 << 5)
# define CHICKEN3_DGMG_DONE_FIX_DISABLE		(1 << 2)

#define CHICKEN_PAR1_1		0x42080
#define  DPA_MASK_VBLANK_SRD	(1 << 15)
#define  FORCE_ARB_IDLE_PLANES	(1 << 14)

#define _CHICKEN_PIPESL_1_A	0x420b0
#define _CHICKEN_PIPESL_1_B	0x420b4
#define  HSW_FBCQ_DIS			(1 << 22)
#define  BDW_DPRS_MASK_VBLANK_SRD	(1 << 0)
#define CHICKEN_PIPESL_1(pipe) _PIPE(pipe, _CHICKEN_PIPESL_1_A, _CHICKEN_PIPESL_1_B)

#define DISP_ARB_CTL	0x45000
#define  DISP_TILE_SURFACE_SWIZZLING	(1<<13)
#define  DISP_FBC_WM_DIS		(1<<15)
#define DISP_ARB_CTL2	0x45004
#define  DISP_DATA_PARTITION_5_6	(1<<6)
#define DBUF_CTL	0x45008
#define  DBUF_POWER_REQUEST		(1<<31)
#define  DBUF_POWER_STATE		(1<<30)
#define GEN7_MSG_CTL	0x45010
#define  WAIT_FOR_PCH_RESET_ACK		(1<<1)
#define  WAIT_FOR_PCH_FLR_ACK		(1<<0)
#define HSW_NDE_RSTWRN_OPT	0x46408
#define  RESET_PCH_HANDSHAKE_ENABLE	(1<<4)

#define SKL_DFSM			0x51000
#define SKL_DFSM_CDCLK_LIMIT_MASK	(3 << 23)
#define SKL_DFSM_CDCLK_LIMIT_675	(0 << 23)
#define SKL_DFSM_CDCLK_LIMIT_540	(1 << 23)
#define SKL_DFSM_CDCLK_LIMIT_450	(2 << 23)
#define SKL_DFSM_CDCLK_LIMIT_337_5	(3 << 23)

#define FF_SLICE_CS_CHICKEN2			0x20e4
#define  GEN9_TSG_BARRIER_ACK_DISABLE		(1<<8)

/* GEN7 chicken */
#define GEN7_COMMON_SLICE_CHICKEN1		0x7010
# define GEN7_CSC1_RHWO_OPT_DISABLE_IN_RCC	((1<<10) | (1<<26))
# define GEN9_RHWO_OPTIMIZATION_DISABLE		(1<<14)
#define COMMON_SLICE_CHICKEN2			0x7014
# define GEN8_CSC2_SBE_VUE_CACHE_CONSERVATIVE	(1<<0)

#define HIZ_CHICKEN					0x7018
# define CHV_HZ_8X8_MODE_IN_1X				(1<<15)
# define BDW_HIZ_POWER_COMPILER_CLOCK_GATING_DISABLE	(1<<3)

#define GEN9_SLICE_COMMON_ECO_CHICKEN0		0x7308
#define  DISABLE_PIXEL_MASK_CAMMING		(1<<14)

#define GEN7_L3SQCREG1				0xB010
#define  VLV_B0_WA_L3SQCREG1_VALUE		0x00D30000

#define GEN8_L3SQCREG1				0xB100
#define  BDW_WA_L3SQCREG1_DEFAULT		0x784000

#define GEN7_L3CNTLREG1				0xB01C
#define  GEN7_WA_FOR_GEN7_L3_CONTROL			0x3C47FF8C
#define  GEN7_L3AGDIS				(1<<19)
#define GEN7_L3CNTLREG2				0xB020
#define GEN7_L3CNTLREG3				0xB024

#define GEN7_L3_CHICKEN_MODE_REGISTER		0xB030
#define  GEN7_WA_L3_CHICKEN_MODE				0x20000000

#define GEN7_L3SQCREG4				0xb034
#define  L3SQ_URB_READ_CAM_MATCH_DISABLE	(1<<27)

#define GEN8_L3SQCREG4				0xb118
#define  GEN8_LQSC_RO_PERF_DIS			(1<<27)
#define  GEN8_LQSC_FLUSH_COHERENT_LINES		(1<<21)

/* GEN8 chicken */
#define HDC_CHICKEN0				0x7300
#define  HDC_FORCE_CSR_NON_COHERENT_OVR_DISABLE	(1<<15)
#define  HDC_FENCE_DEST_SLM_DISABLE		(1<<14)
#define  HDC_DONOT_FETCH_MEM_WHEN_MASKED	(1<<11)
#define  HDC_FORCE_CONTEXT_SAVE_RESTORE_NON_COHERENT	(1<<5)
#define  HDC_FORCE_NON_COHERENT			(1<<4)
#define  HDC_BARRIER_PERFORMANCE_DISABLE	(1<<10)

/* GEN9 chicken */
#define SLICE_ECO_CHICKEN0			0x7308
#define   PIXEL_MASK_CAMMING_DISABLE		(1 << 14)

/* WaCatErrorRejectionIssue */
#define GEN7_SQ_CHICKEN_MBCUNIT_CONFIG		0x9030
#define  GEN7_SQ_CHICKEN_MBCUNIT_SQINTMOB	(1<<11)

#define HSW_SCRATCH1				0xb038
#define  HSW_SCRATCH1_L3_DATA_ATOMICS_DISABLE	(1<<27)

#define BDW_SCRATCH1					0xb11c
#define  GEN9_LBS_SLA_RETRY_TIMER_DECREMENT_ENABLE	(1<<2)

/* PCH */

/* south display engine interrupt: IBX */
#define SDE_AUDIO_POWER_D	(1 << 27)
#define SDE_AUDIO_POWER_C	(1 << 26)
#define SDE_AUDIO_POWER_B	(1 << 25)
#define SDE_AUDIO_POWER_SHIFT	(25)
#define SDE_AUDIO_POWER_MASK	(7 << SDE_AUDIO_POWER_SHIFT)
#define SDE_GMBUS		(1 << 24)
#define SDE_AUDIO_HDCP_TRANSB	(1 << 23)
#define SDE_AUDIO_HDCP_TRANSA	(1 << 22)
#define SDE_AUDIO_HDCP_MASK	(3 << 22)
#define SDE_AUDIO_TRANSB	(1 << 21)
#define SDE_AUDIO_TRANSA	(1 << 20)
#define SDE_AUDIO_TRANS_MASK	(3 << 20)
#define SDE_POISON		(1 << 19)
/* 18 reserved */
#define SDE_FDI_RXB		(1 << 17)
#define SDE_FDI_RXA		(1 << 16)
#define SDE_FDI_MASK		(3 << 16)
#define SDE_AUXD		(1 << 15)
#define SDE_AUXC		(1 << 14)
#define SDE_AUXB		(1 << 13)
#define SDE_AUX_MASK		(7 << 13)
/* 12 reserved */
#define SDE_CRT_HOTPLUG         (1 << 11)
#define SDE_PORTD_HOTPLUG       (1 << 10)
#define SDE_PORTC_HOTPLUG       (1 << 9)
#define SDE_PORTB_HOTPLUG       (1 << 8)
#define SDE_SDVOB_HOTPLUG       (1 << 6)
#define SDE_HOTPLUG_MASK        (SDE_CRT_HOTPLUG | \
				 SDE_SDVOB_HOTPLUG |	\
				 SDE_PORTB_HOTPLUG |	\
				 SDE_PORTC_HOTPLUG |	\
				 SDE_PORTD_HOTPLUG)
#define SDE_TRANSB_CRC_DONE	(1 << 5)
#define SDE_TRANSB_CRC_ERR	(1 << 4)
#define SDE_TRANSB_FIFO_UNDER	(1 << 3)
#define SDE_TRANSA_CRC_DONE	(1 << 2)
#define SDE_TRANSA_CRC_ERR	(1 << 1)
#define SDE_TRANSA_FIFO_UNDER	(1 << 0)
#define SDE_TRANS_MASK		(0x3f)

/* south display engine interrupt: CPT/PPT */
#define SDE_AUDIO_POWER_D_CPT	(1 << 31)
#define SDE_AUDIO_POWER_C_CPT	(1 << 30)
#define SDE_AUDIO_POWER_B_CPT	(1 << 29)
#define SDE_AUDIO_POWER_SHIFT_CPT   29
#define SDE_AUDIO_POWER_MASK_CPT    (7 << 29)
#define SDE_AUXD_CPT		(1 << 27)
#define SDE_AUXC_CPT		(1 << 26)
#define SDE_AUXB_CPT		(1 << 25)
#define SDE_AUX_MASK_CPT	(7 << 25)
#define SDE_PORTE_HOTPLUG_SPT	(1 << 25)
#define SDE_PORTA_HOTPLUG_SPT	(1 << 24)
#define SDE_PORTD_HOTPLUG_CPT	(1 << 23)
#define SDE_PORTC_HOTPLUG_CPT	(1 << 22)
#define SDE_PORTB_HOTPLUG_CPT	(1 << 21)
#define SDE_CRT_HOTPLUG_CPT	(1 << 19)
#define SDE_SDVOB_HOTPLUG_CPT	(1 << 18)
#define SDE_HOTPLUG_MASK_CPT	(SDE_CRT_HOTPLUG_CPT |		\
				 SDE_SDVOB_HOTPLUG_CPT |	\
				 SDE_PORTD_HOTPLUG_CPT |	\
				 SDE_PORTC_HOTPLUG_CPT |	\
				 SDE_PORTB_HOTPLUG_CPT)
#define SDE_HOTPLUG_MASK_SPT	(SDE_PORTE_HOTPLUG_SPT |	\
				 SDE_PORTD_HOTPLUG_CPT |	\
				 SDE_PORTC_HOTPLUG_CPT |	\
				 SDE_PORTB_HOTPLUG_CPT |	\
				 SDE_PORTA_HOTPLUG_SPT)
#define SDE_GMBUS_CPT		(1 << 17)
#define SDE_ERROR_CPT		(1 << 16)
#define SDE_AUDIO_CP_REQ_C_CPT	(1 << 10)
#define SDE_AUDIO_CP_CHG_C_CPT	(1 << 9)
#define SDE_FDI_RXC_CPT		(1 << 8)
#define SDE_AUDIO_CP_REQ_B_CPT	(1 << 6)
#define SDE_AUDIO_CP_CHG_B_CPT	(1 << 5)
#define SDE_FDI_RXB_CPT		(1 << 4)
#define SDE_AUDIO_CP_REQ_A_CPT	(1 << 2)
#define SDE_AUDIO_CP_CHG_A_CPT	(1 << 1)
#define SDE_FDI_RXA_CPT		(1 << 0)
#define SDE_AUDIO_CP_REQ_CPT	(SDE_AUDIO_CP_REQ_C_CPT | \
				 SDE_AUDIO_CP_REQ_B_CPT | \
				 SDE_AUDIO_CP_REQ_A_CPT)
#define SDE_AUDIO_CP_CHG_CPT	(SDE_AUDIO_CP_CHG_C_CPT | \
				 SDE_AUDIO_CP_CHG_B_CPT | \
				 SDE_AUDIO_CP_CHG_A_CPT)
#define SDE_FDI_MASK_CPT	(SDE_FDI_RXC_CPT | \
				 SDE_FDI_RXB_CPT | \
				 SDE_FDI_RXA_CPT)

#define SDEISR  0xc4000
#define SDEIMR  0xc4004
#define SDEIIR  0xc4008
#define SDEIER  0xc400c

#define SERR_INT			0xc4040
#define  SERR_INT_POISON		(1<<31)
#define  SERR_INT_TRANS_C_FIFO_UNDERRUN	(1<<6)
#define  SERR_INT_TRANS_B_FIFO_UNDERRUN	(1<<3)
#define  SERR_INT_TRANS_A_FIFO_UNDERRUN	(1<<0)
#define  SERR_INT_TRANS_FIFO_UNDERRUN(pipe)	(1<<(pipe*3))

/* digital port hotplug */
#define PCH_PORT_HOTPLUG		0xc4030	/* SHOTPLUG_CTL */
#define  PORTA_HOTPLUG_ENABLE		(1 << 28) /* LPT:LP+ & BXT */
#define  PORTA_HOTPLUG_STATUS_MASK	(3 << 24) /* SPT+ & BXT */
#define  PORTA_HOTPLUG_NO_DETECT	(0 << 24) /* SPT+ & BXT */
#define  PORTA_HOTPLUG_SHORT_DETECT	(1 << 24) /* SPT+ & BXT */
#define  PORTA_HOTPLUG_LONG_DETECT	(2 << 24) /* SPT+ & BXT */
#define  PORTD_HOTPLUG_ENABLE		(1 << 20)
#define  PORTD_PULSE_DURATION_2ms	(0 << 18) /* pre-LPT */
#define  PORTD_PULSE_DURATION_4_5ms	(1 << 18) /* pre-LPT */
#define  PORTD_PULSE_DURATION_6ms	(2 << 18) /* pre-LPT */
#define  PORTD_PULSE_DURATION_100ms	(3 << 18) /* pre-LPT */
#define  PORTD_PULSE_DURATION_MASK	(3 << 18) /* pre-LPT */
#define  PORTD_HOTPLUG_STATUS_MASK	(3 << 16)
#define  PORTD_HOTPLUG_NO_DETECT	(0 << 16)
#define  PORTD_HOTPLUG_SHORT_DETECT	(1 << 16)
#define  PORTD_HOTPLUG_LONG_DETECT	(2 << 16)
#define  PORTC_HOTPLUG_ENABLE		(1 << 12)
#define  PORTC_PULSE_DURATION_2ms	(0 << 10) /* pre-LPT */
#define  PORTC_PULSE_DURATION_4_5ms	(1 << 10) /* pre-LPT */
#define  PORTC_PULSE_DURATION_6ms	(2 << 10) /* pre-LPT */
#define  PORTC_PULSE_DURATION_100ms	(3 << 10) /* pre-LPT */
#define  PORTC_PULSE_DURATION_MASK	(3 << 10) /* pre-LPT */
#define  PORTC_HOTPLUG_STATUS_MASK	(3 << 8)
#define  PORTC_HOTPLUG_NO_DETECT	(0 << 8)
#define  PORTC_HOTPLUG_SHORT_DETECT	(1 << 8)
#define  PORTC_HOTPLUG_LONG_DETECT	(2 << 8)
#define  PORTB_HOTPLUG_ENABLE		(1 << 4)
#define  PORTB_PULSE_DURATION_2ms	(0 << 2) /* pre-LPT */
#define  PORTB_PULSE_DURATION_4_5ms	(1 << 2) /* pre-LPT */
#define  PORTB_PULSE_DURATION_6ms	(2 << 2) /* pre-LPT */
#define  PORTB_PULSE_DURATION_100ms	(3 << 2) /* pre-LPT */
#define  PORTB_PULSE_DURATION_MASK	(3 << 2) /* pre-LPT */
#define  PORTB_HOTPLUG_STATUS_MASK	(3 << 0)
#define  PORTB_HOTPLUG_NO_DETECT	(0 << 0)
#define  PORTB_HOTPLUG_SHORT_DETECT	(1 << 0)
#define  PORTB_HOTPLUG_LONG_DETECT	(2 << 0)

#define PCH_PORT_HOTPLUG2		0xc403C	/* SHOTPLUG_CTL2 SPT+ */
#define  PORTE_HOTPLUG_ENABLE		(1 << 4)
#define  PORTE_HOTPLUG_STATUS_MASK	(3 << 0)
#define  PORTE_HOTPLUG_NO_DETECT	(0 << 0)
#define  PORTE_HOTPLUG_SHORT_DETECT	(1 << 0)
#define  PORTE_HOTPLUG_LONG_DETECT	(2 << 0)

#define PCH_GPIOA               0xc5010
#define PCH_GPIOB               0xc5014
#define PCH_GPIOC               0xc5018
#define PCH_GPIOD               0xc501c
#define PCH_GPIOE               0xc5020
#define PCH_GPIOF               0xc5024

#define PCH_GMBUS0		0xc5100
#define PCH_GMBUS1		0xc5104
#define PCH_GMBUS2		0xc5108
#define PCH_GMBUS3		0xc510c
#define PCH_GMBUS4		0xc5110
#define PCH_GMBUS5		0xc5120

#define _PCH_DPLL_A              0xc6014
#define _PCH_DPLL_B              0xc6018
#define PCH_DPLL(pll) (pll == 0 ? _PCH_DPLL_A : _PCH_DPLL_B)

#define _PCH_FPA0                0xc6040
#define  FP_CB_TUNE		(0x3<<22)
#define _PCH_FPA1                0xc6044
#define _PCH_FPB0                0xc6048
#define _PCH_FPB1                0xc604c
#define PCH_FP0(pll) (pll == 0 ? _PCH_FPA0 : _PCH_FPB0)
#define PCH_FP1(pll) (pll == 0 ? _PCH_FPA1 : _PCH_FPB1)

#define PCH_DPLL_TEST           0xc606c

#define PCH_DREF_CONTROL        0xC6200
#define  DREF_CONTROL_MASK      0x7fc3
#define  DREF_CPU_SOURCE_OUTPUT_DISABLE         (0<<13)
#define  DREF_CPU_SOURCE_OUTPUT_DOWNSPREAD      (2<<13)
#define  DREF_CPU_SOURCE_OUTPUT_NONSPREAD       (3<<13)
#define  DREF_CPU_SOURCE_OUTPUT_MASK		(3<<13)
#define  DREF_SSC_SOURCE_DISABLE                (0<<11)
#define  DREF_SSC_SOURCE_ENABLE                 (2<<11)
#define  DREF_SSC_SOURCE_MASK			(3<<11)
#define  DREF_NONSPREAD_SOURCE_DISABLE          (0<<9)
#define  DREF_NONSPREAD_CK505_ENABLE		(1<<9)
#define  DREF_NONSPREAD_SOURCE_ENABLE           (2<<9)
#define  DREF_NONSPREAD_SOURCE_MASK		(3<<9)
#define  DREF_SUPERSPREAD_SOURCE_DISABLE        (0<<7)
#define  DREF_SUPERSPREAD_SOURCE_ENABLE         (2<<7)
#define  DREF_SUPERSPREAD_SOURCE_MASK		(3<<7)
#define  DREF_SSC4_DOWNSPREAD                   (0<<6)
#define  DREF_SSC4_CENTERSPREAD                 (1<<6)
#define  DREF_SSC1_DISABLE                      (0<<1)
#define  DREF_SSC1_ENABLE                       (1<<1)
#define  DREF_SSC4_DISABLE                      (0)
#define  DREF_SSC4_ENABLE                       (1)

#define PCH_RAWCLK_FREQ         0xc6204
#define  FDL_TP1_TIMER_SHIFT    12
#define  FDL_TP1_TIMER_MASK     (3<<12)
#define  FDL_TP2_TIMER_SHIFT    10
#define  FDL_TP2_TIMER_MASK     (3<<10)
#define  RAWCLK_FREQ_MASK       0x3ff

#define PCH_DPLL_TMR_CFG        0xc6208

#define PCH_SSC4_PARMS          0xc6210
#define PCH_SSC4_AUX_PARMS      0xc6214

#define PCH_DPLL_SEL		0xc7000
#define	 TRANS_DPLLB_SEL(pipe)		(1 << (pipe * 4))
#define	 TRANS_DPLLA_SEL(pipe)		0
#define  TRANS_DPLL_ENABLE(pipe)	(1 << (pipe * 4 + 3))

/* transcoder */

#define _PCH_TRANS_HTOTAL_A		0xe0000
#define  TRANS_HTOTAL_SHIFT		16
#define  TRANS_HACTIVE_SHIFT		0
#define _PCH_TRANS_HBLANK_A		0xe0004
#define  TRANS_HBLANK_END_SHIFT		16
#define  TRANS_HBLANK_START_SHIFT	0
#define _PCH_TRANS_HSYNC_A		0xe0008
#define  TRANS_HSYNC_END_SHIFT		16
#define  TRANS_HSYNC_START_SHIFT	0
#define _PCH_TRANS_VTOTAL_A		0xe000c
#define  TRANS_VTOTAL_SHIFT		16
#define  TRANS_VACTIVE_SHIFT		0
#define _PCH_TRANS_VBLANK_A		0xe0010
#define  TRANS_VBLANK_END_SHIFT		16
#define  TRANS_VBLANK_START_SHIFT	0
#define _PCH_TRANS_VSYNC_A		0xe0014
#define  TRANS_VSYNC_END_SHIFT	 	16
#define  TRANS_VSYNC_START_SHIFT	0
#define _PCH_TRANS_VSYNCSHIFT_A		0xe0028

#define _PCH_TRANSA_DATA_M1	0xe0030
#define _PCH_TRANSA_DATA_N1	0xe0034
#define _PCH_TRANSA_DATA_M2	0xe0038
#define _PCH_TRANSA_DATA_N2	0xe003c
#define _PCH_TRANSA_LINK_M1	0xe0040
#define _PCH_TRANSA_LINK_N1	0xe0044
#define _PCH_TRANSA_LINK_M2	0xe0048
#define _PCH_TRANSA_LINK_N2	0xe004c

/* Per-transcoder DIP controls (PCH) */
#define _VIDEO_DIP_CTL_A         0xe0200
#define _VIDEO_DIP_DATA_A        0xe0208
#define _VIDEO_DIP_GCP_A         0xe0210
#define  GCP_COLOR_INDICATION		(1 << 2)
#define  GCP_DEFAULT_PHASE_ENABLE	(1 << 1)
#define  GCP_AV_MUTE			(1 << 0)

#define _VIDEO_DIP_CTL_B         0xe1200
#define _VIDEO_DIP_DATA_B        0xe1208
#define _VIDEO_DIP_GCP_B         0xe1210

#define TVIDEO_DIP_CTL(pipe) _PIPE(pipe, _VIDEO_DIP_CTL_A, _VIDEO_DIP_CTL_B)
#define TVIDEO_DIP_DATA(pipe) _PIPE(pipe, _VIDEO_DIP_DATA_A, _VIDEO_DIP_DATA_B)
#define TVIDEO_DIP_GCP(pipe) _PIPE(pipe, _VIDEO_DIP_GCP_A, _VIDEO_DIP_GCP_B)

/* Per-transcoder DIP controls (VLV) */
#define VLV_VIDEO_DIP_CTL_A		(VLV_DISPLAY_BASE + 0x60200)
#define VLV_VIDEO_DIP_DATA_A		(VLV_DISPLAY_BASE + 0x60208)
#define VLV_VIDEO_DIP_GDCP_PAYLOAD_A	(VLV_DISPLAY_BASE + 0x60210)

#define VLV_VIDEO_DIP_CTL_B		(VLV_DISPLAY_BASE + 0x61170)
#define VLV_VIDEO_DIP_DATA_B		(VLV_DISPLAY_BASE + 0x61174)
#define VLV_VIDEO_DIP_GDCP_PAYLOAD_B	(VLV_DISPLAY_BASE + 0x61178)

#define CHV_VIDEO_DIP_CTL_C		(VLV_DISPLAY_BASE + 0x611f0)
#define CHV_VIDEO_DIP_DATA_C		(VLV_DISPLAY_BASE + 0x611f4)
#define CHV_VIDEO_DIP_GDCP_PAYLOAD_C	(VLV_DISPLAY_BASE + 0x611f8)

#define VLV_TVIDEO_DIP_CTL(pipe) \
	_PIPE3((pipe), VLV_VIDEO_DIP_CTL_A, \
	       VLV_VIDEO_DIP_CTL_B, CHV_VIDEO_DIP_CTL_C)
#define VLV_TVIDEO_DIP_DATA(pipe) \
	_PIPE3((pipe), VLV_VIDEO_DIP_DATA_A, \
	       VLV_VIDEO_DIP_DATA_B, CHV_VIDEO_DIP_DATA_C)
#define VLV_TVIDEO_DIP_GCP(pipe) \
	_PIPE3((pipe), VLV_VIDEO_DIP_GDCP_PAYLOAD_A, \
		VLV_VIDEO_DIP_GDCP_PAYLOAD_B, CHV_VIDEO_DIP_GDCP_PAYLOAD_C)

/* Haswell DIP controls */
#define HSW_VIDEO_DIP_CTL_A		0x60200
#define HSW_VIDEO_DIP_AVI_DATA_A	0x60220
#define HSW_VIDEO_DIP_VS_DATA_A		0x60260
#define HSW_VIDEO_DIP_SPD_DATA_A	0x602A0
#define HSW_VIDEO_DIP_GMP_DATA_A	0x602E0
#define HSW_VIDEO_DIP_VSC_DATA_A	0x60320
#define HSW_VIDEO_DIP_AVI_ECC_A		0x60240
#define HSW_VIDEO_DIP_VS_ECC_A		0x60280
#define HSW_VIDEO_DIP_SPD_ECC_A		0x602C0
#define HSW_VIDEO_DIP_GMP_ECC_A		0x60300
#define HSW_VIDEO_DIP_VSC_ECC_A		0x60344
#define HSW_VIDEO_DIP_GCP_A		0x60210

#define HSW_VIDEO_DIP_CTL_B		0x61200
#define HSW_VIDEO_DIP_AVI_DATA_B	0x61220
#define HSW_VIDEO_DIP_VS_DATA_B		0x61260
#define HSW_VIDEO_DIP_SPD_DATA_B	0x612A0
#define HSW_VIDEO_DIP_GMP_DATA_B	0x612E0
#define HSW_VIDEO_DIP_VSC_DATA_B	0x61320
#define HSW_VIDEO_DIP_BVI_ECC_B		0x61240
#define HSW_VIDEO_DIP_VS_ECC_B		0x61280
#define HSW_VIDEO_DIP_SPD_ECC_B		0x612C0
#define HSW_VIDEO_DIP_GMP_ECC_B		0x61300
#define HSW_VIDEO_DIP_VSC_ECC_B		0x61344
#define HSW_VIDEO_DIP_GCP_B		0x61210

#define HSW_TVIDEO_DIP_CTL(trans) \
	 _TRANSCODER2(trans, HSW_VIDEO_DIP_CTL_A)
#define HSW_TVIDEO_DIP_AVI_DATA(trans) \
	 _TRANSCODER2(trans, HSW_VIDEO_DIP_AVI_DATA_A)
#define HSW_TVIDEO_DIP_VS_DATA(trans) \
	 _TRANSCODER2(trans, HSW_VIDEO_DIP_VS_DATA_A)
#define HSW_TVIDEO_DIP_SPD_DATA(trans) \
	 _TRANSCODER2(trans, HSW_VIDEO_DIP_SPD_DATA_A)
#define HSW_TVIDEO_DIP_GCP(trans) \
	_TRANSCODER2(trans, HSW_VIDEO_DIP_GCP_A)
#define HSW_TVIDEO_DIP_VSC_DATA(trans) \
	 _TRANSCODER2(trans, HSW_VIDEO_DIP_VSC_DATA_A)

#define HSW_STEREO_3D_CTL_A	0x70020
#define   S3D_ENABLE		(1<<31)
#define HSW_STEREO_3D_CTL_B	0x71020

#define HSW_STEREO_3D_CTL(trans) \
	_PIPE2(trans, HSW_STEREO_3D_CTL_A)

#define _PCH_TRANS_HTOTAL_B          0xe1000
#define _PCH_TRANS_HBLANK_B          0xe1004
#define _PCH_TRANS_HSYNC_B           0xe1008
#define _PCH_TRANS_VTOTAL_B          0xe100c
#define _PCH_TRANS_VBLANK_B          0xe1010
#define _PCH_TRANS_VSYNC_B           0xe1014
#define _PCH_TRANS_VSYNCSHIFT_B	 0xe1028

#define PCH_TRANS_HTOTAL(pipe) _PIPE(pipe, _PCH_TRANS_HTOTAL_A, _PCH_TRANS_HTOTAL_B)
#define PCH_TRANS_HBLANK(pipe) _PIPE(pipe, _PCH_TRANS_HBLANK_A, _PCH_TRANS_HBLANK_B)
#define PCH_TRANS_HSYNC(pipe) _PIPE(pipe, _PCH_TRANS_HSYNC_A, _PCH_TRANS_HSYNC_B)
#define PCH_TRANS_VTOTAL(pipe) _PIPE(pipe, _PCH_TRANS_VTOTAL_A, _PCH_TRANS_VTOTAL_B)
#define PCH_TRANS_VBLANK(pipe) _PIPE(pipe, _PCH_TRANS_VBLANK_A, _PCH_TRANS_VBLANK_B)
#define PCH_TRANS_VSYNC(pipe) _PIPE(pipe, _PCH_TRANS_VSYNC_A, _PCH_TRANS_VSYNC_B)
#define PCH_TRANS_VSYNCSHIFT(pipe) _PIPE(pipe, _PCH_TRANS_VSYNCSHIFT_A, \
					 _PCH_TRANS_VSYNCSHIFT_B)

#define _PCH_TRANSB_DATA_M1	0xe1030
#define _PCH_TRANSB_DATA_N1	0xe1034
#define _PCH_TRANSB_DATA_M2	0xe1038
#define _PCH_TRANSB_DATA_N2	0xe103c
#define _PCH_TRANSB_LINK_M1	0xe1040
#define _PCH_TRANSB_LINK_N1	0xe1044
#define _PCH_TRANSB_LINK_M2	0xe1048
#define _PCH_TRANSB_LINK_N2	0xe104c

#define PCH_TRANS_DATA_M1(pipe) _PIPE(pipe, _PCH_TRANSA_DATA_M1, _PCH_TRANSB_DATA_M1)
#define PCH_TRANS_DATA_N1(pipe) _PIPE(pipe, _PCH_TRANSA_DATA_N1, _PCH_TRANSB_DATA_N1)
#define PCH_TRANS_DATA_M2(pipe) _PIPE(pipe, _PCH_TRANSA_DATA_M2, _PCH_TRANSB_DATA_M2)
#define PCH_TRANS_DATA_N2(pipe) _PIPE(pipe, _PCH_TRANSA_DATA_N2, _PCH_TRANSB_DATA_N2)
#define PCH_TRANS_LINK_M1(pipe) _PIPE(pipe, _PCH_TRANSA_LINK_M1, _PCH_TRANSB_LINK_M1)
#define PCH_TRANS_LINK_N1(pipe) _PIPE(pipe, _PCH_TRANSA_LINK_N1, _PCH_TRANSB_LINK_N1)
#define PCH_TRANS_LINK_M2(pipe) _PIPE(pipe, _PCH_TRANSA_LINK_M2, _PCH_TRANSB_LINK_M2)
#define PCH_TRANS_LINK_N2(pipe) _PIPE(pipe, _PCH_TRANSA_LINK_N2, _PCH_TRANSB_LINK_N2)

#define _PCH_TRANSACONF              0xf0008
#define _PCH_TRANSBCONF              0xf1008
#define PCH_TRANSCONF(pipe) _PIPE(pipe, _PCH_TRANSACONF, _PCH_TRANSBCONF)
#define LPT_TRANSCONF		_PCH_TRANSACONF /* lpt has only one transcoder */
#define  TRANS_DISABLE          (0<<31)
#define  TRANS_ENABLE           (1<<31)
#define  TRANS_STATE_MASK       (1<<30)
#define  TRANS_STATE_DISABLE    (0<<30)
#define  TRANS_STATE_ENABLE     (1<<30)
#define  TRANS_FSYNC_DELAY_HB1  (0<<27)
#define  TRANS_FSYNC_DELAY_HB2  (1<<27)
#define  TRANS_FSYNC_DELAY_HB3  (2<<27)
#define  TRANS_FSYNC_DELAY_HB4  (3<<27)
#define  TRANS_INTERLACE_MASK   (7<<21)
#define  TRANS_PROGRESSIVE      (0<<21)
#define  TRANS_INTERLACED       (3<<21)
#define  TRANS_LEGACY_INTERLACED_ILK (2<<21)
#define  TRANS_8BPC             (0<<5)
#define  TRANS_10BPC            (1<<5)
#define  TRANS_6BPC             (2<<5)
#define  TRANS_12BPC            (3<<5)

#define _TRANSA_CHICKEN1	 0xf0060
#define _TRANSB_CHICKEN1	 0xf1060
#define TRANS_CHICKEN1(pipe) _PIPE(pipe, _TRANSA_CHICKEN1, _TRANSB_CHICKEN1)
#define  TRANS_CHICKEN1_HDMIUNIT_GC_DISABLE	(1<<10)
#define  TRANS_CHICKEN1_DP0UNIT_GC_DISABLE	(1<<4)
#define _TRANSA_CHICKEN2	 0xf0064
#define _TRANSB_CHICKEN2	 0xf1064
#define TRANS_CHICKEN2(pipe) _PIPE(pipe, _TRANSA_CHICKEN2, _TRANSB_CHICKEN2)
#define  TRANS_CHICKEN2_TIMING_OVERRIDE			(1<<31)
#define  TRANS_CHICKEN2_FDI_POLARITY_REVERSED		(1<<29)
#define  TRANS_CHICKEN2_FRAME_START_DELAY_MASK		(3<<27)
#define  TRANS_CHICKEN2_DISABLE_DEEP_COLOR_COUNTER	(1<<26)
#define  TRANS_CHICKEN2_DISABLE_DEEP_COLOR_MODESWITCH	(1<<25)

#define SOUTH_CHICKEN1		0xc2000
#define  FDIA_PHASE_SYNC_SHIFT_OVR	19
#define  FDIA_PHASE_SYNC_SHIFT_EN	18
#define  FDI_PHASE_SYNC_OVR(pipe) (1<<(FDIA_PHASE_SYNC_SHIFT_OVR - ((pipe) * 2)))
#define  FDI_PHASE_SYNC_EN(pipe) (1<<(FDIA_PHASE_SYNC_SHIFT_EN - ((pipe) * 2)))
#define  FDI_BC_BIFURCATION_SELECT	(1 << 12)
#define  SPT_PWM_GRANULARITY		(1<<0)
#define SOUTH_CHICKEN2		0xc2004
#define  FDI_MPHY_IOSFSB_RESET_STATUS	(1<<13)
#define  FDI_MPHY_IOSFSB_RESET_CTL	(1<<12)
#define  LPT_PWM_GRANULARITY		(1<<5)
#define  DPLS_EDP_PPS_FIX_DIS		(1<<0)

#define _FDI_RXA_CHICKEN         0xc200c
#define _FDI_RXB_CHICKEN         0xc2010
#define  FDI_RX_PHASE_SYNC_POINTER_OVR	(1<<1)
#define  FDI_RX_PHASE_SYNC_POINTER_EN	(1<<0)
#define FDI_RX_CHICKEN(pipe) _PIPE(pipe, _FDI_RXA_CHICKEN, _FDI_RXB_CHICKEN)

#define SOUTH_DSPCLK_GATE_D	0xc2020
#define  PCH_DPLUNIT_CLOCK_GATE_DISABLE (1<<30)
#define  PCH_DPLSUNIT_CLOCK_GATE_DISABLE (1<<29)
#define  PCH_CPUNIT_CLOCK_GATE_DISABLE (1<<14)
#define  PCH_LP_PARTITION_LEVEL_DISABLE  (1<<12)

/* CPU: FDI_TX */
#define _FDI_TXA_CTL             0x60100
#define _FDI_TXB_CTL             0x61100
#define FDI_TX_CTL(pipe) _PIPE(pipe, _FDI_TXA_CTL, _FDI_TXB_CTL)
#define  FDI_TX_DISABLE         (0<<31)
#define  FDI_TX_ENABLE          (1<<31)
#define  FDI_LINK_TRAIN_PATTERN_1       (0<<28)
#define  FDI_LINK_TRAIN_PATTERN_2       (1<<28)
#define  FDI_LINK_TRAIN_PATTERN_IDLE    (2<<28)
#define  FDI_LINK_TRAIN_NONE            (3<<28)
#define  FDI_LINK_TRAIN_VOLTAGE_0_4V    (0<<25)
#define  FDI_LINK_TRAIN_VOLTAGE_0_6V    (1<<25)
#define  FDI_LINK_TRAIN_VOLTAGE_0_8V    (2<<25)
#define  FDI_LINK_TRAIN_VOLTAGE_1_2V    (3<<25)
#define  FDI_LINK_TRAIN_PRE_EMPHASIS_NONE (0<<22)
#define  FDI_LINK_TRAIN_PRE_EMPHASIS_1_5X (1<<22)
#define  FDI_LINK_TRAIN_PRE_EMPHASIS_2X   (2<<22)
#define  FDI_LINK_TRAIN_PRE_EMPHASIS_3X   (3<<22)
/* ILK always use 400mV 0dB for voltage swing and pre-emphasis level.
   SNB has different settings. */
/* SNB A-stepping */
#define  FDI_LINK_TRAIN_400MV_0DB_SNB_A		(0x38<<22)
#define  FDI_LINK_TRAIN_400MV_6DB_SNB_A		(0x02<<22)
#define  FDI_LINK_TRAIN_600MV_3_5DB_SNB_A	(0x01<<22)
#define  FDI_LINK_TRAIN_800MV_0DB_SNB_A		(0x0<<22)
/* SNB B-stepping */
#define  FDI_LINK_TRAIN_400MV_0DB_SNB_B		(0x0<<22)
#define  FDI_LINK_TRAIN_400MV_6DB_SNB_B		(0x3a<<22)
#define  FDI_LINK_TRAIN_600MV_3_5DB_SNB_B	(0x39<<22)
#define  FDI_LINK_TRAIN_800MV_0DB_SNB_B		(0x38<<22)
#define  FDI_LINK_TRAIN_VOL_EMP_MASK		(0x3f<<22)
#define  FDI_DP_PORT_WIDTH_SHIFT		19
#define  FDI_DP_PORT_WIDTH_MASK			(7 << FDI_DP_PORT_WIDTH_SHIFT)
#define  FDI_DP_PORT_WIDTH(width)           (((width) - 1) << FDI_DP_PORT_WIDTH_SHIFT)
#define  FDI_TX_ENHANCE_FRAME_ENABLE    (1<<18)
/* Ironlake: hardwired to 1 */
#define  FDI_TX_PLL_ENABLE              (1<<14)

/* Ivybridge has different bits for lolz */
#define  FDI_LINK_TRAIN_PATTERN_1_IVB       (0<<8)
#define  FDI_LINK_TRAIN_PATTERN_2_IVB       (1<<8)
#define  FDI_LINK_TRAIN_PATTERN_IDLE_IVB    (2<<8)
#define  FDI_LINK_TRAIN_NONE_IVB            (3<<8)

/* both Tx and Rx */
#define  FDI_COMPOSITE_SYNC		(1<<11)
#define  FDI_LINK_TRAIN_AUTO		(1<<10)
#define  FDI_SCRAMBLING_ENABLE          (0<<7)
#define  FDI_SCRAMBLING_DISABLE         (1<<7)

/* FDI_RX, FDI_X is hard-wired to Transcoder_X */
#define _FDI_RXA_CTL             0xf000c
#define _FDI_RXB_CTL             0xf100c
#define FDI_RX_CTL(pipe) _PIPE(pipe, _FDI_RXA_CTL, _FDI_RXB_CTL)
#define  FDI_RX_ENABLE          (1<<31)
/* train, dp width same as FDI_TX */
#define  FDI_FS_ERRC_ENABLE		(1<<27)
#define  FDI_FE_ERRC_ENABLE		(1<<26)
#define  FDI_RX_POLARITY_REVERSED_LPT	(1<<16)
#define  FDI_8BPC                       (0<<16)
#define  FDI_10BPC                      (1<<16)
#define  FDI_6BPC                       (2<<16)
#define  FDI_12BPC                      (3<<16)
#define  FDI_RX_LINK_REVERSAL_OVERRIDE  (1<<15)
#define  FDI_DMI_LINK_REVERSE_MASK      (1<<14)
#define  FDI_RX_PLL_ENABLE              (1<<13)
#define  FDI_FS_ERR_CORRECT_ENABLE      (1<<11)
#define  FDI_FE_ERR_CORRECT_ENABLE      (1<<10)
#define  FDI_FS_ERR_REPORT_ENABLE       (1<<9)
#define  FDI_FE_ERR_REPORT_ENABLE       (1<<8)
#define  FDI_RX_ENHANCE_FRAME_ENABLE    (1<<6)
#define  FDI_PCDCLK	                (1<<4)
/* CPT */
#define  FDI_AUTO_TRAINING			(1<<10)
#define  FDI_LINK_TRAIN_PATTERN_1_CPT		(0<<8)
#define  FDI_LINK_TRAIN_PATTERN_2_CPT		(1<<8)
#define  FDI_LINK_TRAIN_PATTERN_IDLE_CPT	(2<<8)
#define  FDI_LINK_TRAIN_NORMAL_CPT		(3<<8)
#define  FDI_LINK_TRAIN_PATTERN_MASK_CPT	(3<<8)

#define _FDI_RXA_MISC			0xf0010
#define _FDI_RXB_MISC			0xf1010
#define  FDI_RX_PWRDN_LANE1_MASK	(3<<26)
#define  FDI_RX_PWRDN_LANE1_VAL(x)	((x)<<26)
#define  FDI_RX_PWRDN_LANE0_MASK	(3<<24)
#define  FDI_RX_PWRDN_LANE0_VAL(x)	((x)<<24)
#define  FDI_RX_TP1_TO_TP2_48		(2<<20)
#define  FDI_RX_TP1_TO_TP2_64		(3<<20)
#define  FDI_RX_FDI_DELAY_90		(0x90<<0)
#define FDI_RX_MISC(pipe) _PIPE(pipe, _FDI_RXA_MISC, _FDI_RXB_MISC)

#define _FDI_RXA_TUSIZE1         0xf0030
#define _FDI_RXA_TUSIZE2         0xf0038
#define _FDI_RXB_TUSIZE1         0xf1030
#define _FDI_RXB_TUSIZE2         0xf1038
#define FDI_RX_TUSIZE1(pipe) _PIPE(pipe, _FDI_RXA_TUSIZE1, _FDI_RXB_TUSIZE1)
#define FDI_RX_TUSIZE2(pipe) _PIPE(pipe, _FDI_RXA_TUSIZE2, _FDI_RXB_TUSIZE2)

/* FDI_RX interrupt register format */
#define FDI_RX_INTER_LANE_ALIGN         (1<<10)
#define FDI_RX_SYMBOL_LOCK              (1<<9) /* train 2 */
#define FDI_RX_BIT_LOCK                 (1<<8) /* train 1 */
#define FDI_RX_TRAIN_PATTERN_2_FAIL     (1<<7)
#define FDI_RX_FS_CODE_ERR              (1<<6)
#define FDI_RX_FE_CODE_ERR              (1<<5)
#define FDI_RX_SYMBOL_ERR_RATE_ABOVE    (1<<4)
#define FDI_RX_HDCP_LINK_FAIL           (1<<3)
#define FDI_RX_PIXEL_FIFO_OVERFLOW      (1<<2)
#define FDI_RX_CROSS_CLOCK_OVERFLOW     (1<<1)
#define FDI_RX_SYMBOL_QUEUE_OVERFLOW    (1<<0)

#define _FDI_RXA_IIR             0xf0014
#define _FDI_RXA_IMR             0xf0018
#define _FDI_RXB_IIR             0xf1014
#define _FDI_RXB_IMR             0xf1018
#define FDI_RX_IIR(pipe) _PIPE(pipe, _FDI_RXA_IIR, _FDI_RXB_IIR)
#define FDI_RX_IMR(pipe) _PIPE(pipe, _FDI_RXA_IMR, _FDI_RXB_IMR)

#define FDI_PLL_CTL_1           0xfe000
#define FDI_PLL_CTL_2           0xfe004

#define PCH_LVDS	0xe1180
#define  LVDS_DETECTED	(1 << 1)

/* vlv has 2 sets of panel control regs. */
#define PIPEA_PP_STATUS         (VLV_DISPLAY_BASE + 0x61200)
#define PIPEA_PP_CONTROL        (VLV_DISPLAY_BASE + 0x61204)
#define PIPEA_PP_ON_DELAYS      (VLV_DISPLAY_BASE + 0x61208)
#define  PANEL_PORT_SELECT_VLV(port)	((port) << 30)
#define PIPEA_PP_OFF_DELAYS     (VLV_DISPLAY_BASE + 0x6120c)
#define PIPEA_PP_DIVISOR        (VLV_DISPLAY_BASE + 0x61210)

#define PIPEB_PP_STATUS         (VLV_DISPLAY_BASE + 0x61300)
#define PIPEB_PP_CONTROL        (VLV_DISPLAY_BASE + 0x61304)
#define PIPEB_PP_ON_DELAYS      (VLV_DISPLAY_BASE + 0x61308)
#define PIPEB_PP_OFF_DELAYS     (VLV_DISPLAY_BASE + 0x6130c)
#define PIPEB_PP_DIVISOR        (VLV_DISPLAY_BASE + 0x61310)

#define VLV_PIPE_PP_STATUS(pipe) _PIPE(pipe, PIPEA_PP_STATUS, PIPEB_PP_STATUS)
#define VLV_PIPE_PP_CONTROL(pipe) _PIPE(pipe, PIPEA_PP_CONTROL, PIPEB_PP_CONTROL)
#define VLV_PIPE_PP_ON_DELAYS(pipe) \
		_PIPE(pipe, PIPEA_PP_ON_DELAYS, PIPEB_PP_ON_DELAYS)
#define VLV_PIPE_PP_OFF_DELAYS(pipe) \
		_PIPE(pipe, PIPEA_PP_OFF_DELAYS, PIPEB_PP_OFF_DELAYS)
#define VLV_PIPE_PP_DIVISOR(pipe) \
		_PIPE(pipe, PIPEA_PP_DIVISOR, PIPEB_PP_DIVISOR)

#define PCH_PP_STATUS		0xc7200
#define PCH_PP_CONTROL		0xc7204
#define  PANEL_UNLOCK_REGS	(0xabcd << 16)
#define  PANEL_UNLOCK_MASK	(0xffff << 16)
#define  BXT_POWER_CYCLE_DELAY_MASK	(0x1f0)
#define  BXT_POWER_CYCLE_DELAY_SHIFT	4
#define  EDP_FORCE_VDD		(1 << 3)
#define  EDP_BLC_ENABLE		(1 << 2)
#define  PANEL_POWER_RESET	(1 << 1)
#define  PANEL_POWER_OFF	(0 << 0)
#define  PANEL_POWER_ON		(1 << 0)
#define PCH_PP_ON_DELAYS	0xc7208
#define  PANEL_PORT_SELECT_MASK	(3 << 30)
#define  PANEL_PORT_SELECT_LVDS	(0 << 30)
#define  PANEL_PORT_SELECT_DPA	(1 << 30)
#define  PANEL_PORT_SELECT_DPC	(2 << 30)
#define  PANEL_PORT_SELECT_DPD	(3 << 30)
#define  PANEL_POWER_UP_DELAY_MASK	(0x1fff0000)
#define  PANEL_POWER_UP_DELAY_SHIFT	16
#define  PANEL_LIGHT_ON_DELAY_MASK	(0x1fff)
#define  PANEL_LIGHT_ON_DELAY_SHIFT	0

#define PCH_PP_OFF_DELAYS	0xc720c
#define  PANEL_POWER_DOWN_DELAY_MASK	(0x1fff0000)
#define  PANEL_POWER_DOWN_DELAY_SHIFT	16
#define  PANEL_LIGHT_OFF_DELAY_MASK	(0x1fff)
#define  PANEL_LIGHT_OFF_DELAY_SHIFT	0

#define PCH_PP_DIVISOR		0xc7210
#define  PP_REFERENCE_DIVIDER_MASK	(0xffffff00)
#define  PP_REFERENCE_DIVIDER_SHIFT	8
#define  PANEL_POWER_CYCLE_DELAY_MASK	(0x1f)
#define  PANEL_POWER_CYCLE_DELAY_SHIFT	0

/* BXT PPS changes - 2nd set of PPS registers */
#define _BXT_PP_STATUS2 	0xc7300
#define _BXT_PP_CONTROL2 	0xc7304
#define _BXT_PP_ON_DELAYS2	0xc7308
#define _BXT_PP_OFF_DELAYS2	0xc730c

#define BXT_PP_STATUS(n)	((!n) ? PCH_PP_STATUS : _BXT_PP_STATUS2)
#define BXT_PP_CONTROL(n)	((!n) ? PCH_PP_CONTROL : _BXT_PP_CONTROL2)
#define BXT_PP_ON_DELAYS(n)	((!n) ? PCH_PP_ON_DELAYS : _BXT_PP_ON_DELAYS2)
#define BXT_PP_OFF_DELAYS(n)	((!n) ? PCH_PP_OFF_DELAYS : _BXT_PP_OFF_DELAYS2)

#define PCH_DP_B		0xe4100
#define PCH_DPB_AUX_CH_CTL	0xe4110
#define PCH_DPB_AUX_CH_DATA1	0xe4114
#define PCH_DPB_AUX_CH_DATA2	0xe4118
#define PCH_DPB_AUX_CH_DATA3	0xe411c
#define PCH_DPB_AUX_CH_DATA4	0xe4120
#define PCH_DPB_AUX_CH_DATA5	0xe4124

#define PCH_DP_C		0xe4200
#define PCH_DPC_AUX_CH_CTL	0xe4210
#define PCH_DPC_AUX_CH_DATA1	0xe4214
#define PCH_DPC_AUX_CH_DATA2	0xe4218
#define PCH_DPC_AUX_CH_DATA3	0xe421c
#define PCH_DPC_AUX_CH_DATA4	0xe4220
#define PCH_DPC_AUX_CH_DATA5	0xe4224

#define PCH_DP_D		0xe4300
#define PCH_DPD_AUX_CH_CTL	0xe4310
#define PCH_DPD_AUX_CH_DATA1	0xe4314
#define PCH_DPD_AUX_CH_DATA2	0xe4318
#define PCH_DPD_AUX_CH_DATA3	0xe431c
#define PCH_DPD_AUX_CH_DATA4	0xe4320
#define PCH_DPD_AUX_CH_DATA5	0xe4324

/* CPT */
#define  PORT_TRANS_A_SEL_CPT	0
#define  PORT_TRANS_B_SEL_CPT	(1<<29)
#define  PORT_TRANS_C_SEL_CPT	(2<<29)
#define  PORT_TRANS_SEL_MASK	(3<<29)
#define  PORT_TRANS_SEL_CPT(pipe)	((pipe) << 29)
#define  PORT_TO_PIPE(val)	(((val) & (1<<30)) >> 30)
#define  PORT_TO_PIPE_CPT(val)	(((val) & PORT_TRANS_SEL_MASK) >> 29)
#define  SDVO_PORT_TO_PIPE_CHV(val)	(((val) & (3<<24)) >> 24)
#define  DP_PORT_TO_PIPE_CHV(val)	(((val) & (3<<16)) >> 16)

#define TRANS_DP_CTL_A		0xe0300
#define TRANS_DP_CTL_B		0xe1300
#define TRANS_DP_CTL_C		0xe2300
#define TRANS_DP_CTL(pipe)	_PIPE(pipe, TRANS_DP_CTL_A, TRANS_DP_CTL_B)
#define  TRANS_DP_OUTPUT_ENABLE	(1<<31)
#define  TRANS_DP_PORT_SEL_B	(0<<29)
#define  TRANS_DP_PORT_SEL_C	(1<<29)
#define  TRANS_DP_PORT_SEL_D	(2<<29)
#define  TRANS_DP_PORT_SEL_NONE	(3<<29)
#define  TRANS_DP_PORT_SEL_MASK	(3<<29)
#define  TRANS_DP_PIPE_TO_PORT(val)	((((val) & TRANS_DP_PORT_SEL_MASK) >> 29) + PORT_B)
#define  TRANS_DP_AUDIO_ONLY	(1<<26)
#define  TRANS_DP_ENH_FRAMING	(1<<18)
#define  TRANS_DP_8BPC		(0<<9)
#define  TRANS_DP_10BPC		(1<<9)
#define  TRANS_DP_6BPC		(2<<9)
#define  TRANS_DP_12BPC		(3<<9)
#define  TRANS_DP_BPC_MASK	(3<<9)
#define  TRANS_DP_VSYNC_ACTIVE_HIGH	(1<<4)
#define  TRANS_DP_VSYNC_ACTIVE_LOW	0
#define  TRANS_DP_HSYNC_ACTIVE_HIGH	(1<<3)
#define  TRANS_DP_HSYNC_ACTIVE_LOW	0
#define  TRANS_DP_SYNC_MASK	(3<<3)

/* SNB eDP training params */
/* SNB A-stepping */
#define  EDP_LINK_TRAIN_400MV_0DB_SNB_A		(0x38<<22)
#define  EDP_LINK_TRAIN_400MV_6DB_SNB_A		(0x02<<22)
#define  EDP_LINK_TRAIN_600MV_3_5DB_SNB_A	(0x01<<22)
#define  EDP_LINK_TRAIN_800MV_0DB_SNB_A		(0x0<<22)
/* SNB B-stepping */
#define  EDP_LINK_TRAIN_400_600MV_0DB_SNB_B	(0x0<<22)
#define  EDP_LINK_TRAIN_400MV_3_5DB_SNB_B	(0x1<<22)
#define  EDP_LINK_TRAIN_400_600MV_6DB_SNB_B	(0x3a<<22)
#define  EDP_LINK_TRAIN_600_800MV_3_5DB_SNB_B	(0x39<<22)
#define  EDP_LINK_TRAIN_800_1200MV_0DB_SNB_B	(0x38<<22)
#define  EDP_LINK_TRAIN_VOL_EMP_MASK_SNB	(0x3f<<22)

/* IVB */
#define EDP_LINK_TRAIN_400MV_0DB_IVB		(0x24 <<22)
#define EDP_LINK_TRAIN_400MV_3_5DB_IVB		(0x2a <<22)
#define EDP_LINK_TRAIN_400MV_6DB_IVB		(0x2f <<22)
#define EDP_LINK_TRAIN_600MV_0DB_IVB		(0x30 <<22)
#define EDP_LINK_TRAIN_600MV_3_5DB_IVB		(0x36 <<22)
#define EDP_LINK_TRAIN_800MV_0DB_IVB		(0x38 <<22)
#define EDP_LINK_TRAIN_800MV_3_5DB_IVB		(0x3e <<22)

/* legacy values */
#define EDP_LINK_TRAIN_500MV_0DB_IVB		(0x00 <<22)
#define EDP_LINK_TRAIN_1000MV_0DB_IVB		(0x20 <<22)
#define EDP_LINK_TRAIN_500MV_3_5DB_IVB		(0x02 <<22)
#define EDP_LINK_TRAIN_1000MV_3_5DB_IVB		(0x22 <<22)
#define EDP_LINK_TRAIN_1000MV_6DB_IVB		(0x23 <<22)

#define  EDP_LINK_TRAIN_VOL_EMP_MASK_IVB	(0x3f<<22)

#define  VLV_PMWGICZ				0x1300a4

#define  FORCEWAKE				0xA18C
#define  FORCEWAKE_VLV				0x1300b0
#define  FORCEWAKE_ACK_VLV			0x1300b4
#define  FORCEWAKE_MEDIA_VLV			0x1300b8
#define  FORCEWAKE_ACK_MEDIA_VLV		0x1300bc
#define  FORCEWAKE_ACK_HSW			0x130044
#define  FORCEWAKE_ACK				0x130090
#define  VLV_GTLC_WAKE_CTRL			0x130090
#define   VLV_GTLC_RENDER_CTX_EXISTS		(1 << 25)
#define   VLV_GTLC_MEDIA_CTX_EXISTS		(1 << 24)
#define   VLV_GTLC_ALLOWWAKEREQ			(1 << 0)

#define  VLV_GTLC_PW_STATUS			0x130094
#define   VLV_GTLC_ALLOWWAKEACK			(1 << 0)
#define   VLV_GTLC_ALLOWWAKEERR			(1 << 1)
#define   VLV_GTLC_PW_MEDIA_STATUS_MASK		(1 << 5)
#define   VLV_GTLC_PW_RENDER_STATUS_MASK	(1 << 7)
#define  FORCEWAKE_MT				0xa188 /* multi-threaded */
#define  FORCEWAKE_MEDIA_GEN9			0xa270
#define  FORCEWAKE_RENDER_GEN9			0xa278
#define  FORCEWAKE_BLITTER_GEN9			0xa188
#define  FORCEWAKE_ACK_MEDIA_GEN9		0x0D88
#define  FORCEWAKE_ACK_RENDER_GEN9		0x0D84
#define  FORCEWAKE_ACK_BLITTER_GEN9		0x130044
#define   FORCEWAKE_KERNEL			0x1
#define   FORCEWAKE_USER			0x2
#define  FORCEWAKE_MT_ACK			0x130040
#define  ECOBUS					0xa180
#define    FORCEWAKE_MT_ENABLE			(1<<5)
#define  VLV_SPAREG2H				0xA194

#define  GTFIFODBG				0x120000
#define    GT_FIFO_SBDROPERR			(1<<6)
#define    GT_FIFO_BLOBDROPERR			(1<<5)
#define    GT_FIFO_SB_READ_ABORTERR		(1<<4)
#define    GT_FIFO_DROPERR			(1<<3)
#define    GT_FIFO_OVFERR			(1<<2)
#define    GT_FIFO_IAWRERR			(1<<1)
#define    GT_FIFO_IARDERR			(1<<0)

#define  GTFIFOCTL				0x120008
#define    GT_FIFO_FREE_ENTRIES_MASK		0x7f
#define    GT_FIFO_NUM_RESERVED_ENTRIES		20
#define    GT_FIFO_CTL_BLOCK_ALL_POLICY_STALL	(1 << 12)
#define    GT_FIFO_CTL_RC6_POLICY_STALL		(1 << 11)

#define  HSW_IDICR				0x9008
#define    IDIHASHMSK(x)			(((x) & 0x3f) << 16)
#define  HSW_EDRAM_PRESENT			0x120010
#define    EDRAM_ENABLED			0x1

#define GEN6_UCGCTL1				0x9400
# define GEN6_EU_TCUNIT_CLOCK_GATE_DISABLE		(1 << 16)
# define GEN6_BLBUNIT_CLOCK_GATE_DISABLE		(1 << 5)
# define GEN6_CSUNIT_CLOCK_GATE_DISABLE			(1 << 7)

#define GEN6_UCGCTL2				0x9404
# define GEN6_VFUNIT_CLOCK_GATE_DISABLE			(1 << 31)
# define GEN7_VDSUNIT_CLOCK_GATE_DISABLE		(1 << 30)
# define GEN7_TDLUNIT_CLOCK_GATE_DISABLE		(1 << 22)
# define GEN6_RCZUNIT_CLOCK_GATE_DISABLE		(1 << 13)
# define GEN6_RCPBUNIT_CLOCK_GATE_DISABLE		(1 << 12)
# define GEN6_RCCUNIT_CLOCK_GATE_DISABLE		(1 << 11)

#define GEN6_UCGCTL3				0x9408

#define GEN7_UCGCTL4				0x940c
#define  GEN7_L3BANK2X_CLOCK_GATE_DISABLE	(1<<25)

#define GEN6_RCGCTL1				0x9410
#define GEN6_RCGCTL2				0x9414
#define GEN6_RSTCTL				0x9420

#define GEN8_UCGCTL6				0x9430
#define   GEN8_GAPSUNIT_CLOCK_GATE_DISABLE	(1<<24)
#define   GEN8_SDEUNIT_CLOCK_GATE_DISABLE	(1<<14)
#define   GEN8_HDCUNIT_CLOCK_GATE_DISABLE_HDCREQ (1<<28)

#define GEN6_GFXPAUSE				0xA000
#define GEN6_RPNSWREQ				0xA008
#define   GEN6_TURBO_DISABLE			(1<<31)
#define   GEN6_FREQUENCY(x)			((x)<<25)
#define   HSW_FREQUENCY(x)			((x)<<24)
#define   GEN9_FREQUENCY(x)			((x)<<23)
#define   GEN6_OFFSET(x)			((x)<<19)
#define   GEN6_AGGRESSIVE_TURBO			(0<<15)
#define GEN6_RC_VIDEO_FREQ			0xA00C
#define GEN6_RC_CONTROL				0xA090
#define   GEN6_RC_CTL_RC6pp_ENABLE		(1<<16)
#define   GEN6_RC_CTL_RC6p_ENABLE		(1<<17)
#define   GEN6_RC_CTL_RC6_ENABLE		(1<<18)
#define   GEN6_RC_CTL_RC1e_ENABLE		(1<<20)
#define   GEN6_RC_CTL_RC7_ENABLE		(1<<22)
#define   VLV_RC_CTL_CTX_RST_PARALLEL		(1<<24)
#define   GEN7_RC_CTL_TO_MODE			(1<<28)
#define   GEN6_RC_CTL_EI_MODE(x)		((x)<<27)
#define   GEN6_RC_CTL_HW_ENABLE			(1<<31)
#define GEN6_RP_DOWN_TIMEOUT			0xA010
#define GEN6_RP_INTERRUPT_LIMITS		0xA014
#define GEN6_RPSTAT1				0xA01C
#define   GEN6_CAGF_SHIFT			8
#define   HSW_CAGF_SHIFT			7
#define   GEN9_CAGF_SHIFT			23
#define   GEN6_CAGF_MASK			(0x7f << GEN6_CAGF_SHIFT)
#define   HSW_CAGF_MASK				(0x7f << HSW_CAGF_SHIFT)
#define   GEN9_CAGF_MASK			(0x1ff << GEN9_CAGF_SHIFT)
#define GEN6_RP_CONTROL				0xA024
#define   GEN6_RP_MEDIA_TURBO			(1<<11)
#define   GEN6_RP_MEDIA_MODE_MASK		(3<<9)
#define   GEN6_RP_MEDIA_HW_TURBO_MODE		(3<<9)
#define   GEN6_RP_MEDIA_HW_NORMAL_MODE		(2<<9)
#define   GEN6_RP_MEDIA_HW_MODE			(1<<9)
#define   GEN6_RP_MEDIA_SW_MODE			(0<<9)
#define   GEN6_RP_MEDIA_IS_GFX			(1<<8)
#define   GEN6_RP_ENABLE			(1<<7)
#define   GEN6_RP_UP_IDLE_MIN			(0x1<<3)
#define   GEN6_RP_UP_BUSY_AVG			(0x2<<3)
#define   GEN6_RP_UP_BUSY_CONT			(0x4<<3)
#define   GEN6_RP_DOWN_IDLE_AVG			(0x2<<0)
#define   GEN6_RP_DOWN_IDLE_CONT		(0x1<<0)
#define GEN6_RP_UP_THRESHOLD			0xA02C
#define GEN6_RP_DOWN_THRESHOLD			0xA030
#define GEN6_RP_CUR_UP_EI			0xA050
#define   GEN6_CURICONT_MASK			0xffffff
#define GEN6_RP_CUR_UP				0xA054
#define   GEN6_CURBSYTAVG_MASK			0xffffff
#define GEN6_RP_PREV_UP				0xA058
#define GEN6_RP_CUR_DOWN_EI			0xA05C
#define   GEN6_CURIAVG_MASK			0xffffff
#define GEN6_RP_CUR_DOWN			0xA060
#define GEN6_RP_PREV_DOWN			0xA064
#define GEN6_RP_UP_EI				0xA068
#define GEN6_RP_DOWN_EI				0xA06C
#define GEN6_RP_IDLE_HYSTERSIS			0xA070
#define GEN6_RPDEUHWTC				0xA080
#define GEN6_RPDEUC				0xA084
#define GEN6_RPDEUCSW				0xA088
#define GEN6_RC_STATE				0xA094
#define GEN6_RC1_WAKE_RATE_LIMIT		0xA098
#define GEN6_RC6_WAKE_RATE_LIMIT		0xA09C
#define GEN6_RC6pp_WAKE_RATE_LIMIT		0xA0A0
#define GEN6_RC_EVALUATION_INTERVAL		0xA0A8
#define GEN6_RC_IDLE_HYSTERSIS			0xA0AC
#define GEN6_RC_SLEEP				0xA0B0
#define GEN6_RCUBMABDTMR			0xA0B0
#define GEN6_RC1e_THRESHOLD			0xA0B4
#define GEN6_RC6_THRESHOLD			0xA0B8
#define GEN6_RC6p_THRESHOLD			0xA0BC
#define VLV_RCEDATA				0xA0BC
#define GEN6_RC6pp_THRESHOLD			0xA0C0
#define GEN6_PMINTRMSK				0xA168
#define GEN8_PMINTR_REDIRECT_TO_NON_DISP	(1<<31)
#define VLV_PWRDWNUPCTL				0xA294
#define GEN9_MEDIA_PG_IDLE_HYSTERESIS		0xA0C4
#define GEN9_RENDER_PG_IDLE_HYSTERESIS		0xA0C8
#define GEN9_PG_ENABLE				0xA210
#define GEN9_RENDER_PG_ENABLE			(1<<0)
#define GEN9_MEDIA_PG_ENABLE			(1<<1)

#define VLV_CHICKEN_3				(VLV_DISPLAY_BASE + 0x7040C)
#define  PIXEL_OVERLAP_CNT_MASK			(3 << 30)
#define  PIXEL_OVERLAP_CNT_SHIFT		30

#define GEN6_PMISR				0x44020
#define GEN6_PMIMR				0x44024 /* rps_lock */
#define GEN6_PMIIR				0x44028
#define GEN6_PMIER				0x4402C
#define  GEN6_PM_MBOX_EVENT			(1<<25)
#define  GEN6_PM_THERMAL_EVENT			(1<<24)
#define  GEN6_PM_RP_DOWN_TIMEOUT		(1<<6)
#define  GEN6_PM_RP_UP_THRESHOLD		(1<<5)
#define  GEN6_PM_RP_DOWN_THRESHOLD		(1<<4)
#define  GEN6_PM_RP_UP_EI_EXPIRED		(1<<2)
#define  GEN6_PM_RP_DOWN_EI_EXPIRED		(1<<1)
#define  GEN6_PM_RPS_EVENTS			(GEN6_PM_RP_UP_THRESHOLD | \
						 GEN6_PM_RP_DOWN_THRESHOLD | \
						 GEN6_PM_RP_DOWN_TIMEOUT)

#define GEN7_GT_SCRATCH(i)			(0x4F100 + (i) * 4)
#define GEN7_GT_SCRATCH_REG_NUM			8

#define VLV_GTLC_SURVIVABILITY_REG              0x130098
#define VLV_GFX_CLK_STATUS_BIT			(1<<3)
#define VLV_GFX_CLK_FORCE_ON_BIT		(1<<2)

#define GEN6_GT_GFX_RC6_LOCKED			0x138104
#define VLV_COUNTER_CONTROL			0x138104
#define   VLV_COUNT_RANGE_HIGH			(1<<15)
#define   VLV_MEDIA_RC0_COUNT_EN		(1<<5)
#define   VLV_RENDER_RC0_COUNT_EN		(1<<4)
#define   VLV_MEDIA_RC6_COUNT_EN		(1<<1)
#define   VLV_RENDER_RC6_COUNT_EN		(1<<0)
#define GEN6_GT_GFX_RC6				0x138108
#define VLV_GT_RENDER_RC6			0x138108
#define VLV_GT_MEDIA_RC6			0x13810C

#define GEN6_GT_GFX_RC6p			0x13810C
#define GEN6_GT_GFX_RC6pp			0x138110
#define VLV_RENDER_C0_COUNT			0x138118
#define VLV_MEDIA_C0_COUNT			0x13811C

#define GEN6_PCODE_MAILBOX			0x138124
#define   GEN6_PCODE_READY			(1<<31)
#define	  GEN6_PCODE_WRITE_RC6VIDS		0x4
#define	  GEN6_PCODE_READ_RC6VIDS		0x5
#define     GEN6_ENCODE_RC6_VID(mv)		(((mv) - 245) / 5)
#define     GEN6_DECODE_RC6_VID(vids)		(((vids) * 5) + 245)
#define   BDW_PCODE_DISPLAY_FREQ_CHANGE_REQ	0x18
#define   GEN9_PCODE_READ_MEM_LATENCY		0x6
#define     GEN9_MEM_LATENCY_LEVEL_MASK		0xFF
#define     GEN9_MEM_LATENCY_LEVEL_1_5_SHIFT	8
#define     GEN9_MEM_LATENCY_LEVEL_2_6_SHIFT	16
#define     GEN9_MEM_LATENCY_LEVEL_3_7_SHIFT	24
#define   SKL_PCODE_CDCLK_CONTROL		0x7
#define     SKL_CDCLK_PREPARE_FOR_CHANGE	0x3
#define     SKL_CDCLK_READY_FOR_CHANGE		0x1
#define   GEN6_PCODE_WRITE_MIN_FREQ_TABLE	0x8
#define   GEN6_PCODE_READ_MIN_FREQ_TABLE	0x9
#define   GEN6_READ_OC_PARAMS			0xc
#define   GEN6_PCODE_READ_D_COMP		0x10
#define   GEN6_PCODE_WRITE_D_COMP		0x11
#define   HSW_PCODE_DE_WRITE_FREQ_REQ		0x17
#define   DISPLAY_IPS_CONTROL			0x19
#define	  HSW_PCODE_DYNAMIC_DUTY_CYCLE_CONTROL	0x1A
#define GEN6_PCODE_DATA				0x138128
#define   GEN6_PCODE_FREQ_IA_RATIO_SHIFT	8
#define   GEN6_PCODE_FREQ_RING_RATIO_SHIFT	16
#define GEN6_PCODE_DATA1			0x13812C

#define GEN6_GT_CORE_STATUS		0x138060
#define   GEN6_CORE_CPD_STATE_MASK	(7<<4)
#define   GEN6_RCn_MASK			7
#define   GEN6_RC0			0
#define   GEN6_RC3			2
#define   GEN6_RC6			3
#define   GEN6_RC7			4

#define CHV_POWER_SS0_SIG1		0xa720
#define CHV_POWER_SS1_SIG1		0xa728
#define   CHV_SS_PG_ENABLE		(1<<1)
#define   CHV_EU08_PG_ENABLE		(1<<9)
#define   CHV_EU19_PG_ENABLE		(1<<17)
#define   CHV_EU210_PG_ENABLE		(1<<25)

#define CHV_POWER_SS0_SIG2		0xa724
#define CHV_POWER_SS1_SIG2		0xa72c
#define   CHV_EU311_PG_ENABLE		(1<<1)

#define GEN9_SLICE_PGCTL_ACK(slice)	(0x804c + (slice)*0x4)
#define   GEN9_PGCTL_SLICE_ACK		(1 << 0)
#define   GEN9_PGCTL_SS_ACK(subslice)	(1 << (2 + (subslice)*2))

#define GEN9_SS01_EU_PGCTL_ACK(slice)	(0x805c + (slice)*0x8)
#define GEN9_SS23_EU_PGCTL_ACK(slice)	(0x8060 + (slice)*0x8)
#define   GEN9_PGCTL_SSA_EU08_ACK	(1 << 0)
#define   GEN9_PGCTL_SSA_EU19_ACK	(1 << 2)
#define   GEN9_PGCTL_SSA_EU210_ACK	(1 << 4)
#define   GEN9_PGCTL_SSA_EU311_ACK	(1 << 6)
#define   GEN9_PGCTL_SSB_EU08_ACK	(1 << 8)
#define   GEN9_PGCTL_SSB_EU19_ACK	(1 << 10)
#define   GEN9_PGCTL_SSB_EU210_ACK	(1 << 12)
#define   GEN9_PGCTL_SSB_EU311_ACK	(1 << 14)

#define GEN7_MISCCPCTL			(0x9424)
#define   GEN7_DOP_CLOCK_GATE_ENABLE		(1<<0)
#define   GEN8_DOP_CLOCK_GATE_CFCLK_ENABLE	(1<<2)
#define   GEN8_DOP_CLOCK_GATE_GUC_ENABLE	(1<<4)
<<<<<<< HEAD
=======
#define   GEN8_DOP_CLOCK_GATE_MEDIA_ENABLE     (1<<6)
>>>>>>> 44cc6c08

#define GEN8_GARBCNTL                   0xB004
#define   GEN9_GAPS_TSV_CREDIT_DISABLE  (1<<7)

/* IVYBRIDGE DPF */
#define GEN7_L3CDERRST1			0xB008 /* L3CD Error Status 1 */
#define HSW_L3CDERRST11			0xB208 /* L3CD Error Status register 1 slice 1 */
#define   GEN7_L3CDERRST1_ROW_MASK	(0x7ff<<14)
#define   GEN7_PARITY_ERROR_VALID	(1<<13)
#define   GEN7_L3CDERRST1_BANK_MASK	(3<<11)
#define   GEN7_L3CDERRST1_SUBBANK_MASK	(7<<8)
#define GEN7_PARITY_ERROR_ROW(reg) \
		((reg & GEN7_L3CDERRST1_ROW_MASK) >> 14)
#define GEN7_PARITY_ERROR_BANK(reg) \
		((reg & GEN7_L3CDERRST1_BANK_MASK) >> 11)
#define GEN7_PARITY_ERROR_SUBBANK(reg) \
		((reg & GEN7_L3CDERRST1_SUBBANK_MASK) >> 8)
#define   GEN7_L3CDERRST1_ENABLE	(1<<7)

#define GEN7_L3LOG_BASE			0xB070
#define HSW_L3LOG_BASE_SLICE1		0xB270
#define GEN7_L3LOG_SIZE			0x80

#define GEN7_HALF_SLICE_CHICKEN1	0xe100 /* IVB GT1 + VLV */
#define GEN7_HALF_SLICE_CHICKEN1_GT2	0xf100
#define   GEN7_MAX_PS_THREAD_DEP		(8<<12)
#define   GEN7_SINGLE_SUBSCAN_DISPATCH_ENABLE	(1<<10)
#define   GEN7_SBE_SS_CACHE_DISPATCH_PORT_SHARING_DISABLE	(1<<4)
#define   GEN7_PSD_SINGLE_PORT_DISPATCH_ENABLE	(1<<3)

#define GEN9_HALF_SLICE_CHICKEN5	0xe188
#define   GEN9_DG_MIRROR_FIX_ENABLE	(1<<5)
#define   GEN9_CCS_TLB_PREFETCH_ENABLE	(1<<3)

#define GEN8_ROW_CHICKEN		0xe4f0
#define   PARTIAL_INSTRUCTION_SHOOTDOWN_DISABLE	(1<<8)
#define   STALL_DOP_GATING_DISABLE		(1<<5)

#define GEN7_ROW_CHICKEN2		0xe4f4
#define GEN7_ROW_CHICKEN2_GT2		0xf4f4
#define   DOP_CLOCK_GATING_DISABLE	(1<<0)

#define HSW_ROW_CHICKEN3		0xe49c
#define  HSW_ROW_CHICKEN3_L3_GLOBAL_ATOMICS_DISABLE    (1 << 6)

#define HALF_SLICE_CHICKEN2		0xe180
#define   GEN8_ST_PO_DISABLE		(1<<13)

#define HALF_SLICE_CHICKEN3		0xe184
#define   HSW_SAMPLE_C_PERFORMANCE	(1<<9)
#define   GEN8_CENTROID_PIXEL_OPT_DIS	(1<<8)
#define   GEN9_DISABLE_OCL_OOB_SUPPRESS_LOGIC	(1<<5)
#define   GEN8_SAMPLER_POWER_BYPASS_DIS	(1<<1)

#define GEN9_HALF_SLICE_CHICKEN7	0xe194
#define   GEN9_ENABLE_YV12_BUGFIX	(1<<4)

/* Audio */
#define G4X_AUD_VID_DID			(dev_priv->info.display_mmio_offset + 0x62020)
#define   INTEL_AUDIO_DEVCL		0x808629FB
#define   INTEL_AUDIO_DEVBLC		0x80862801
#define   INTEL_AUDIO_DEVCTG		0x80862802

#define G4X_AUD_CNTL_ST			0x620B4
#define   G4X_ELDV_DEVCL_DEVBLC		(1 << 13)
#define   G4X_ELDV_DEVCTG		(1 << 14)
#define   G4X_ELD_ADDR_MASK		(0xf << 5)
#define   G4X_ELD_ACK			(1 << 4)
#define G4X_HDMIW_HDMIEDID		0x6210C

#define _IBX_HDMIW_HDMIEDID_A		0xE2050
#define _IBX_HDMIW_HDMIEDID_B		0xE2150
#define IBX_HDMIW_HDMIEDID(pipe) _PIPE(pipe, \
					_IBX_HDMIW_HDMIEDID_A, \
					_IBX_HDMIW_HDMIEDID_B)
#define _IBX_AUD_CNTL_ST_A		0xE20B4
#define _IBX_AUD_CNTL_ST_B		0xE21B4
#define IBX_AUD_CNTL_ST(pipe) _PIPE(pipe, \
					_IBX_AUD_CNTL_ST_A, \
					_IBX_AUD_CNTL_ST_B)
#define   IBX_ELD_BUFFER_SIZE_MASK	(0x1f << 10)
#define   IBX_ELD_ADDRESS_MASK		(0x1f << 5)
#define   IBX_ELD_ACK			(1 << 4)
#define IBX_AUD_CNTL_ST2		0xE20C0
#define   IBX_CP_READY(port)		((1 << 1) << (((port) - 1) * 4))
#define   IBX_ELD_VALID(port)		((1 << 0) << (((port) - 1) * 4))

#define _CPT_HDMIW_HDMIEDID_A		0xE5050
#define _CPT_HDMIW_HDMIEDID_B		0xE5150
#define CPT_HDMIW_HDMIEDID(pipe) _PIPE(pipe, \
					_CPT_HDMIW_HDMIEDID_A, \
					_CPT_HDMIW_HDMIEDID_B)
#define _CPT_AUD_CNTL_ST_A		0xE50B4
#define _CPT_AUD_CNTL_ST_B		0xE51B4
#define CPT_AUD_CNTL_ST(pipe) _PIPE(pipe, \
					_CPT_AUD_CNTL_ST_A, \
					_CPT_AUD_CNTL_ST_B)
#define CPT_AUD_CNTRL_ST2		0xE50C0

#define _VLV_HDMIW_HDMIEDID_A		(VLV_DISPLAY_BASE + 0x62050)
#define _VLV_HDMIW_HDMIEDID_B		(VLV_DISPLAY_BASE + 0x62150)
#define VLV_HDMIW_HDMIEDID(pipe) _PIPE(pipe, \
					_VLV_HDMIW_HDMIEDID_A, \
					_VLV_HDMIW_HDMIEDID_B)
#define _VLV_AUD_CNTL_ST_A		(VLV_DISPLAY_BASE + 0x620B4)
#define _VLV_AUD_CNTL_ST_B		(VLV_DISPLAY_BASE + 0x621B4)
#define VLV_AUD_CNTL_ST(pipe) _PIPE(pipe, \
					_VLV_AUD_CNTL_ST_A, \
					_VLV_AUD_CNTL_ST_B)
#define VLV_AUD_CNTL_ST2		(VLV_DISPLAY_BASE + 0x620C0)

/* These are the 4 32-bit write offset registers for each stream
 * output buffer.  It determines the offset from the
 * 3DSTATE_SO_BUFFERs that the next streamed vertex output goes to.
 */
#define GEN7_SO_WRITE_OFFSET(n)		(0x5280 + (n) * 4)

#define _IBX_AUD_CONFIG_A		0xe2000
#define _IBX_AUD_CONFIG_B		0xe2100
#define IBX_AUD_CFG(pipe) _PIPE(pipe, \
					_IBX_AUD_CONFIG_A, \
					_IBX_AUD_CONFIG_B)
#define _CPT_AUD_CONFIG_A		0xe5000
#define _CPT_AUD_CONFIG_B		0xe5100
#define CPT_AUD_CFG(pipe) _PIPE(pipe, \
					_CPT_AUD_CONFIG_A, \
					_CPT_AUD_CONFIG_B)
#define _VLV_AUD_CONFIG_A		(VLV_DISPLAY_BASE + 0x62000)
#define _VLV_AUD_CONFIG_B		(VLV_DISPLAY_BASE + 0x62100)
#define VLV_AUD_CFG(pipe) _PIPE(pipe, \
					_VLV_AUD_CONFIG_A, \
					_VLV_AUD_CONFIG_B)

#define   AUD_CONFIG_N_VALUE_INDEX		(1 << 29)
#define   AUD_CONFIG_N_PROG_ENABLE		(1 << 28)
#define   AUD_CONFIG_UPPER_N_SHIFT		20
#define   AUD_CONFIG_UPPER_N_MASK		(0xff << 20)
#define   AUD_CONFIG_LOWER_N_SHIFT		4
#define   AUD_CONFIG_LOWER_N_MASK		(0xfff << 4)
#define   AUD_CONFIG_PIXEL_CLOCK_HDMI_SHIFT	16
#define   AUD_CONFIG_PIXEL_CLOCK_HDMI_MASK	(0xf << 16)
#define   AUD_CONFIG_PIXEL_CLOCK_HDMI_25175	(0 << 16)
#define   AUD_CONFIG_PIXEL_CLOCK_HDMI_25200	(1 << 16)
#define   AUD_CONFIG_PIXEL_CLOCK_HDMI_27000	(2 << 16)
#define   AUD_CONFIG_PIXEL_CLOCK_HDMI_27027	(3 << 16)
#define   AUD_CONFIG_PIXEL_CLOCK_HDMI_54000	(4 << 16)
#define   AUD_CONFIG_PIXEL_CLOCK_HDMI_54054	(5 << 16)
#define   AUD_CONFIG_PIXEL_CLOCK_HDMI_74176	(6 << 16)
#define   AUD_CONFIG_PIXEL_CLOCK_HDMI_74250	(7 << 16)
#define   AUD_CONFIG_PIXEL_CLOCK_HDMI_148352	(8 << 16)
#define   AUD_CONFIG_PIXEL_CLOCK_HDMI_148500	(9 << 16)
#define   AUD_CONFIG_DISABLE_NCTS		(1 << 3)

/* HSW Audio */
#define _HSW_AUD_CONFIG_A		0x65000
#define _HSW_AUD_CONFIG_B		0x65100
#define HSW_AUD_CFG(pipe) _PIPE(pipe, \
					_HSW_AUD_CONFIG_A, \
					_HSW_AUD_CONFIG_B)

#define _HSW_AUD_MISC_CTRL_A		0x65010
#define _HSW_AUD_MISC_CTRL_B		0x65110
#define HSW_AUD_MISC_CTRL(pipe) _PIPE(pipe, \
					_HSW_AUD_MISC_CTRL_A, \
					_HSW_AUD_MISC_CTRL_B)

#define _HSW_AUD_DIP_ELD_CTRL_ST_A	0x650b4
#define _HSW_AUD_DIP_ELD_CTRL_ST_B	0x651b4
#define HSW_AUD_DIP_ELD_CTRL(pipe) _PIPE(pipe, \
					_HSW_AUD_DIP_ELD_CTRL_ST_A, \
					_HSW_AUD_DIP_ELD_CTRL_ST_B)

/* Audio Digital Converter */
#define _HSW_AUD_DIG_CNVT_1		0x65080
#define _HSW_AUD_DIG_CNVT_2		0x65180
#define AUD_DIG_CNVT(pipe) _PIPE(pipe, \
					_HSW_AUD_DIG_CNVT_1, \
					_HSW_AUD_DIG_CNVT_2)
#define DIP_PORT_SEL_MASK		0x3

#define _HSW_AUD_EDID_DATA_A		0x65050
#define _HSW_AUD_EDID_DATA_B		0x65150
#define HSW_AUD_EDID_DATA(pipe) _PIPE(pipe, \
					_HSW_AUD_EDID_DATA_A, \
					_HSW_AUD_EDID_DATA_B)

#define HSW_AUD_PIPE_CONV_CFG		0x6507c
#define HSW_AUD_PIN_ELD_CP_VLD		0x650c0
#define   AUDIO_INACTIVE(trans)		((1 << 3) << ((trans) * 4))
#define   AUDIO_OUTPUT_ENABLE(trans)	((1 << 2) << ((trans) * 4))
#define   AUDIO_CP_READY(trans)		((1 << 1) << ((trans) * 4))
#define   AUDIO_ELD_VALID(trans)	((1 << 0) << ((trans) * 4))

#define HSW_AUD_CHICKENBIT			0x65f10
#define   SKL_AUD_CODEC_WAKE_SIGNAL		(1 << 15)

/* HSW Power Wells */
#define HSW_PWR_WELL_BIOS			0x45400 /* CTL1 */
#define HSW_PWR_WELL_DRIVER			0x45404 /* CTL2 */
#define HSW_PWR_WELL_KVMR			0x45408 /* CTL3 */
#define HSW_PWR_WELL_DEBUG			0x4540C /* CTL4 */
#define   HSW_PWR_WELL_ENABLE_REQUEST		(1<<31)
#define   HSW_PWR_WELL_STATE_ENABLED		(1<<30)
#define HSW_PWR_WELL_CTL5			0x45410
#define   HSW_PWR_WELL_ENABLE_SINGLE_STEP	(1<<31)
#define   HSW_PWR_WELL_PWR_GATE_OVERRIDE	(1<<20)
#define   HSW_PWR_WELL_FORCE_ON			(1<<19)
#define HSW_PWR_WELL_CTL6			0x45414

/* SKL Fuse Status */
#define SKL_FUSE_STATUS				0x42000
#define  SKL_FUSE_DOWNLOAD_STATUS              (1<<31)
#define  SKL_FUSE_PG0_DIST_STATUS              (1<<27)
#define  SKL_FUSE_PG1_DIST_STATUS              (1<<26)
#define  SKL_FUSE_PG2_DIST_STATUS              (1<<25)

/* Per-pipe DDI Function Control */
#define TRANS_DDI_FUNC_CTL_A		0x60400
#define TRANS_DDI_FUNC_CTL_B		0x61400
#define TRANS_DDI_FUNC_CTL_C		0x62400
#define TRANS_DDI_FUNC_CTL_EDP		0x6F400
#define TRANS_DDI_FUNC_CTL(tran) _TRANSCODER2(tran, TRANS_DDI_FUNC_CTL_A)

#define  TRANS_DDI_FUNC_ENABLE		(1<<31)
/* Those bits are ignored by pipe EDP since it can only connect to DDI A */
#define  TRANS_DDI_PORT_MASK		(7<<28)
#define  TRANS_DDI_PORT_SHIFT		28
#define  TRANS_DDI_SELECT_PORT(x)	((x)<<28)
#define  TRANS_DDI_PORT_NONE		(0<<28)
#define  TRANS_DDI_MODE_SELECT_MASK	(7<<24)
#define  TRANS_DDI_MODE_SELECT_HDMI	(0<<24)
#define  TRANS_DDI_MODE_SELECT_DVI	(1<<24)
#define  TRANS_DDI_MODE_SELECT_DP_SST	(2<<24)
#define  TRANS_DDI_MODE_SELECT_DP_MST	(3<<24)
#define  TRANS_DDI_MODE_SELECT_FDI	(4<<24)
#define  TRANS_DDI_BPC_MASK		(7<<20)
#define  TRANS_DDI_BPC_8		(0<<20)
#define  TRANS_DDI_BPC_10		(1<<20)
#define  TRANS_DDI_BPC_6		(2<<20)
#define  TRANS_DDI_BPC_12		(3<<20)
#define  TRANS_DDI_PVSYNC		(1<<17)
#define  TRANS_DDI_PHSYNC		(1<<16)
#define  TRANS_DDI_EDP_INPUT_MASK	(7<<12)
#define  TRANS_DDI_EDP_INPUT_A_ON	(0<<12)
#define  TRANS_DDI_EDP_INPUT_A_ONOFF	(4<<12)
#define  TRANS_DDI_EDP_INPUT_B_ONOFF	(5<<12)
#define  TRANS_DDI_EDP_INPUT_C_ONOFF	(6<<12)
#define  TRANS_DDI_DP_VC_PAYLOAD_ALLOC	(1<<8)
#define  TRANS_DDI_BFI_ENABLE		(1<<4)

/* DisplayPort Transport Control */
#define DP_TP_CTL_A			0x64040
#define DP_TP_CTL_B			0x64140
#define DP_TP_CTL(port) _PORT(port, DP_TP_CTL_A, DP_TP_CTL_B)
#define  DP_TP_CTL_ENABLE			(1<<31)
#define  DP_TP_CTL_MODE_SST			(0<<27)
#define  DP_TP_CTL_MODE_MST			(1<<27)
#define  DP_TP_CTL_FORCE_ACT			(1<<25)
#define  DP_TP_CTL_ENHANCED_FRAME_ENABLE	(1<<18)
#define  DP_TP_CTL_FDI_AUTOTRAIN		(1<<15)
#define  DP_TP_CTL_LINK_TRAIN_MASK		(7<<8)
#define  DP_TP_CTL_LINK_TRAIN_PAT1		(0<<8)
#define  DP_TP_CTL_LINK_TRAIN_PAT2		(1<<8)
#define  DP_TP_CTL_LINK_TRAIN_PAT3		(4<<8)
#define  DP_TP_CTL_LINK_TRAIN_IDLE		(2<<8)
#define  DP_TP_CTL_LINK_TRAIN_NORMAL		(3<<8)
#define  DP_TP_CTL_SCRAMBLE_DISABLE		(1<<7)

/* DisplayPort Transport Status */
#define DP_TP_STATUS_A			0x64044
#define DP_TP_STATUS_B			0x64144
#define DP_TP_STATUS(port) _PORT(port, DP_TP_STATUS_A, DP_TP_STATUS_B)
#define  DP_TP_STATUS_IDLE_DONE			(1<<25)
#define  DP_TP_STATUS_ACT_SENT			(1<<24)
#define  DP_TP_STATUS_MODE_STATUS_MST		(1<<23)
#define  DP_TP_STATUS_AUTOTRAIN_DONE		(1<<12)
#define  DP_TP_STATUS_PAYLOAD_MAPPING_VC2	(3 << 8)
#define  DP_TP_STATUS_PAYLOAD_MAPPING_VC1	(3 << 4)
#define  DP_TP_STATUS_PAYLOAD_MAPPING_VC0	(3 << 0)

/* DDI Buffer Control */
#define DDI_BUF_CTL_A				0x64000
#define DDI_BUF_CTL_B				0x64100
#define DDI_BUF_CTL(port) _PORT(port, DDI_BUF_CTL_A, DDI_BUF_CTL_B)
#define  DDI_BUF_CTL_ENABLE			(1<<31)
#define  DDI_BUF_TRANS_SELECT(n)	((n) << 24)
#define  DDI_BUF_EMP_MASK			(0xf<<24)
#define  DDI_BUF_PORT_REVERSAL			(1<<16)
#define  DDI_BUF_IS_IDLE			(1<<7)
#define  DDI_A_4_LANES				(1<<4)
#define  DDI_PORT_WIDTH(width)			(((width) - 1) << 1)
#define  DDI_PORT_WIDTH_MASK			(7 << 1)
#define  DDI_PORT_WIDTH_SHIFT			1
#define  DDI_INIT_DISPLAY_DETECTED		(1<<0)

/* DDI Buffer Translations */
#define DDI_BUF_TRANS_A				0x64E00
#define DDI_BUF_TRANS_B				0x64E60
#define DDI_BUF_TRANS_LO(port, i) (_PORT(port, DDI_BUF_TRANS_A, DDI_BUF_TRANS_B) + (i) * 8)
#define DDI_BUF_TRANS_HI(port, i) (_PORT(port, DDI_BUF_TRANS_A, DDI_BUF_TRANS_B) + (i) * 8 + 4)

/* Sideband Interface (SBI) is programmed indirectly, via
 * SBI_ADDR, which contains the register offset; and SBI_DATA,
 * which contains the payload */
#define SBI_ADDR			0xC6000
#define SBI_DATA			0xC6004
#define SBI_CTL_STAT			0xC6008
#define  SBI_CTL_DEST_ICLK		(0x0<<16)
#define  SBI_CTL_DEST_MPHY		(0x1<<16)
#define  SBI_CTL_OP_IORD		(0x2<<8)
#define  SBI_CTL_OP_IOWR		(0x3<<8)
#define  SBI_CTL_OP_CRRD		(0x6<<8)
#define  SBI_CTL_OP_CRWR		(0x7<<8)
#define  SBI_RESPONSE_FAIL		(0x1<<1)
#define  SBI_RESPONSE_SUCCESS		(0x0<<1)
#define  SBI_BUSY			(0x1<<0)
#define  SBI_READY			(0x0<<0)

/* SBI offsets */
#define  SBI_SSCDIVINTPHASE6			0x0600
#define   SBI_SSCDIVINTPHASE_DIVSEL_MASK	((0x7f)<<1)
#define   SBI_SSCDIVINTPHASE_DIVSEL(x)		((x)<<1)
#define   SBI_SSCDIVINTPHASE_INCVAL_MASK	((0x7f)<<8)
#define   SBI_SSCDIVINTPHASE_INCVAL(x)		((x)<<8)
#define   SBI_SSCDIVINTPHASE_DIR(x)		((x)<<15)
#define   SBI_SSCDIVINTPHASE_PROPAGATE		(1<<0)
#define  SBI_SSCCTL				0x020c
#define  SBI_SSCCTL6				0x060C
#define   SBI_SSCCTL_PATHALT			(1<<3)
#define   SBI_SSCCTL_DISABLE			(1<<0)
#define  SBI_SSCAUXDIV6				0x0610
#define   SBI_SSCAUXDIV_FINALDIV2SEL(x)		((x)<<4)
#define  SBI_DBUFF0				0x2a00
#define  SBI_GEN0				0x1f00
#define   SBI_GEN0_CFG_BUFFENABLE_DISABLE	(1<<0)

/* LPT PIXCLK_GATE */
#define PIXCLK_GATE			0xC6020
#define  PIXCLK_GATE_UNGATE		(1<<0)
#define  PIXCLK_GATE_GATE		(0<<0)

/* SPLL */
#define SPLL_CTL			0x46020
#define  SPLL_PLL_ENABLE		(1<<31)
#define  SPLL_PLL_SSC			(1<<28)
#define  SPLL_PLL_NON_SSC		(2<<28)
#define  SPLL_PLL_LCPLL			(3<<28)
#define  SPLL_PLL_REF_MASK		(3<<28)
#define  SPLL_PLL_FREQ_810MHz		(0<<26)
#define  SPLL_PLL_FREQ_1350MHz		(1<<26)
#define  SPLL_PLL_FREQ_2700MHz		(2<<26)
#define  SPLL_PLL_FREQ_MASK		(3<<26)

/* WRPLL */
#define WRPLL_CTL1			0x46040
#define WRPLL_CTL2			0x46060
#define WRPLL_CTL(pll)			(pll == 0 ? WRPLL_CTL1 : WRPLL_CTL2)
#define  WRPLL_PLL_ENABLE		(1<<31)
#define  WRPLL_PLL_SSC			(1<<28)
#define  WRPLL_PLL_NON_SSC		(2<<28)
#define  WRPLL_PLL_LCPLL		(3<<28)
#define  WRPLL_PLL_REF_MASK		(3<<28)
/* WRPLL divider programming */
#define  WRPLL_DIVIDER_REFERENCE(x)	((x)<<0)
#define  WRPLL_DIVIDER_REF_MASK		(0xff)
#define  WRPLL_DIVIDER_POST(x)		((x)<<8)
#define  WRPLL_DIVIDER_POST_MASK	(0x3f<<8)
#define  WRPLL_DIVIDER_POST_SHIFT	8
#define  WRPLL_DIVIDER_FEEDBACK(x)	((x)<<16)
#define  WRPLL_DIVIDER_FB_SHIFT		16
#define  WRPLL_DIVIDER_FB_MASK		(0xff<<16)

/* Port clock selection */
#define PORT_CLK_SEL_A			0x46100
#define PORT_CLK_SEL_B			0x46104
#define PORT_CLK_SEL(port) _PORT(port, PORT_CLK_SEL_A, PORT_CLK_SEL_B)
#define  PORT_CLK_SEL_LCPLL_2700	(0<<29)
#define  PORT_CLK_SEL_LCPLL_1350	(1<<29)
#define  PORT_CLK_SEL_LCPLL_810		(2<<29)
#define  PORT_CLK_SEL_SPLL		(3<<29)
#define  PORT_CLK_SEL_WRPLL(pll)	(((pll)+4)<<29)
#define  PORT_CLK_SEL_WRPLL1		(4<<29)
#define  PORT_CLK_SEL_WRPLL2		(5<<29)
#define  PORT_CLK_SEL_NONE		(7<<29)
#define  PORT_CLK_SEL_MASK		(7<<29)

/* Transcoder clock selection */
#define TRANS_CLK_SEL_A			0x46140
#define TRANS_CLK_SEL_B			0x46144
#define TRANS_CLK_SEL(tran) _TRANSCODER(tran, TRANS_CLK_SEL_A, TRANS_CLK_SEL_B)
/* For each transcoder, we need to select the corresponding port clock */
#define  TRANS_CLK_SEL_DISABLED		(0x0<<29)
#define  TRANS_CLK_SEL_PORT(x)		((x+1)<<29)

#define TRANSA_MSA_MISC			0x60410
#define TRANSB_MSA_MISC			0x61410
#define TRANSC_MSA_MISC			0x62410
#define TRANS_EDP_MSA_MISC		0x6f410
#define TRANS_MSA_MISC(tran) _TRANSCODER2(tran, TRANSA_MSA_MISC)

#define  TRANS_MSA_SYNC_CLK		(1<<0)
#define  TRANS_MSA_6_BPC		(0<<5)
#define  TRANS_MSA_8_BPC		(1<<5)
#define  TRANS_MSA_10_BPC		(2<<5)
#define  TRANS_MSA_12_BPC		(3<<5)
#define  TRANS_MSA_16_BPC		(4<<5)

/* LCPLL Control */
#define LCPLL_CTL			0x130040
#define  LCPLL_PLL_DISABLE		(1<<31)
#define  LCPLL_PLL_LOCK			(1<<30)
#define  LCPLL_CLK_FREQ_MASK		(3<<26)
#define  LCPLL_CLK_FREQ_450		(0<<26)
#define  LCPLL_CLK_FREQ_54O_BDW		(1<<26)
#define  LCPLL_CLK_FREQ_337_5_BDW	(2<<26)
#define  LCPLL_CLK_FREQ_675_BDW		(3<<26)
#define  LCPLL_CD_CLOCK_DISABLE		(1<<25)
#define  LCPLL_ROOT_CD_CLOCK_DISABLE	(1<<24)
#define  LCPLL_CD2X_CLOCK_DISABLE	(1<<23)
#define  LCPLL_POWER_DOWN_ALLOW		(1<<22)
#define  LCPLL_CD_SOURCE_FCLK		(1<<21)
#define  LCPLL_CD_SOURCE_FCLK_DONE	(1<<19)

/*
 * SKL Clocks
 */

/* CDCLK_CTL */
#define CDCLK_CTL			0x46000
#define  CDCLK_FREQ_SEL_MASK		(3<<26)
#define  CDCLK_FREQ_450_432		(0<<26)
#define  CDCLK_FREQ_540			(1<<26)
#define  CDCLK_FREQ_337_308		(2<<26)
#define  CDCLK_FREQ_675_617		(3<<26)
#define  CDCLK_FREQ_DECIMAL_MASK	(0x7ff)

#define  BXT_CDCLK_CD2X_DIV_SEL_MASK	(3<<22)
#define  BXT_CDCLK_CD2X_DIV_SEL_1	(0<<22)
#define  BXT_CDCLK_CD2X_DIV_SEL_1_5	(1<<22)
#define  BXT_CDCLK_CD2X_DIV_SEL_2	(2<<22)
#define  BXT_CDCLK_CD2X_DIV_SEL_4	(3<<22)
#define  BXT_CDCLK_SSA_PRECHARGE_ENABLE	(1<<16)

/* LCPLL_CTL */
#define LCPLL1_CTL		0x46010
#define LCPLL2_CTL		0x46014
#define  LCPLL_PLL_ENABLE	(1<<31)

/* DPLL control1 */
#define DPLL_CTRL1		0x6C058
#define  DPLL_CTRL1_HDMI_MODE(id)		(1<<((id)*6+5))
#define  DPLL_CTRL1_SSC(id)			(1<<((id)*6+4))
#define  DPLL_CTRL1_LINK_RATE_MASK(id)		(7<<((id)*6+1))
#define  DPLL_CTRL1_LINK_RATE_SHIFT(id)		((id)*6+1)
#define  DPLL_CTRL1_LINK_RATE(linkrate, id)	((linkrate)<<((id)*6+1))
#define  DPLL_CTRL1_OVERRIDE(id)		(1<<((id)*6))
#define  DPLL_CTRL1_LINK_RATE_2700		0
#define  DPLL_CTRL1_LINK_RATE_1350		1
#define  DPLL_CTRL1_LINK_RATE_810		2
#define  DPLL_CTRL1_LINK_RATE_1620		3
#define  DPLL_CTRL1_LINK_RATE_1080		4
#define  DPLL_CTRL1_LINK_RATE_2160		5

/* DPLL control2 */
#define DPLL_CTRL2				0x6C05C
#define  DPLL_CTRL2_DDI_CLK_OFF(port)		(1<<(port+15))
#define  DPLL_CTRL2_DDI_CLK_SEL_MASK(port)	(3<<((port)*3+1))
#define  DPLL_CTRL2_DDI_CLK_SEL_SHIFT(port)    ((port)*3+1)
#define  DPLL_CTRL2_DDI_CLK_SEL(clk, port)	(clk<<((port)*3+1))
#define  DPLL_CTRL2_DDI_SEL_OVERRIDE(port)     (1<<((port)*3))

/* DPLL Status */
#define DPLL_STATUS	0x6C060
#define  DPLL_LOCK(id) (1<<((id)*8))

/* DPLL cfg */
#define DPLL1_CFGCR1	0x6C040
#define DPLL2_CFGCR1	0x6C048
#define DPLL3_CFGCR1	0x6C050
#define  DPLL_CFGCR1_FREQ_ENABLE	(1<<31)
#define  DPLL_CFGCR1_DCO_FRACTION_MASK	(0x7fff<<9)
#define  DPLL_CFGCR1_DCO_FRACTION(x)	(x<<9)
#define  DPLL_CFGCR1_DCO_INTEGER_MASK	(0x1ff)

#define DPLL1_CFGCR2	0x6C044
#define DPLL2_CFGCR2	0x6C04C
#define DPLL3_CFGCR2	0x6C054
#define  DPLL_CFGCR2_QDIV_RATIO_MASK	(0xff<<8)
#define  DPLL_CFGCR2_QDIV_RATIO(x)	(x<<8)
#define  DPLL_CFGCR2_QDIV_MODE(x)	(x<<7)
#define  DPLL_CFGCR2_KDIV_MASK		(3<<5)
#define  DPLL_CFGCR2_KDIV(x)		(x<<5)
#define  DPLL_CFGCR2_KDIV_5 (0<<5)
#define  DPLL_CFGCR2_KDIV_2 (1<<5)
#define  DPLL_CFGCR2_KDIV_3 (2<<5)
#define  DPLL_CFGCR2_KDIV_1 (3<<5)
#define  DPLL_CFGCR2_PDIV_MASK		(7<<2)
#define  DPLL_CFGCR2_PDIV(x)		(x<<2)
#define  DPLL_CFGCR2_PDIV_1 (0<<2)
#define  DPLL_CFGCR2_PDIV_2 (1<<2)
#define  DPLL_CFGCR2_PDIV_3 (2<<2)
#define  DPLL_CFGCR2_PDIV_7 (4<<2)
#define  DPLL_CFGCR2_CENTRAL_FREQ_MASK	(3)

#define GET_CFG_CR1_REG(id) (DPLL1_CFGCR1 + (id - SKL_DPLL1) * 8)
#define GET_CFG_CR2_REG(id) (DPLL1_CFGCR2 + (id - SKL_DPLL1) * 8)

/* BXT display engine PLL */
#define BXT_DE_PLL_CTL			0x6d000
#define   BXT_DE_PLL_RATIO(x)		(x)	/* {60,65,100} * 19.2MHz */
#define   BXT_DE_PLL_RATIO_MASK		0xff

#define BXT_DE_PLL_ENABLE		0x46070
#define   BXT_DE_PLL_PLL_ENABLE		(1 << 31)
#define   BXT_DE_PLL_LOCK		(1 << 30)

/* GEN9 DC */
#define DC_STATE_EN			0x45504
#define  DC_STATE_EN_UPTO_DC5		(1<<0)
#define  DC_STATE_EN_DC9		(1<<3)
#define  DC_STATE_EN_UPTO_DC6		(2<<0)
#define  DC_STATE_EN_UPTO_DC5_DC6_MASK   0x3

#define  DC_STATE_DEBUG                  0x45520
#define  DC_STATE_DEBUG_MASK_MEMORY_UP	(1<<1)

/* Please see hsw_read_dcomp() and hsw_write_dcomp() before using this register,
 * since on HSW we can't write to it using I915_WRITE. */
#define D_COMP_HSW			(MCHBAR_MIRROR_BASE_SNB + 0x5F0C)
#define D_COMP_BDW			0x138144
#define  D_COMP_RCOMP_IN_PROGRESS	(1<<9)
#define  D_COMP_COMP_FORCE		(1<<8)
#define  D_COMP_COMP_DISABLE		(1<<0)

/* Pipe WM_LINETIME - watermark line time */
#define PIPE_WM_LINETIME_A		0x45270
#define PIPE_WM_LINETIME_B		0x45274
#define PIPE_WM_LINETIME(pipe) _PIPE(pipe, PIPE_WM_LINETIME_A, \
					   PIPE_WM_LINETIME_B)
#define   PIPE_WM_LINETIME_MASK			(0x1ff)
#define   PIPE_WM_LINETIME_TIME(x)		((x))
#define   PIPE_WM_LINETIME_IPS_LINETIME_MASK	(0x1ff<<16)
#define   PIPE_WM_LINETIME_IPS_LINETIME(x)	((x)<<16)

/* SFUSE_STRAP */
#define SFUSE_STRAP			0xc2014
#define  SFUSE_STRAP_FUSE_LOCK		(1<<13)
#define  SFUSE_STRAP_DISPLAY_DISABLED	(1<<7)
#define  SFUSE_STRAP_DDIB_DETECTED	(1<<2)
#define  SFUSE_STRAP_DDIC_DETECTED	(1<<1)
#define  SFUSE_STRAP_DDID_DETECTED	(1<<0)

#define WM_MISC				0x45260
#define  WM_MISC_DATA_PARTITION_5_6	(1 << 0)

#define WM_DBG				0x45280
#define  WM_DBG_DISALLOW_MULTIPLE_LP	(1<<0)
#define  WM_DBG_DISALLOW_MAXFIFO	(1<<1)
#define  WM_DBG_DISALLOW_SPRITE		(1<<2)

/* pipe CSC */
#define _PIPE_A_CSC_COEFF_RY_GY	0x49010
#define _PIPE_A_CSC_COEFF_BY	0x49014
#define _PIPE_A_CSC_COEFF_RU_GU	0x49018
#define _PIPE_A_CSC_COEFF_BU	0x4901c
#define _PIPE_A_CSC_COEFF_RV_GV	0x49020
#define _PIPE_A_CSC_COEFF_BV	0x49024
#define _PIPE_A_CSC_MODE	0x49028
#define   CSC_BLACK_SCREEN_OFFSET	(1 << 2)
#define   CSC_POSITION_BEFORE_GAMMA	(1 << 1)
#define   CSC_MODE_YUV_TO_RGB		(1 << 0)
#define _PIPE_A_CSC_PREOFF_HI	0x49030
#define _PIPE_A_CSC_PREOFF_ME	0x49034
#define _PIPE_A_CSC_PREOFF_LO	0x49038
#define _PIPE_A_CSC_POSTOFF_HI	0x49040
#define _PIPE_A_CSC_POSTOFF_ME	0x49044
#define _PIPE_A_CSC_POSTOFF_LO	0x49048

#define _PIPE_B_CSC_COEFF_RY_GY	0x49110
#define _PIPE_B_CSC_COEFF_BY	0x49114
#define _PIPE_B_CSC_COEFF_RU_GU	0x49118
#define _PIPE_B_CSC_COEFF_BU	0x4911c
#define _PIPE_B_CSC_COEFF_RV_GV	0x49120
#define _PIPE_B_CSC_COEFF_BV	0x49124
#define _PIPE_B_CSC_MODE	0x49128
#define _PIPE_B_CSC_PREOFF_HI	0x49130
#define _PIPE_B_CSC_PREOFF_ME	0x49134
#define _PIPE_B_CSC_PREOFF_LO	0x49138
#define _PIPE_B_CSC_POSTOFF_HI	0x49140
#define _PIPE_B_CSC_POSTOFF_ME	0x49144
#define _PIPE_B_CSC_POSTOFF_LO	0x49148

#define PIPE_CSC_COEFF_RY_GY(pipe) _PIPE(pipe, _PIPE_A_CSC_COEFF_RY_GY, _PIPE_B_CSC_COEFF_RY_GY)
#define PIPE_CSC_COEFF_BY(pipe) _PIPE(pipe, _PIPE_A_CSC_COEFF_BY, _PIPE_B_CSC_COEFF_BY)
#define PIPE_CSC_COEFF_RU_GU(pipe) _PIPE(pipe, _PIPE_A_CSC_COEFF_RU_GU, _PIPE_B_CSC_COEFF_RU_GU)
#define PIPE_CSC_COEFF_BU(pipe) _PIPE(pipe, _PIPE_A_CSC_COEFF_BU, _PIPE_B_CSC_COEFF_BU)
#define PIPE_CSC_COEFF_RV_GV(pipe) _PIPE(pipe, _PIPE_A_CSC_COEFF_RV_GV, _PIPE_B_CSC_COEFF_RV_GV)
#define PIPE_CSC_COEFF_BV(pipe) _PIPE(pipe, _PIPE_A_CSC_COEFF_BV, _PIPE_B_CSC_COEFF_BV)
#define PIPE_CSC_MODE(pipe) _PIPE(pipe, _PIPE_A_CSC_MODE, _PIPE_B_CSC_MODE)
#define PIPE_CSC_PREOFF_HI(pipe) _PIPE(pipe, _PIPE_A_CSC_PREOFF_HI, _PIPE_B_CSC_PREOFF_HI)
#define PIPE_CSC_PREOFF_ME(pipe) _PIPE(pipe, _PIPE_A_CSC_PREOFF_ME, _PIPE_B_CSC_PREOFF_ME)
#define PIPE_CSC_PREOFF_LO(pipe) _PIPE(pipe, _PIPE_A_CSC_PREOFF_LO, _PIPE_B_CSC_PREOFF_LO)
#define PIPE_CSC_POSTOFF_HI(pipe) _PIPE(pipe, _PIPE_A_CSC_POSTOFF_HI, _PIPE_B_CSC_POSTOFF_HI)
#define PIPE_CSC_POSTOFF_ME(pipe) _PIPE(pipe, _PIPE_A_CSC_POSTOFF_ME, _PIPE_B_CSC_POSTOFF_ME)
#define PIPE_CSC_POSTOFF_LO(pipe) _PIPE(pipe, _PIPE_A_CSC_POSTOFF_LO, _PIPE_B_CSC_POSTOFF_LO)

/* MIPI DSI registers */

#define _MIPI_PORT(port, a, c)	_PORT3(port, a, 0, c)	/* ports A and C only */

/* BXT MIPI mode configure */
#define  _BXT_MIPIA_TRANS_HACTIVE			0x6B0F8
#define  _BXT_MIPIC_TRANS_HACTIVE			0x6B8F8
#define  BXT_MIPI_TRANS_HACTIVE(tc)	_MIPI_PORT(tc, \
		_BXT_MIPIA_TRANS_HACTIVE, _BXT_MIPIC_TRANS_HACTIVE)

#define  _BXT_MIPIA_TRANS_VACTIVE			0x6B0FC
#define  _BXT_MIPIC_TRANS_VACTIVE			0x6B8FC
#define  BXT_MIPI_TRANS_VACTIVE(tc)	_MIPI_PORT(tc, \
		_BXT_MIPIA_TRANS_VACTIVE, _BXT_MIPIC_TRANS_VACTIVE)

#define  _BXT_MIPIA_TRANS_VTOTAL			0x6B100
#define  _BXT_MIPIC_TRANS_VTOTAL			0x6B900
#define  BXT_MIPI_TRANS_VTOTAL(tc)	_MIPI_PORT(tc, \
		_BXT_MIPIA_TRANS_VTOTAL, _BXT_MIPIC_TRANS_VTOTAL)

#define BXT_DSI_PLL_CTL			0x161000
#define  BXT_DSI_PLL_PVD_RATIO_SHIFT	16
#define  BXT_DSI_PLL_PVD_RATIO_MASK	(3 << BXT_DSI_PLL_PVD_RATIO_SHIFT)
#define  BXT_DSI_PLL_PVD_RATIO_1	(1 << BXT_DSI_PLL_PVD_RATIO_SHIFT)
#define  BXT_DSIC_16X_BY2		(1 << 10)
#define  BXT_DSIC_16X_BY3		(2 << 10)
#define  BXT_DSIC_16X_BY4		(3 << 10)
#define  BXT_DSIA_16X_BY2		(1 << 8)
#define  BXT_DSIA_16X_BY3		(2 << 8)
#define  BXT_DSIA_16X_BY4		(3 << 8)
#define  BXT_DSI_FREQ_SEL_SHIFT		8
#define  BXT_DSI_FREQ_SEL_MASK		(0xF << BXT_DSI_FREQ_SEL_SHIFT)

#define BXT_DSI_PLL_RATIO_MAX		0x7D
#define BXT_DSI_PLL_RATIO_MIN		0x22
#define BXT_DSI_PLL_RATIO_MASK		0xFF
#define BXT_REF_CLOCK_KHZ		19500

#define BXT_DSI_PLL_ENABLE		0x46080
#define  BXT_DSI_PLL_DO_ENABLE		(1 << 31)
#define  BXT_DSI_PLL_LOCKED		(1 << 30)

#define _MIPIA_PORT_CTRL			(VLV_DISPLAY_BASE + 0x61190)
#define _MIPIC_PORT_CTRL			(VLV_DISPLAY_BASE + 0x61700)
#define MIPI_PORT_CTRL(port)	_MIPI_PORT(port, _MIPIA_PORT_CTRL, _MIPIC_PORT_CTRL)
#define  DPI_ENABLE					(1 << 31) /* A + C */
#define  MIPIA_MIPI4DPHY_DELAY_COUNT_SHIFT		27
#define  MIPIA_MIPI4DPHY_DELAY_COUNT_MASK		(0xf << 27)
#define  DUAL_LINK_MODE_SHIFT				26
#define  DUAL_LINK_MODE_MASK				(1 << 26)
#define  DUAL_LINK_MODE_FRONT_BACK			(0 << 26)
#define  DUAL_LINK_MODE_PIXEL_ALTERNATIVE		(1 << 26)
#define  DITHERING_ENABLE				(1 << 25) /* A + C */
#define  FLOPPED_HSTX					(1 << 23)
#define  DE_INVERT					(1 << 19) /* XXX */
#define  MIPIA_FLISDSI_DELAY_COUNT_SHIFT		18
#define  MIPIA_FLISDSI_DELAY_COUNT_MASK			(0xf << 18)
#define  AFE_LATCHOUT					(1 << 17)
#define  LP_OUTPUT_HOLD					(1 << 16)
#define  MIPIC_FLISDSI_DELAY_COUNT_HIGH_SHIFT		15
#define  MIPIC_FLISDSI_DELAY_COUNT_HIGH_MASK		(1 << 15)
#define  MIPIC_MIPI4DPHY_DELAY_COUNT_SHIFT		11
#define  MIPIC_MIPI4DPHY_DELAY_COUNT_MASK		(0xf << 11)
#define  CSB_SHIFT					9
#define  CSB_MASK					(3 << 9)
#define  CSB_20MHZ					(0 << 9)
#define  CSB_10MHZ					(1 << 9)
#define  CSB_40MHZ					(2 << 9)
#define  BANDGAP_MASK					(1 << 8)
#define  BANDGAP_PNW_CIRCUIT				(0 << 8)
#define  BANDGAP_LNC_CIRCUIT				(1 << 8)
#define  MIPIC_FLISDSI_DELAY_COUNT_LOW_SHIFT		5
#define  MIPIC_FLISDSI_DELAY_COUNT_LOW_MASK		(7 << 5)
#define  TEARING_EFFECT_DELAY				(1 << 4) /* A + C */
#define  TEARING_EFFECT_SHIFT				2 /* A + C */
#define  TEARING_EFFECT_MASK				(3 << 2)
#define  TEARING_EFFECT_OFF				(0 << 2)
#define  TEARING_EFFECT_DSI				(1 << 2)
#define  TEARING_EFFECT_GPIO				(2 << 2)
#define  LANE_CONFIGURATION_SHIFT			0
#define  LANE_CONFIGURATION_MASK			(3 << 0)
#define  LANE_CONFIGURATION_4LANE			(0 << 0)
#define  LANE_CONFIGURATION_DUAL_LINK_A			(1 << 0)
#define  LANE_CONFIGURATION_DUAL_LINK_B			(2 << 0)

#define _MIPIA_TEARING_CTRL			(VLV_DISPLAY_BASE + 0x61194)
#define _MIPIC_TEARING_CTRL			(VLV_DISPLAY_BASE + 0x61704)
#define MIPI_TEARING_CTRL(port)			_MIPI_PORT(port, \
				_MIPIA_TEARING_CTRL, _MIPIC_TEARING_CTRL)
#define  TEARING_EFFECT_DELAY_SHIFT			0
#define  TEARING_EFFECT_DELAY_MASK			(0xffff << 0)

/* XXX: all bits reserved */
#define _MIPIA_AUTOPWG			(VLV_DISPLAY_BASE + 0x611a0)

/* MIPI DSI Controller and D-PHY registers */

#define _MIPIA_DEVICE_READY		(dev_priv->mipi_mmio_base + 0xb000)
#define _MIPIC_DEVICE_READY		(dev_priv->mipi_mmio_base + 0xb800)
#define MIPI_DEVICE_READY(port)		_MIPI_PORT(port, _MIPIA_DEVICE_READY, \
						_MIPIC_DEVICE_READY)
#define  BUS_POSSESSION					(1 << 3) /* set to give bus to receiver */
#define  ULPS_STATE_MASK				(3 << 1)
#define  ULPS_STATE_ENTER				(2 << 1)
#define  ULPS_STATE_EXIT				(1 << 1)
#define  ULPS_STATE_NORMAL_OPERATION			(0 << 1)
#define  DEVICE_READY					(1 << 0)

#define _MIPIA_INTR_STAT		(dev_priv->mipi_mmio_base + 0xb004)
#define _MIPIC_INTR_STAT		(dev_priv->mipi_mmio_base + 0xb804)
#define MIPI_INTR_STAT(port)		_MIPI_PORT(port, _MIPIA_INTR_STAT, \
					_MIPIC_INTR_STAT)
#define _MIPIA_INTR_EN			(dev_priv->mipi_mmio_base + 0xb008)
#define _MIPIC_INTR_EN			(dev_priv->mipi_mmio_base + 0xb808)
#define MIPI_INTR_EN(port)		_MIPI_PORT(port, _MIPIA_INTR_EN, \
					_MIPIC_INTR_EN)
#define  TEARING_EFFECT					(1 << 31)
#define  SPL_PKT_SENT_INTERRUPT				(1 << 30)
#define  GEN_READ_DATA_AVAIL				(1 << 29)
#define  LP_GENERIC_WR_FIFO_FULL			(1 << 28)
#define  HS_GENERIC_WR_FIFO_FULL			(1 << 27)
#define  RX_PROT_VIOLATION				(1 << 26)
#define  RX_INVALID_TX_LENGTH				(1 << 25)
#define  ACK_WITH_NO_ERROR				(1 << 24)
#define  TURN_AROUND_ACK_TIMEOUT			(1 << 23)
#define  LP_RX_TIMEOUT					(1 << 22)
#define  HS_TX_TIMEOUT					(1 << 21)
#define  DPI_FIFO_UNDERRUN				(1 << 20)
#define  LOW_CONTENTION					(1 << 19)
#define  HIGH_CONTENTION				(1 << 18)
#define  TXDSI_VC_ID_INVALID				(1 << 17)
#define  TXDSI_DATA_TYPE_NOT_RECOGNISED			(1 << 16)
#define  TXCHECKSUM_ERROR				(1 << 15)
#define  TXECC_MULTIBIT_ERROR				(1 << 14)
#define  TXECC_SINGLE_BIT_ERROR				(1 << 13)
#define  TXFALSE_CONTROL_ERROR				(1 << 12)
#define  RXDSI_VC_ID_INVALID				(1 << 11)
#define  RXDSI_DATA_TYPE_NOT_REGOGNISED			(1 << 10)
#define  RXCHECKSUM_ERROR				(1 << 9)
#define  RXECC_MULTIBIT_ERROR				(1 << 8)
#define  RXECC_SINGLE_BIT_ERROR				(1 << 7)
#define  RXFALSE_CONTROL_ERROR				(1 << 6)
#define  RXHS_RECEIVE_TIMEOUT_ERROR			(1 << 5)
#define  RX_LP_TX_SYNC_ERROR				(1 << 4)
#define  RXEXCAPE_MODE_ENTRY_ERROR			(1 << 3)
#define  RXEOT_SYNC_ERROR				(1 << 2)
#define  RXSOT_SYNC_ERROR				(1 << 1)
#define  RXSOT_ERROR					(1 << 0)

#define _MIPIA_DSI_FUNC_PRG		(dev_priv->mipi_mmio_base + 0xb00c)
#define _MIPIC_DSI_FUNC_PRG		(dev_priv->mipi_mmio_base + 0xb80c)
#define MIPI_DSI_FUNC_PRG(port)		_MIPI_PORT(port, _MIPIA_DSI_FUNC_PRG, \
						_MIPIC_DSI_FUNC_PRG)
#define  CMD_MODE_DATA_WIDTH_MASK			(7 << 13)
#define  CMD_MODE_NOT_SUPPORTED				(0 << 13)
#define  CMD_MODE_DATA_WIDTH_16_BIT			(1 << 13)
#define  CMD_MODE_DATA_WIDTH_9_BIT			(2 << 13)
#define  CMD_MODE_DATA_WIDTH_8_BIT			(3 << 13)
#define  CMD_MODE_DATA_WIDTH_OPTION1			(4 << 13)
#define  CMD_MODE_DATA_WIDTH_OPTION2			(5 << 13)
#define  VID_MODE_FORMAT_MASK				(0xf << 7)
#define  VID_MODE_NOT_SUPPORTED				(0 << 7)
#define  VID_MODE_FORMAT_RGB565				(1 << 7)
#define  VID_MODE_FORMAT_RGB666				(2 << 7)
#define  VID_MODE_FORMAT_RGB666_LOOSE			(3 << 7)
#define  VID_MODE_FORMAT_RGB888				(4 << 7)
#define  CMD_MODE_CHANNEL_NUMBER_SHIFT			5
#define  CMD_MODE_CHANNEL_NUMBER_MASK			(3 << 5)
#define  VID_MODE_CHANNEL_NUMBER_SHIFT			3
#define  VID_MODE_CHANNEL_NUMBER_MASK			(3 << 3)
#define  DATA_LANES_PRG_REG_SHIFT			0
#define  DATA_LANES_PRG_REG_MASK			(7 << 0)

#define _MIPIA_HS_TX_TIMEOUT		(dev_priv->mipi_mmio_base + 0xb010)
#define _MIPIC_HS_TX_TIMEOUT		(dev_priv->mipi_mmio_base + 0xb810)
#define MIPI_HS_TX_TIMEOUT(port)	_MIPI_PORT(port, _MIPIA_HS_TX_TIMEOUT, \
					_MIPIC_HS_TX_TIMEOUT)
#define  HIGH_SPEED_TX_TIMEOUT_COUNTER_MASK		0xffffff

#define _MIPIA_LP_RX_TIMEOUT		(dev_priv->mipi_mmio_base + 0xb014)
#define _MIPIC_LP_RX_TIMEOUT		(dev_priv->mipi_mmio_base + 0xb814)
#define MIPI_LP_RX_TIMEOUT(port)	_MIPI_PORT(port, _MIPIA_LP_RX_TIMEOUT, \
					_MIPIC_LP_RX_TIMEOUT)
#define  LOW_POWER_RX_TIMEOUT_COUNTER_MASK		0xffffff

#define _MIPIA_TURN_AROUND_TIMEOUT	(dev_priv->mipi_mmio_base + 0xb018)
#define _MIPIC_TURN_AROUND_TIMEOUT	(dev_priv->mipi_mmio_base + 0xb818)
#define MIPI_TURN_AROUND_TIMEOUT(port)	_MIPI_PORT(port, \
			_MIPIA_TURN_AROUND_TIMEOUT, _MIPIC_TURN_AROUND_TIMEOUT)
#define  TURN_AROUND_TIMEOUT_MASK			0x3f

#define _MIPIA_DEVICE_RESET_TIMER	(dev_priv->mipi_mmio_base + 0xb01c)
#define _MIPIC_DEVICE_RESET_TIMER	(dev_priv->mipi_mmio_base + 0xb81c)
#define MIPI_DEVICE_RESET_TIMER(port)	_MIPI_PORT(port, \
			_MIPIA_DEVICE_RESET_TIMER, _MIPIC_DEVICE_RESET_TIMER)
#define  DEVICE_RESET_TIMER_MASK			0xffff

#define _MIPIA_DPI_RESOLUTION		(dev_priv->mipi_mmio_base + 0xb020)
#define _MIPIC_DPI_RESOLUTION		(dev_priv->mipi_mmio_base + 0xb820)
#define MIPI_DPI_RESOLUTION(port)	_MIPI_PORT(port, _MIPIA_DPI_RESOLUTION, \
					_MIPIC_DPI_RESOLUTION)
#define  VERTICAL_ADDRESS_SHIFT				16
#define  VERTICAL_ADDRESS_MASK				(0xffff << 16)
#define  HORIZONTAL_ADDRESS_SHIFT			0
#define  HORIZONTAL_ADDRESS_MASK			0xffff

#define _MIPIA_DBI_FIFO_THROTTLE	(dev_priv->mipi_mmio_base + 0xb024)
#define _MIPIC_DBI_FIFO_THROTTLE	(dev_priv->mipi_mmio_base + 0xb824)
#define MIPI_DBI_FIFO_THROTTLE(port)	_MIPI_PORT(port, \
			_MIPIA_DBI_FIFO_THROTTLE, _MIPIC_DBI_FIFO_THROTTLE)
#define  DBI_FIFO_EMPTY_HALF				(0 << 0)
#define  DBI_FIFO_EMPTY_QUARTER				(1 << 0)
#define  DBI_FIFO_EMPTY_7_LOCATIONS			(2 << 0)

/* regs below are bits 15:0 */
#define _MIPIA_HSYNC_PADDING_COUNT	(dev_priv->mipi_mmio_base + 0xb028)
#define _MIPIC_HSYNC_PADDING_COUNT	(dev_priv->mipi_mmio_base + 0xb828)
#define MIPI_HSYNC_PADDING_COUNT(port)	_MIPI_PORT(port, \
			_MIPIA_HSYNC_PADDING_COUNT, _MIPIC_HSYNC_PADDING_COUNT)

#define _MIPIA_HBP_COUNT		(dev_priv->mipi_mmio_base + 0xb02c)
#define _MIPIC_HBP_COUNT		(dev_priv->mipi_mmio_base + 0xb82c)
#define MIPI_HBP_COUNT(port)		_MIPI_PORT(port, _MIPIA_HBP_COUNT, \
					_MIPIC_HBP_COUNT)

#define _MIPIA_HFP_COUNT		(dev_priv->mipi_mmio_base + 0xb030)
#define _MIPIC_HFP_COUNT		(dev_priv->mipi_mmio_base + 0xb830)
#define MIPI_HFP_COUNT(port)		_MIPI_PORT(port, _MIPIA_HFP_COUNT, \
					_MIPIC_HFP_COUNT)

#define _MIPIA_HACTIVE_AREA_COUNT	(dev_priv->mipi_mmio_base + 0xb034)
#define _MIPIC_HACTIVE_AREA_COUNT	(dev_priv->mipi_mmio_base + 0xb834)
#define MIPI_HACTIVE_AREA_COUNT(port)	_MIPI_PORT(port, \
			_MIPIA_HACTIVE_AREA_COUNT, _MIPIC_HACTIVE_AREA_COUNT)

#define _MIPIA_VSYNC_PADDING_COUNT	(dev_priv->mipi_mmio_base + 0xb038)
#define _MIPIC_VSYNC_PADDING_COUNT	(dev_priv->mipi_mmio_base + 0xb838)
#define MIPI_VSYNC_PADDING_COUNT(port)	_MIPI_PORT(port, \
			_MIPIA_VSYNC_PADDING_COUNT, _MIPIC_VSYNC_PADDING_COUNT)

#define _MIPIA_VBP_COUNT		(dev_priv->mipi_mmio_base + 0xb03c)
#define _MIPIC_VBP_COUNT		(dev_priv->mipi_mmio_base + 0xb83c)
#define MIPI_VBP_COUNT(port)		_MIPI_PORT(port, _MIPIA_VBP_COUNT, \
					_MIPIC_VBP_COUNT)

#define _MIPIA_VFP_COUNT		(dev_priv->mipi_mmio_base + 0xb040)
#define _MIPIC_VFP_COUNT		(dev_priv->mipi_mmio_base + 0xb840)
#define MIPI_VFP_COUNT(port)		_MIPI_PORT(port, _MIPIA_VFP_COUNT, \
					_MIPIC_VFP_COUNT)

#define _MIPIA_HIGH_LOW_SWITCH_COUNT	(dev_priv->mipi_mmio_base + 0xb044)
#define _MIPIC_HIGH_LOW_SWITCH_COUNT	(dev_priv->mipi_mmio_base + 0xb844)
#define MIPI_HIGH_LOW_SWITCH_COUNT(port)	_MIPI_PORT(port,	\
		_MIPIA_HIGH_LOW_SWITCH_COUNT, _MIPIC_HIGH_LOW_SWITCH_COUNT)

/* regs above are bits 15:0 */

#define _MIPIA_DPI_CONTROL		(dev_priv->mipi_mmio_base + 0xb048)
#define _MIPIC_DPI_CONTROL		(dev_priv->mipi_mmio_base + 0xb848)
#define MIPI_DPI_CONTROL(port)		_MIPI_PORT(port, _MIPIA_DPI_CONTROL, \
					_MIPIC_DPI_CONTROL)
#define  DPI_LP_MODE					(1 << 6)
#define  BACKLIGHT_OFF					(1 << 5)
#define  BACKLIGHT_ON					(1 << 4)
#define  COLOR_MODE_OFF					(1 << 3)
#define  COLOR_MODE_ON					(1 << 2)
#define  TURN_ON					(1 << 1)
#define  SHUTDOWN					(1 << 0)

#define _MIPIA_DPI_DATA			(dev_priv->mipi_mmio_base + 0xb04c)
#define _MIPIC_DPI_DATA			(dev_priv->mipi_mmio_base + 0xb84c)
#define MIPI_DPI_DATA(port)		_MIPI_PORT(port, _MIPIA_DPI_DATA, \
					_MIPIC_DPI_DATA)
#define  COMMAND_BYTE_SHIFT				0
#define  COMMAND_BYTE_MASK				(0x3f << 0)

#define _MIPIA_INIT_COUNT		(dev_priv->mipi_mmio_base + 0xb050)
#define _MIPIC_INIT_COUNT		(dev_priv->mipi_mmio_base + 0xb850)
#define MIPI_INIT_COUNT(port)		_MIPI_PORT(port, _MIPIA_INIT_COUNT, \
					_MIPIC_INIT_COUNT)
#define  MASTER_INIT_TIMER_SHIFT			0
#define  MASTER_INIT_TIMER_MASK				(0xffff << 0)

#define _MIPIA_MAX_RETURN_PKT_SIZE	(dev_priv->mipi_mmio_base + 0xb054)
#define _MIPIC_MAX_RETURN_PKT_SIZE	(dev_priv->mipi_mmio_base + 0xb854)
#define MIPI_MAX_RETURN_PKT_SIZE(port)	_MIPI_PORT(port, \
			_MIPIA_MAX_RETURN_PKT_SIZE, _MIPIC_MAX_RETURN_PKT_SIZE)
#define  MAX_RETURN_PKT_SIZE_SHIFT			0
#define  MAX_RETURN_PKT_SIZE_MASK			(0x3ff << 0)

#define _MIPIA_VIDEO_MODE_FORMAT	(dev_priv->mipi_mmio_base + 0xb058)
#define _MIPIC_VIDEO_MODE_FORMAT	(dev_priv->mipi_mmio_base + 0xb858)
#define MIPI_VIDEO_MODE_FORMAT(port)	_MIPI_PORT(port, \
			_MIPIA_VIDEO_MODE_FORMAT, _MIPIC_VIDEO_MODE_FORMAT)
#define  RANDOM_DPI_DISPLAY_RESOLUTION			(1 << 4)
#define  DISABLE_VIDEO_BTA				(1 << 3)
#define  IP_TG_CONFIG					(1 << 2)
#define  VIDEO_MODE_NON_BURST_WITH_SYNC_PULSE		(1 << 0)
#define  VIDEO_MODE_NON_BURST_WITH_SYNC_EVENTS		(2 << 0)
#define  VIDEO_MODE_BURST				(3 << 0)

#define _MIPIA_EOT_DISABLE		(dev_priv->mipi_mmio_base + 0xb05c)
#define _MIPIC_EOT_DISABLE		(dev_priv->mipi_mmio_base + 0xb85c)
#define MIPI_EOT_DISABLE(port)		_MIPI_PORT(port, _MIPIA_EOT_DISABLE, \
					_MIPIC_EOT_DISABLE)
#define  LP_RX_TIMEOUT_ERROR_RECOVERY_DISABLE		(1 << 7)
#define  HS_RX_TIMEOUT_ERROR_RECOVERY_DISABLE		(1 << 6)
#define  LOW_CONTENTION_RECOVERY_DISABLE		(1 << 5)
#define  HIGH_CONTENTION_RECOVERY_DISABLE		(1 << 4)
#define  TXDSI_TYPE_NOT_RECOGNISED_ERROR_RECOVERY_DISABLE (1 << 3)
#define  TXECC_MULTIBIT_ERROR_RECOVERY_DISABLE		(1 << 2)
#define  CLOCKSTOP					(1 << 1)
#define  EOT_DISABLE					(1 << 0)

#define _MIPIA_LP_BYTECLK		(dev_priv->mipi_mmio_base + 0xb060)
#define _MIPIC_LP_BYTECLK		(dev_priv->mipi_mmio_base + 0xb860)
#define MIPI_LP_BYTECLK(port)		_MIPI_PORT(port, _MIPIA_LP_BYTECLK, \
					_MIPIC_LP_BYTECLK)
#define  LP_BYTECLK_SHIFT				0
#define  LP_BYTECLK_MASK				(0xffff << 0)

/* bits 31:0 */
#define _MIPIA_LP_GEN_DATA		(dev_priv->mipi_mmio_base + 0xb064)
#define _MIPIC_LP_GEN_DATA		(dev_priv->mipi_mmio_base + 0xb864)
#define MIPI_LP_GEN_DATA(port)		_MIPI_PORT(port, _MIPIA_LP_GEN_DATA, \
					_MIPIC_LP_GEN_DATA)

/* bits 31:0 */
#define _MIPIA_HS_GEN_DATA		(dev_priv->mipi_mmio_base + 0xb068)
#define _MIPIC_HS_GEN_DATA		(dev_priv->mipi_mmio_base + 0xb868)
#define MIPI_HS_GEN_DATA(port)		_MIPI_PORT(port, _MIPIA_HS_GEN_DATA, \
					_MIPIC_HS_GEN_DATA)

#define _MIPIA_LP_GEN_CTRL		(dev_priv->mipi_mmio_base + 0xb06c)
#define _MIPIC_LP_GEN_CTRL		(dev_priv->mipi_mmio_base + 0xb86c)
#define MIPI_LP_GEN_CTRL(port)		_MIPI_PORT(port, _MIPIA_LP_GEN_CTRL, \
					_MIPIC_LP_GEN_CTRL)
#define _MIPIA_HS_GEN_CTRL		(dev_priv->mipi_mmio_base + 0xb070)
#define _MIPIC_HS_GEN_CTRL		(dev_priv->mipi_mmio_base + 0xb870)
#define MIPI_HS_GEN_CTRL(port)		_MIPI_PORT(port, _MIPIA_HS_GEN_CTRL, \
					_MIPIC_HS_GEN_CTRL)
#define  LONG_PACKET_WORD_COUNT_SHIFT			8
#define  LONG_PACKET_WORD_COUNT_MASK			(0xffff << 8)
#define  SHORT_PACKET_PARAM_SHIFT			8
#define  SHORT_PACKET_PARAM_MASK			(0xffff << 8)
#define  VIRTUAL_CHANNEL_SHIFT				6
#define  VIRTUAL_CHANNEL_MASK				(3 << 6)
#define  DATA_TYPE_SHIFT				0
#define  DATA_TYPE_MASK					(3f << 0)
/* data type values, see include/video/mipi_display.h */

#define _MIPIA_GEN_FIFO_STAT		(dev_priv->mipi_mmio_base + 0xb074)
#define _MIPIC_GEN_FIFO_STAT		(dev_priv->mipi_mmio_base + 0xb874)
#define MIPI_GEN_FIFO_STAT(port)	_MIPI_PORT(port, _MIPIA_GEN_FIFO_STAT, \
					_MIPIC_GEN_FIFO_STAT)
#define  DPI_FIFO_EMPTY					(1 << 28)
#define  DBI_FIFO_EMPTY					(1 << 27)
#define  LP_CTRL_FIFO_EMPTY				(1 << 26)
#define  LP_CTRL_FIFO_HALF_EMPTY			(1 << 25)
#define  LP_CTRL_FIFO_FULL				(1 << 24)
#define  HS_CTRL_FIFO_EMPTY				(1 << 18)
#define  HS_CTRL_FIFO_HALF_EMPTY			(1 << 17)
#define  HS_CTRL_FIFO_FULL				(1 << 16)
#define  LP_DATA_FIFO_EMPTY				(1 << 10)
#define  LP_DATA_FIFO_HALF_EMPTY			(1 << 9)
#define  LP_DATA_FIFO_FULL				(1 << 8)
#define  HS_DATA_FIFO_EMPTY				(1 << 2)
#define  HS_DATA_FIFO_HALF_EMPTY			(1 << 1)
#define  HS_DATA_FIFO_FULL				(1 << 0)

#define _MIPIA_HS_LS_DBI_ENABLE		(dev_priv->mipi_mmio_base + 0xb078)
#define _MIPIC_HS_LS_DBI_ENABLE		(dev_priv->mipi_mmio_base + 0xb878)
#define MIPI_HS_LP_DBI_ENABLE(port)	_MIPI_PORT(port, \
			_MIPIA_HS_LS_DBI_ENABLE, _MIPIC_HS_LS_DBI_ENABLE)
#define  DBI_HS_LP_MODE_MASK				(1 << 0)
#define  DBI_LP_MODE					(1 << 0)
#define  DBI_HS_MODE					(0 << 0)

#define _MIPIA_DPHY_PARAM		(dev_priv->mipi_mmio_base + 0xb080)
#define _MIPIC_DPHY_PARAM		(dev_priv->mipi_mmio_base + 0xb880)
#define MIPI_DPHY_PARAM(port)		_MIPI_PORT(port, _MIPIA_DPHY_PARAM, \
					_MIPIC_DPHY_PARAM)
#define  EXIT_ZERO_COUNT_SHIFT				24
#define  EXIT_ZERO_COUNT_MASK				(0x3f << 24)
#define  TRAIL_COUNT_SHIFT				16
#define  TRAIL_COUNT_MASK				(0x1f << 16)
#define  CLK_ZERO_COUNT_SHIFT				8
#define  CLK_ZERO_COUNT_MASK				(0xff << 8)
#define  PREPARE_COUNT_SHIFT				0
#define  PREPARE_COUNT_MASK				(0x3f << 0)

/* bits 31:0 */
#define _MIPIA_DBI_BW_CTRL		(dev_priv->mipi_mmio_base + 0xb084)
#define _MIPIC_DBI_BW_CTRL		(dev_priv->mipi_mmio_base + 0xb884)
#define MIPI_DBI_BW_CTRL(port)		_MIPI_PORT(port, _MIPIA_DBI_BW_CTRL, \
					_MIPIC_DBI_BW_CTRL)

#define _MIPIA_CLK_LANE_SWITCH_TIME_CNT		(dev_priv->mipi_mmio_base \
							+ 0xb088)
#define _MIPIC_CLK_LANE_SWITCH_TIME_CNT		(dev_priv->mipi_mmio_base \
							+ 0xb888)
#define MIPI_CLK_LANE_SWITCH_TIME_CNT(port)	_MIPI_PORT(port, \
	_MIPIA_CLK_LANE_SWITCH_TIME_CNT, _MIPIC_CLK_LANE_SWITCH_TIME_CNT)
#define  LP_HS_SSW_CNT_SHIFT				16
#define  LP_HS_SSW_CNT_MASK				(0xffff << 16)
#define  HS_LP_PWR_SW_CNT_SHIFT				0
#define  HS_LP_PWR_SW_CNT_MASK				(0xffff << 0)

#define _MIPIA_STOP_STATE_STALL		(dev_priv->mipi_mmio_base + 0xb08c)
#define _MIPIC_STOP_STATE_STALL		(dev_priv->mipi_mmio_base + 0xb88c)
#define MIPI_STOP_STATE_STALL(port)	_MIPI_PORT(port, \
			_MIPIA_STOP_STATE_STALL, _MIPIC_STOP_STATE_STALL)
#define  STOP_STATE_STALL_COUNTER_SHIFT			0
#define  STOP_STATE_STALL_COUNTER_MASK			(0xff << 0)

#define _MIPIA_INTR_STAT_REG_1		(dev_priv->mipi_mmio_base + 0xb090)
#define _MIPIC_INTR_STAT_REG_1		(dev_priv->mipi_mmio_base + 0xb890)
#define MIPI_INTR_STAT_REG_1(port)	_MIPI_PORT(port, \
				_MIPIA_INTR_STAT_REG_1, _MIPIC_INTR_STAT_REG_1)
#define _MIPIA_INTR_EN_REG_1		(dev_priv->mipi_mmio_base + 0xb094)
#define _MIPIC_INTR_EN_REG_1		(dev_priv->mipi_mmio_base + 0xb894)
#define MIPI_INTR_EN_REG_1(port)	_MIPI_PORT(port, _MIPIA_INTR_EN_REG_1, \
					_MIPIC_INTR_EN_REG_1)
#define  RX_CONTENTION_DETECTED				(1 << 0)

/* XXX: only pipe A ?!? */
#define MIPIA_DBI_TYPEC_CTRL		(dev_priv->mipi_mmio_base + 0xb100)
#define  DBI_TYPEC_ENABLE				(1 << 31)
#define  DBI_TYPEC_WIP					(1 << 30)
#define  DBI_TYPEC_OPTION_SHIFT				28
#define  DBI_TYPEC_OPTION_MASK				(3 << 28)
#define  DBI_TYPEC_FREQ_SHIFT				24
#define  DBI_TYPEC_FREQ_MASK				(0xf << 24)
#define  DBI_TYPEC_OVERRIDE				(1 << 8)
#define  DBI_TYPEC_OVERRIDE_COUNTER_SHIFT		0
#define  DBI_TYPEC_OVERRIDE_COUNTER_MASK		(0xff << 0)


/* MIPI adapter registers */

#define _MIPIA_CTRL			(dev_priv->mipi_mmio_base + 0xb104)
#define _MIPIC_CTRL			(dev_priv->mipi_mmio_base + 0xb904)
#define MIPI_CTRL(port)			_MIPI_PORT(port, _MIPIA_CTRL, \
					_MIPIC_CTRL)
#define  ESCAPE_CLOCK_DIVIDER_SHIFT			5 /* A only */
#define  ESCAPE_CLOCK_DIVIDER_MASK			(3 << 5)
#define  ESCAPE_CLOCK_DIVIDER_1				(0 << 5)
#define  ESCAPE_CLOCK_DIVIDER_2				(1 << 5)
#define  ESCAPE_CLOCK_DIVIDER_4				(2 << 5)
#define  READ_REQUEST_PRIORITY_SHIFT			3
#define  READ_REQUEST_PRIORITY_MASK			(3 << 3)
#define  READ_REQUEST_PRIORITY_LOW			(0 << 3)
#define  READ_REQUEST_PRIORITY_HIGH			(3 << 3)
#define  RGB_FLIP_TO_BGR				(1 << 2)

#define  BXT_PIPE_SELECT_MASK				(7 << 7)
#define  BXT_PIPE_SELECT_C				(2 << 7)
#define  BXT_PIPE_SELECT_B				(1 << 7)
#define  BXT_PIPE_SELECT_A				(0 << 7)

#define _MIPIA_DATA_ADDRESS		(dev_priv->mipi_mmio_base + 0xb108)
#define _MIPIC_DATA_ADDRESS		(dev_priv->mipi_mmio_base + 0xb908)
#define MIPI_DATA_ADDRESS(port)		_MIPI_PORT(port, _MIPIA_DATA_ADDRESS, \
					_MIPIC_DATA_ADDRESS)
#define  DATA_MEM_ADDRESS_SHIFT				5
#define  DATA_MEM_ADDRESS_MASK				(0x7ffffff << 5)
#define  DATA_VALID					(1 << 0)

#define _MIPIA_DATA_LENGTH		(dev_priv->mipi_mmio_base + 0xb10c)
#define _MIPIC_DATA_LENGTH		(dev_priv->mipi_mmio_base + 0xb90c)
#define MIPI_DATA_LENGTH(port)		_MIPI_PORT(port, _MIPIA_DATA_LENGTH, \
					_MIPIC_DATA_LENGTH)
#define  DATA_LENGTH_SHIFT				0
#define  DATA_LENGTH_MASK				(0xfffff << 0)

#define _MIPIA_COMMAND_ADDRESS		(dev_priv->mipi_mmio_base + 0xb110)
#define _MIPIC_COMMAND_ADDRESS		(dev_priv->mipi_mmio_base + 0xb910)
#define MIPI_COMMAND_ADDRESS(port)	_MIPI_PORT(port, \
				_MIPIA_COMMAND_ADDRESS, _MIPIC_COMMAND_ADDRESS)
#define  COMMAND_MEM_ADDRESS_SHIFT			5
#define  COMMAND_MEM_ADDRESS_MASK			(0x7ffffff << 5)
#define  AUTO_PWG_ENABLE				(1 << 2)
#define  MEMORY_WRITE_DATA_FROM_PIPE_RENDERING		(1 << 1)
#define  COMMAND_VALID					(1 << 0)

#define _MIPIA_COMMAND_LENGTH		(dev_priv->mipi_mmio_base + 0xb114)
#define _MIPIC_COMMAND_LENGTH		(dev_priv->mipi_mmio_base + 0xb914)
#define MIPI_COMMAND_LENGTH(port)	_MIPI_PORT(port, _MIPIA_COMMAND_LENGTH, \
					_MIPIC_COMMAND_LENGTH)
#define  COMMAND_LENGTH_SHIFT(n)			(8 * (n)) /* n: 0...3 */
#define  COMMAND_LENGTH_MASK(n)				(0xff << (8 * (n)))

#define _MIPIA_READ_DATA_RETURN0	(dev_priv->mipi_mmio_base + 0xb118)
#define _MIPIC_READ_DATA_RETURN0	(dev_priv->mipi_mmio_base + 0xb918)
#define MIPI_READ_DATA_RETURN(port, n) \
	(_MIPI_PORT(port, _MIPIA_READ_DATA_RETURN0, _MIPIC_READ_DATA_RETURN0) \
					+ 4 * (n)) /* n: 0...7 */

#define _MIPIA_READ_DATA_VALID		(dev_priv->mipi_mmio_base + 0xb138)
#define _MIPIC_READ_DATA_VALID		(dev_priv->mipi_mmio_base + 0xb938)
#define MIPI_READ_DATA_VALID(port)	_MIPI_PORT(port, \
				_MIPIA_READ_DATA_VALID, _MIPIC_READ_DATA_VALID)
#define  READ_DATA_VALID(n)				(1 << (n))

/* For UMS only (deprecated): */
#define _PALETTE_A (dev_priv->info.display_mmio_offset + 0xa000)
#define _PALETTE_B (dev_priv->info.display_mmio_offset + 0xa800)

/* MOCS (Memory Object Control State) registers */
#define GEN9_LNCFCMOCS0		0xb020	/* L3 Cache Control base */

#define GEN9_GFX_MOCS_0		0xc800	/* Graphics MOCS base register*/
#define GEN9_MFX0_MOCS_0	0xc900	/* Media 0 MOCS base register*/
#define GEN9_MFX1_MOCS_0	0xca00	/* Media 1 MOCS base register*/
#define GEN9_VEBOX_MOCS_0	0xcb00	/* Video MOCS base register*/
#define GEN9_BLT_MOCS_0		0xcc00	/* Blitter MOCS base register*/

#endif /* _I915_REG_H_ */<|MERGE_RESOLUTION|>--- conflicted
+++ resolved
@@ -6898,10 +6898,7 @@
 #define   GEN7_DOP_CLOCK_GATE_ENABLE		(1<<0)
 #define   GEN8_DOP_CLOCK_GATE_CFCLK_ENABLE	(1<<2)
 #define   GEN8_DOP_CLOCK_GATE_GUC_ENABLE	(1<<4)
-<<<<<<< HEAD
-=======
 #define   GEN8_DOP_CLOCK_GATE_MEDIA_ENABLE     (1<<6)
->>>>>>> 44cc6c08
 
 #define GEN8_GARBCNTL                   0xB004
 #define   GEN9_GAPS_TSV_CREDIT_DISABLE  (1<<7)
