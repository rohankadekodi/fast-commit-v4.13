--- conflicted
+++ resolved
@@ -189,21 +189,6 @@
  * If the area you are trying to map is a PCI BAR you should have a
  * look at pci_iomap().
  */
-<<<<<<< HEAD
-extern void __iomem *ioremap_nocache(resource_size_t offset, unsigned long size);
-extern void __iomem *ioremap_uc(resource_size_t offset, unsigned long size);
-#define ioremap_uc ioremap_uc
-
-extern void __iomem *ioremap_cache(resource_size_t offset, unsigned long size);
-extern void __iomem *ioremap_cache_ro(resource_size_t offset, unsigned long size);
-extern void __iomem *ioremap_prot(resource_size_t offset, unsigned long size,
-				unsigned long prot_val);
-
-/*
- * The default ioremap() behavior is non-cached:
- */
-=======
->>>>>>> a351e9b9
 static inline void __iomem *ioremap(resource_size_t offset, unsigned long size)
 {
 	return ioremap_nocache(offset, size);
