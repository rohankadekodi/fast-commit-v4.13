/*
 * Re-map IO memory to kernel address space so that we can access it.
 * This is needed for high PCI addresses that aren't mapped in the
 * 640k-1MB IO memory area on PC's
 *
 * (C) Copyright 1995 1996 Linus Torvalds
 */

#include <linux/memblock.h>
#include <linux/init.h>
#include <linux/io.h>
#include <linux/ioport.h>
#include <linux/slab.h>
#include <linux/vmalloc.h>
#include <linux/mmiotrace.h>
#include <linux/mem_encrypt.h>
#include <linux/efi.h>

#include <asm/set_memory.h>
#include <asm/e820/api.h>
#include <asm/fixmap.h>
#include <asm/pgtable.h>
#include <asm/tlbflush.h>
#include <asm/pgalloc.h>
#include <asm/pat.h>
#include <asm/setup.h>

#include "physaddr.h"

struct ioremap_mem_flags {
	bool system_ram;
	bool desc_other;
};

/*
 * Fix up the linear direct mapping of the kernel to avoid cache attribute
 * conflicts.
 */
int ioremap_change_attr(unsigned long vaddr, unsigned long size,
			enum page_cache_mode pcm)
{
	unsigned long nrpages = size >> PAGE_SHIFT;
	int err;

	switch (pcm) {
	case _PAGE_CACHE_MODE_UC:
	default:
		err = _set_memory_uc(vaddr, nrpages);
		break;
	case _PAGE_CACHE_MODE_WC:
		err = _set_memory_wc(vaddr, nrpages);
		break;
	case _PAGE_CACHE_MODE_WT:
		err = _set_memory_wt(vaddr, nrpages);
		break;
	case _PAGE_CACHE_MODE_WB:
		err = _set_memory_wb(vaddr, nrpages);
		break;
	}

	return err;
}

static bool __ioremap_check_ram(struct resource *res)
{
	unsigned long start_pfn, stop_pfn;
	unsigned long i;

	if ((res->flags & IORESOURCE_SYSTEM_RAM) != IORESOURCE_SYSTEM_RAM)
		return false;

	start_pfn = (res->start + PAGE_SIZE - 1) >> PAGE_SHIFT;
	stop_pfn = (res->end + 1) >> PAGE_SHIFT;
	if (stop_pfn > start_pfn) {
		for (i = 0; i < (stop_pfn - start_pfn); ++i)
			if (pfn_valid(start_pfn + i) &&
			    !PageReserved(pfn_to_page(start_pfn + i)))
				return true;
	}

	return false;
}

static int __ioremap_check_desc_other(struct resource *res)
{
	return (res->desc != IORES_DESC_NONE);
}

static int __ioremap_res_check(struct resource *res, void *arg)
{
	struct ioremap_mem_flags *flags = arg;

	if (!flags->system_ram)
		flags->system_ram = __ioremap_check_ram(res);

	if (!flags->desc_other)
		flags->desc_other = __ioremap_check_desc_other(res);

	return flags->system_ram && flags->desc_other;
}

/*
 * To avoid multiple resource walks, this function walks resources marked as
 * IORESOURCE_MEM and IORESOURCE_BUSY and looking for system RAM and/or a
 * resource described not as IORES_DESC_NONE (e.g. IORES_DESC_ACPI_TABLES).
 */
static void __ioremap_check_mem(resource_size_t addr, unsigned long size,
				struct ioremap_mem_flags *flags)
{
	u64 start, end;

	start = (u64)addr;
	end = start + size - 1;
	memset(flags, 0, sizeof(*flags));

	walk_mem_res(start, end, flags, __ioremap_res_check);
}

/*
 * Remap an arbitrary physical address space into the kernel virtual
 * address space. It transparently creates kernel huge I/O mapping when
 * the physical address is aligned by a huge page size (1GB or 2MB) and
 * the requested size is at least the huge page size.
 *
 * NOTE: MTRRs can override PAT memory types with a 4KB granularity.
 * Therefore, the mapping code falls back to use a smaller page toward 4KB
 * when a mapping range is covered by non-WB type of MTRRs.
 *
 * NOTE! We need to allow non-page-aligned mappings too: we will obviously
 * have to convert them into an offset in a page-aligned mapping, but the
 * caller shouldn't need to know that small detail.
 */
static void __iomem *__ioremap_caller(resource_size_t phys_addr,
<<<<<<< HEAD
		unsigned long size, enum page_cache_mode pcm, void *caller,
		int readonly)
=======
		unsigned long size, enum page_cache_mode pcm,
		void *caller, bool encrypted)
>>>>>>> 1c163f4c
{
	unsigned long offset, vaddr;
	resource_size_t last_addr;
	const resource_size_t unaligned_phys_addr = phys_addr;
	const unsigned long unaligned_size = size;
	struct ioremap_mem_flags mem_flags;
	struct vm_struct *area;
	enum page_cache_mode new_pcm;
	pgprot_t prot;
	int retval;
	void __iomem *ret_addr;

	/* Don't allow wraparound or zero size */
	last_addr = phys_addr + size - 1;
	if (!size || last_addr < phys_addr)
		return NULL;

	if (!phys_addr_valid(phys_addr)) {
		printk(KERN_WARNING "ioremap: invalid physical address %llx\n",
		       (unsigned long long)phys_addr);
		WARN_ON_ONCE(1);
		return NULL;
	}

	__ioremap_check_mem(phys_addr, size, &mem_flags);

	/*
	 * Don't allow anybody to remap normal RAM that we're using..
	 */
	if (mem_flags.system_ram) {
		WARN_ONCE(1, "ioremap on RAM at %pa - %pa\n",
			  &phys_addr, &last_addr);
		return NULL;
	}

	/*
	 * Mappings have to be page-aligned
	 */
	offset = phys_addr & ~PAGE_MASK;
	phys_addr &= PHYSICAL_PAGE_MASK;
	size = PAGE_ALIGN(last_addr+1) - phys_addr;

	retval = reserve_memtype(phys_addr, (u64)phys_addr + size,
						pcm, &new_pcm);
	if (retval) {
		printk(KERN_ERR "ioremap reserve_memtype failed %d\n", retval);
		return NULL;
	}

	if (pcm != new_pcm) {
		if (!is_new_memtype_allowed(phys_addr, size, pcm, new_pcm)) {
			printk(KERN_ERR
		"ioremap error for 0x%llx-0x%llx, requested 0x%x, got 0x%x\n",
				(unsigned long long)phys_addr,
				(unsigned long long)(phys_addr + size),
				pcm, new_pcm);
			goto err_free_memtype;
		}
		pcm = new_pcm;
	}

	/*
	 * If the page being mapped is in memory and SEV is active then
	 * make sure the memory encryption attribute is enabled in the
	 * resulting mapping.
	 */
	prot = PAGE_KERNEL_IO;
	if ((sev_active() && mem_flags.desc_other) || encrypted)
		prot = pgprot_encrypted(prot);

	switch (pcm) {
	case _PAGE_CACHE_MODE_UC:
	default:
		prot = __pgprot(pgprot_val(prot) |
				cachemode2protval(_PAGE_CACHE_MODE_UC));
		break;
	case _PAGE_CACHE_MODE_UC_MINUS:
		prot = __pgprot(pgprot_val(prot) |
				cachemode2protval(_PAGE_CACHE_MODE_UC_MINUS));
		break;
	case _PAGE_CACHE_MODE_WC:
		prot = __pgprot(pgprot_val(prot) |
				cachemode2protval(_PAGE_CACHE_MODE_WC));
		break;
	case _PAGE_CACHE_MODE_WT:
		prot = __pgprot(pgprot_val(prot) |
				cachemode2protval(_PAGE_CACHE_MODE_WT));
		break;
	case _PAGE_CACHE_MODE_WB:
		break;
	}

	if (readonly)
		prot = __pgprot((unsigned long)prot.pgprot & ~_PAGE_RW);

	/*
	 * Ok, go for it..
	 */
	area = get_vm_area_caller(size, VM_IOREMAP, caller);
	if (!area)
		goto err_free_memtype;
	area->phys_addr = phys_addr;
	vaddr = (unsigned long) area->addr;

	if (kernel_map_sync_memtype(phys_addr, size, pcm))
		goto err_free_area;

	if (ioremap_page_range(vaddr, vaddr + size, phys_addr, prot))
		goto err_free_area;

	ret_addr = (void __iomem *) (vaddr + offset);
	mmiotrace_ioremap(unaligned_phys_addr, unaligned_size, ret_addr);

	/*
	 * Check if the request spans more than any BAR in the iomem resource
	 * tree.
	 */
	if (iomem_map_sanity_check(unaligned_phys_addr, unaligned_size))
		pr_warn("caller %pS mapping multiple BARs\n", caller);

	return ret_addr;
err_free_area:
	free_vm_area(area);
err_free_memtype:
	free_memtype(phys_addr, phys_addr + size);
	return NULL;
}

/**
 * ioremap_nocache     -   map bus memory into CPU space
 * @phys_addr:    bus address of the memory
 * @size:      size of the resource to map
 *
 * ioremap_nocache performs a platform specific sequence of operations to
 * make bus memory CPU accessible via the readb/readw/readl/writeb/
 * writew/writel functions and the other mmio helpers. The returned
 * address is not guaranteed to be usable directly as a virtual
 * address.
 *
 * This version of ioremap ensures that the memory is marked uncachable
 * on the CPU as well as honouring existing caching rules from things like
 * the PCI bus. Note that there are other caches and buffers on many
 * busses. In particular driver authors should read up on PCI writes
 *
 * It's useful if some control registers are in such an area and
 * write combining or read caching is not desirable:
 *
 * Must be freed with iounmap.
 */
void __iomem *ioremap_nocache(resource_size_t phys_addr, unsigned long size)
{
	/*
	 * Ideally, this should be:
	 *	pat_enabled() ? _PAGE_CACHE_MODE_UC : _PAGE_CACHE_MODE_UC_MINUS;
	 *
	 * Till we fix all X drivers to use ioremap_wc(), we will use
	 * UC MINUS. Drivers that are certain they need or can already
	 * be converted over to strong UC can use ioremap_uc().
	 */
	enum page_cache_mode pcm = _PAGE_CACHE_MODE_UC_MINUS;

	return __ioremap_caller(phys_addr, size, pcm,
<<<<<<< HEAD
				__builtin_return_address(0), 0);
=======
				__builtin_return_address(0), false);
>>>>>>> 1c163f4c
}
EXPORT_SYMBOL(ioremap_nocache);

/**
 * ioremap_uc     -   map bus memory into CPU space as strongly uncachable
 * @phys_addr:    bus address of the memory
 * @size:      size of the resource to map
 *
 * ioremap_uc performs a platform specific sequence of operations to
 * make bus memory CPU accessible via the readb/readw/readl/writeb/
 * writew/writel functions and the other mmio helpers. The returned
 * address is not guaranteed to be usable directly as a virtual
 * address.
 *
 * This version of ioremap ensures that the memory is marked with a strong
 * preference as completely uncachable on the CPU when possible. For non-PAT
 * systems this ends up setting page-attribute flags PCD=1, PWT=1. For PAT
 * systems this will set the PAT entry for the pages as strong UC.  This call
 * will honor existing caching rules from things like the PCI bus. Note that
 * there are other caches and buffers on many busses. In particular driver
 * authors should read up on PCI writes.
 *
 * It's useful if some control registers are in such an area and
 * write combining or read caching is not desirable:
 *
 * Must be freed with iounmap.
 */
void __iomem *ioremap_uc(resource_size_t phys_addr, unsigned long size)
{
	enum page_cache_mode pcm = _PAGE_CACHE_MODE_UC;

	return __ioremap_caller(phys_addr, size, pcm,
<<<<<<< HEAD
				__builtin_return_address(0), 0);
=======
				__builtin_return_address(0), false);
>>>>>>> 1c163f4c
}
EXPORT_SYMBOL_GPL(ioremap_uc);

/**
 * ioremap_wc	-	map memory into CPU space write combined
 * @phys_addr:	bus address of the memory
 * @size:	size of the resource to map
 *
 * This version of ioremap ensures that the memory is marked write combining.
 * Write combining allows faster writes to some hardware devices.
 *
 * Must be freed with iounmap.
 */
void __iomem *ioremap_wc(resource_size_t phys_addr, unsigned long size)
{
	return __ioremap_caller(phys_addr, size, _PAGE_CACHE_MODE_WC,
<<<<<<< HEAD
					__builtin_return_address(0), 0);
=======
					__builtin_return_address(0), false);
>>>>>>> 1c163f4c
}
EXPORT_SYMBOL(ioremap_wc);

/**
 * ioremap_wt	-	map memory into CPU space write through
 * @phys_addr:	bus address of the memory
 * @size:	size of the resource to map
 *
 * This version of ioremap ensures that the memory is marked write through.
 * Write through stores data into memory while keeping the cache up-to-date.
 *
 * Must be freed with iounmap.
 */
void __iomem *ioremap_wt(resource_size_t phys_addr, unsigned long size)
{
	return __ioremap_caller(phys_addr, size, _PAGE_CACHE_MODE_WT,
<<<<<<< HEAD
					__builtin_return_address(0), 0);
=======
					__builtin_return_address(0), false);
>>>>>>> 1c163f4c
}
EXPORT_SYMBOL(ioremap_wt);

void __iomem *ioremap_encrypted(resource_size_t phys_addr, unsigned long size)
{
	return __ioremap_caller(phys_addr, size, _PAGE_CACHE_MODE_WB,
				__builtin_return_address(0), true);
}
EXPORT_SYMBOL(ioremap_encrypted);

void __iomem *ioremap_cache(resource_size_t phys_addr, unsigned long size)
{
	return __ioremap_caller(phys_addr, size, _PAGE_CACHE_MODE_WB,
<<<<<<< HEAD
				__builtin_return_address(0), 0);
=======
				__builtin_return_address(0), false);
>>>>>>> 1c163f4c
}
EXPORT_SYMBOL(ioremap_cache);

void __iomem *ioremap_cache_ro(resource_size_t phys_addr, unsigned long size)
{
	return __ioremap_caller(phys_addr, size, _PAGE_CACHE_MODE_WB,
				__builtin_return_address(0), 1);
}
EXPORT_SYMBOL(ioremap_cache_ro);

void __iomem *ioremap_prot(resource_size_t phys_addr, unsigned long size,
				unsigned long prot_val)
{
	return __ioremap_caller(phys_addr, size,
				pgprot2cachemode(__pgprot(prot_val)),
<<<<<<< HEAD
				__builtin_return_address(0), 0);
=======
				__builtin_return_address(0), false);
>>>>>>> 1c163f4c
}
EXPORT_SYMBOL(ioremap_prot);

/**
 * iounmap - Free a IO remapping
 * @addr: virtual address from ioremap_*
 *
 * Caller must ensure there is only one unmapping for the same pointer.
 */
void iounmap(volatile void __iomem *addr)
{
	struct vm_struct *p, *o;

	if ((void __force *)addr <= high_memory)
		return;

	/*
	 * The PCI/ISA range special-casing was removed from __ioremap()
	 * so this check, in theory, can be removed. However, there are
	 * cases where iounmap() is called for addresses not obtained via
	 * ioremap() (vga16fb for example). Add a warning so that these
	 * cases can be caught and fixed.
	 */
	if ((void __force *)addr >= phys_to_virt(ISA_START_ADDRESS) &&
	    (void __force *)addr < phys_to_virt(ISA_END_ADDRESS)) {
		WARN(1, "iounmap() called for ISA range not obtained using ioremap()\n");
		return;
	}

	mmiotrace_iounmap(addr);

	addr = (volatile void __iomem *)
		(PAGE_MASK & (unsigned long __force)addr);

	/* Use the vm area unlocked, assuming the caller
	   ensures there isn't another iounmap for the same address
	   in parallel. Reuse of the virtual address is prevented by
	   leaving it in the global lists until we're done with it.
	   cpa takes care of the direct mappings. */
	p = find_vm_area((void __force *)addr);

	if (!p) {
		printk(KERN_ERR "iounmap: bad address %p\n", addr);
		dump_stack();
		return;
	}

	free_memtype(p->phys_addr, p->phys_addr + get_vm_area_size(p));

	/* Finally remove it */
	o = remove_vm_area((void __force *)addr);
	BUG_ON(p != o || o == NULL);
	kfree(p);
}
EXPORT_SYMBOL(iounmap);

int __init arch_ioremap_pud_supported(void)
{
#ifdef CONFIG_X86_64
	return boot_cpu_has(X86_FEATURE_GBPAGES);
#else
	return 0;
#endif
}

int __init arch_ioremap_pmd_supported(void)
{
	return boot_cpu_has(X86_FEATURE_PSE);
}

/*
 * Convert a physical pointer to a virtual kernel pointer for /dev/mem
 * access
 */
void *xlate_dev_mem_ptr(phys_addr_t phys)
{
	unsigned long start  = phys &  PAGE_MASK;
	unsigned long offset = phys & ~PAGE_MASK;
	void *vaddr;

	/* memremap() maps if RAM, otherwise falls back to ioremap() */
	vaddr = memremap(start, PAGE_SIZE, MEMREMAP_WB);

	/* Only add the offset on success and return NULL if memremap() failed */
	if (vaddr)
		vaddr += offset;

	return vaddr;
}

void unxlate_dev_mem_ptr(phys_addr_t phys, void *addr)
{
	memunmap((void *)((unsigned long)addr & PAGE_MASK));
}

/*
 * Examine the physical address to determine if it is an area of memory
 * that should be mapped decrypted.  If the memory is not part of the
 * kernel usable area it was accessed and created decrypted, so these
 * areas should be mapped decrypted. And since the encryption key can
 * change across reboots, persistent memory should also be mapped
 * decrypted.
 *
 * If SEV is active, that implies that BIOS/UEFI also ran encrypted so
 * only persistent memory should be mapped decrypted.
 */
static bool memremap_should_map_decrypted(resource_size_t phys_addr,
					  unsigned long size)
{
	int is_pmem;

	/*
	 * Check if the address is part of a persistent memory region.
	 * This check covers areas added by E820, EFI and ACPI.
	 */
	is_pmem = region_intersects(phys_addr, size, IORESOURCE_MEM,
				    IORES_DESC_PERSISTENT_MEMORY);
	if (is_pmem != REGION_DISJOINT)
		return true;

	/*
	 * Check if the non-volatile attribute is set for an EFI
	 * reserved area.
	 */
	if (efi_enabled(EFI_BOOT)) {
		switch (efi_mem_type(phys_addr)) {
		case EFI_RESERVED_TYPE:
			if (efi_mem_attributes(phys_addr) & EFI_MEMORY_NV)
				return true;
			break;
		default:
			break;
		}
	}

	/* Check if the address is outside kernel usable area */
	switch (e820__get_entry_type(phys_addr, phys_addr + size - 1)) {
	case E820_TYPE_RESERVED:
	case E820_TYPE_ACPI:
	case E820_TYPE_NVS:
	case E820_TYPE_UNUSABLE:
		/* For SEV, these areas are encrypted */
		if (sev_active())
			break;
		/* Fallthrough */

	case E820_TYPE_PRAM:
		return true;
	default:
		break;
	}

	return false;
}

/*
 * Examine the physical address to determine if it is EFI data. Check
 * it against the boot params structure and EFI tables and memory types.
 */
static bool memremap_is_efi_data(resource_size_t phys_addr,
				 unsigned long size)
{
	u64 paddr;

	/* Check if the address is part of EFI boot/runtime data */
	if (!efi_enabled(EFI_BOOT))
		return false;

	paddr = boot_params.efi_info.efi_memmap_hi;
	paddr <<= 32;
	paddr |= boot_params.efi_info.efi_memmap;
	if (phys_addr == paddr)
		return true;

	paddr = boot_params.efi_info.efi_systab_hi;
	paddr <<= 32;
	paddr |= boot_params.efi_info.efi_systab;
	if (phys_addr == paddr)
		return true;

	if (efi_is_table_address(phys_addr))
		return true;

	switch (efi_mem_type(phys_addr)) {
	case EFI_BOOT_SERVICES_DATA:
	case EFI_RUNTIME_SERVICES_DATA:
		return true;
	default:
		break;
	}

	return false;
}

/*
 * Examine the physical address to determine if it is boot data by checking
 * it against the boot params setup_data chain.
 */
static bool memremap_is_setup_data(resource_size_t phys_addr,
				   unsigned long size)
{
	struct setup_data *data;
	u64 paddr, paddr_next;

	paddr = boot_params.hdr.setup_data;
	while (paddr) {
		unsigned int len;

		if (phys_addr == paddr)
			return true;

		data = memremap(paddr, sizeof(*data),
				MEMREMAP_WB | MEMREMAP_DEC);

		paddr_next = data->next;
		len = data->len;

		memunmap(data);

		if ((phys_addr > paddr) && (phys_addr < (paddr + len)))
			return true;

		paddr = paddr_next;
	}

	return false;
}

/*
 * Examine the physical address to determine if it is boot data by checking
 * it against the boot params setup_data chain (early boot version).
 */
static bool __init early_memremap_is_setup_data(resource_size_t phys_addr,
						unsigned long size)
{
	struct setup_data *data;
	u64 paddr, paddr_next;

	paddr = boot_params.hdr.setup_data;
	while (paddr) {
		unsigned int len;

		if (phys_addr == paddr)
			return true;

		data = early_memremap_decrypted(paddr, sizeof(*data));

		paddr_next = data->next;
		len = data->len;

		early_memunmap(data, sizeof(*data));

		if ((phys_addr > paddr) && (phys_addr < (paddr + len)))
			return true;

		paddr = paddr_next;
	}

	return false;
}

/*
 * Architecture function to determine if RAM remap is allowed. By default, a
 * RAM remap will map the data as encrypted. Determine if a RAM remap should
 * not be done so that the data will be mapped decrypted.
 */
bool arch_memremap_can_ram_remap(resource_size_t phys_addr, unsigned long size,
				 unsigned long flags)
{
	if (!mem_encrypt_active())
		return true;

	if (flags & MEMREMAP_ENC)
		return true;

	if (flags & MEMREMAP_DEC)
		return false;

	if (sme_active()) {
		if (memremap_is_setup_data(phys_addr, size) ||
		    memremap_is_efi_data(phys_addr, size))
			return false;
	}

	return !memremap_should_map_decrypted(phys_addr, size);
}

/*
 * Architecture override of __weak function to adjust the protection attributes
 * used when remapping memory. By default, early_memremap() will map the data
 * as encrypted. Determine if an encrypted mapping should not be done and set
 * the appropriate protection attributes.
 */
pgprot_t __init early_memremap_pgprot_adjust(resource_size_t phys_addr,
					     unsigned long size,
					     pgprot_t prot)
{
	bool encrypted_prot;

	if (!mem_encrypt_active())
		return prot;

	encrypted_prot = true;

	if (sme_active()) {
		if (early_memremap_is_setup_data(phys_addr, size) ||
		    memremap_is_efi_data(phys_addr, size))
			encrypted_prot = false;
	}

	if (encrypted_prot && memremap_should_map_decrypted(phys_addr, size))
		encrypted_prot = false;

	return encrypted_prot ? pgprot_encrypted(prot)
			      : pgprot_decrypted(prot);
}

bool phys_mem_access_encrypted(unsigned long phys_addr, unsigned long size)
{
	return arch_memremap_can_ram_remap(phys_addr, size, 0);
}

#ifdef CONFIG_ARCH_USE_MEMREMAP_PROT
/* Remap memory with encryption */
void __init *early_memremap_encrypted(resource_size_t phys_addr,
				      unsigned long size)
{
	return early_memremap_prot(phys_addr, size, __PAGE_KERNEL_ENC);
}

/*
 * Remap memory with encryption and write-protected - cannot be called
 * before pat_init() is called
 */
void __init *early_memremap_encrypted_wp(resource_size_t phys_addr,
					 unsigned long size)
{
	/* Be sure the write-protect PAT entry is set for write-protect */
	if (__pte2cachemode_tbl[_PAGE_CACHE_MODE_WP] != _PAGE_CACHE_MODE_WP)
		return NULL;

	return early_memremap_prot(phys_addr, size, __PAGE_KERNEL_ENC_WP);
}

/* Remap memory without encryption */
void __init *early_memremap_decrypted(resource_size_t phys_addr,
				      unsigned long size)
{
	return early_memremap_prot(phys_addr, size, __PAGE_KERNEL_NOENC);
}

/*
 * Remap memory without encryption and write-protected - cannot be called
 * before pat_init() is called
 */
void __init *early_memremap_decrypted_wp(resource_size_t phys_addr,
					 unsigned long size)
{
	/* Be sure the write-protect PAT entry is set for write-protect */
	if (__pte2cachemode_tbl[_PAGE_CACHE_MODE_WP] != _PAGE_CACHE_MODE_WP)
		return NULL;

	return early_memremap_prot(phys_addr, size, __PAGE_KERNEL_NOENC_WP);
}
#endif	/* CONFIG_ARCH_USE_MEMREMAP_PROT */

static pte_t bm_pte[PAGE_SIZE/sizeof(pte_t)] __page_aligned_bss;

static inline pmd_t * __init early_ioremap_pmd(unsigned long addr)
{
	/* Don't assume we're using swapper_pg_dir at this point */
	pgd_t *base = __va(read_cr3_pa());
	pgd_t *pgd = &base[pgd_index(addr)];
	p4d_t *p4d = p4d_offset(pgd, addr);
	pud_t *pud = pud_offset(p4d, addr);
	pmd_t *pmd = pmd_offset(pud, addr);

	return pmd;
}

static inline pte_t * __init early_ioremap_pte(unsigned long addr)
{
	return &bm_pte[pte_index(addr)];
}

bool __init is_early_ioremap_ptep(pte_t *ptep)
{
	return ptep >= &bm_pte[0] && ptep < &bm_pte[PAGE_SIZE/sizeof(pte_t)];
}

void __init early_ioremap_init(void)
{
	pmd_t *pmd;

#ifdef CONFIG_X86_64
	BUILD_BUG_ON((fix_to_virt(0) + PAGE_SIZE) & ((1 << PMD_SHIFT) - 1));
#else
	WARN_ON((fix_to_virt(0) + PAGE_SIZE) & ((1 << PMD_SHIFT) - 1));
#endif

	early_ioremap_setup();

	pmd = early_ioremap_pmd(fix_to_virt(FIX_BTMAP_BEGIN));
	memset(bm_pte, 0, sizeof(bm_pte));
	pmd_populate_kernel(&init_mm, pmd, bm_pte);

	/*
	 * The boot-ioremap range spans multiple pmds, for which
	 * we are not prepared:
	 */
#define __FIXADDR_TOP (-PAGE_SIZE)
	BUILD_BUG_ON((__fix_to_virt(FIX_BTMAP_BEGIN) >> PMD_SHIFT)
		     != (__fix_to_virt(FIX_BTMAP_END) >> PMD_SHIFT));
#undef __FIXADDR_TOP
	if (pmd != early_ioremap_pmd(fix_to_virt(FIX_BTMAP_END))) {
		WARN_ON(1);
		printk(KERN_WARNING "pmd %p != %p\n",
		       pmd, early_ioremap_pmd(fix_to_virt(FIX_BTMAP_END)));
		printk(KERN_WARNING "fix_to_virt(FIX_BTMAP_BEGIN): %08lx\n",
			fix_to_virt(FIX_BTMAP_BEGIN));
		printk(KERN_WARNING "fix_to_virt(FIX_BTMAP_END):   %08lx\n",
			fix_to_virt(FIX_BTMAP_END));

		printk(KERN_WARNING "FIX_BTMAP_END:       %d\n", FIX_BTMAP_END);
		printk(KERN_WARNING "FIX_BTMAP_BEGIN:     %d\n",
		       FIX_BTMAP_BEGIN);
	}
}

void __init __early_set_fixmap(enum fixed_addresses idx,
			       phys_addr_t phys, pgprot_t flags)
{
	unsigned long addr = __fix_to_virt(idx);
	pte_t *pte;

	if (idx >= __end_of_fixed_addresses) {
		BUG();
		return;
	}
	pte = early_ioremap_pte(addr);

	/* Sanitize 'prot' against any unsupported bits: */
	pgprot_val(flags) &= __default_kernel_pte_mask;

	if (pgprot_val(flags))
		set_pte(pte, pfn_pte(phys >> PAGE_SHIFT, flags));
	else
		pte_clear(&init_mm, addr, pte);
	__flush_tlb_one_kernel(addr);
}<|MERGE_RESOLUTION|>--- conflicted
+++ resolved
@@ -131,13 +131,8 @@
  * caller shouldn't need to know that small detail.
  */
 static void __iomem *__ioremap_caller(resource_size_t phys_addr,
-<<<<<<< HEAD
-		unsigned long size, enum page_cache_mode pcm, void *caller,
-		int readonly)
-=======
 		unsigned long size, enum page_cache_mode pcm,
-		void *caller, bool encrypted)
->>>>>>> 1c163f4c
+		void *caller, int readonly, bool encrypted)
 {
 	unsigned long offset, vaddr;
 	resource_size_t last_addr;
@@ -300,11 +295,7 @@
 	enum page_cache_mode pcm = _PAGE_CACHE_MODE_UC_MINUS;
 
 	return __ioremap_caller(phys_addr, size, pcm,
-<<<<<<< HEAD
-				__builtin_return_address(0), 0);
-=======
-				__builtin_return_address(0), false);
->>>>>>> 1c163f4c
+				__builtin_return_address(0), 0, false);
 }
 EXPORT_SYMBOL(ioremap_nocache);
 
@@ -337,11 +328,7 @@
 	enum page_cache_mode pcm = _PAGE_CACHE_MODE_UC;
 
 	return __ioremap_caller(phys_addr, size, pcm,
-<<<<<<< HEAD
-				__builtin_return_address(0), 0);
-=======
-				__builtin_return_address(0), false);
->>>>>>> 1c163f4c
+				__builtin_return_address(0), 0, false);
 }
 EXPORT_SYMBOL_GPL(ioremap_uc);
 
@@ -358,11 +345,7 @@
 void __iomem *ioremap_wc(resource_size_t phys_addr, unsigned long size)
 {
 	return __ioremap_caller(phys_addr, size, _PAGE_CACHE_MODE_WC,
-<<<<<<< HEAD
-					__builtin_return_address(0), 0);
-=======
-					__builtin_return_address(0), false);
->>>>>>> 1c163f4c
+					__builtin_return_address(0), 0, false);
 }
 EXPORT_SYMBOL(ioremap_wc);
 
@@ -379,36 +362,28 @@
 void __iomem *ioremap_wt(resource_size_t phys_addr, unsigned long size)
 {
 	return __ioremap_caller(phys_addr, size, _PAGE_CACHE_MODE_WT,
-<<<<<<< HEAD
-					__builtin_return_address(0), 0);
-=======
-					__builtin_return_address(0), false);
->>>>>>> 1c163f4c
+					__builtin_return_address(0), 0, false);
 }
 EXPORT_SYMBOL(ioremap_wt);
 
 void __iomem *ioremap_encrypted(resource_size_t phys_addr, unsigned long size)
 {
 	return __ioremap_caller(phys_addr, size, _PAGE_CACHE_MODE_WB,
-				__builtin_return_address(0), true);
+				__builtin_return_address(0), 0, true);
 }
 EXPORT_SYMBOL(ioremap_encrypted);
 
 void __iomem *ioremap_cache(resource_size_t phys_addr, unsigned long size)
 {
 	return __ioremap_caller(phys_addr, size, _PAGE_CACHE_MODE_WB,
-<<<<<<< HEAD
-				__builtin_return_address(0), 0);
-=======
-				__builtin_return_address(0), false);
->>>>>>> 1c163f4c
+				__builtin_return_address(0), 0, false);
 }
 EXPORT_SYMBOL(ioremap_cache);
 
 void __iomem *ioremap_cache_ro(resource_size_t phys_addr, unsigned long size)
 {
 	return __ioremap_caller(phys_addr, size, _PAGE_CACHE_MODE_WB,
-				__builtin_return_address(0), 1);
+				__builtin_return_address(0), 1, false);
 }
 EXPORT_SYMBOL(ioremap_cache_ro);
 
@@ -417,11 +392,7 @@
 {
 	return __ioremap_caller(phys_addr, size,
 				pgprot2cachemode(__pgprot(prot_val)),
-<<<<<<< HEAD
-				__builtin_return_address(0), 0);
-=======
-				__builtin_return_address(0), false);
->>>>>>> 1c163f4c
+				__builtin_return_address(0), 0, false);
 }
 EXPORT_SYMBOL(ioremap_prot);
 
