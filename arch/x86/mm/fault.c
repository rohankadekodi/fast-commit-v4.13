// SPDX-License-Identifier: GPL-2.0
/*
 *  Copyright (C) 1995  Linus Torvalds
 *  Copyright (C) 2001, 2002 Andi Kleen, SuSE Labs.
 *  Copyright (C) 2008-2009, Red Hat Inc., Ingo Molnar
 */
#include <linux/sched.h>		/* test_thread_flag(), ...	*/
#include <linux/sched/task_stack.h>	/* task_stack_*(), ...		*/
#include <linux/kdebug.h>		/* oops_begin/end, ...		*/
#include <linux/extable.h>		/* search_exception_tables	*/
#include <linux/memblock.h>		/* max_low_pfn			*/
#include <linux/kprobes.h>		/* NOKPROBE_SYMBOL, ...		*/
#include <linux/mmiotrace.h>		/* kmmio_handler, ...		*/
#include <linux/perf_event.h>		/* perf_sw_event		*/
#include <linux/hugetlb.h>		/* hstate_index_to_shift	*/
#include <linux/prefetch.h>		/* prefetchw			*/
#include <linux/context_tracking.h>	/* exception_enter(), ...	*/
#include <linux/uaccess.h>		/* faulthandler_disabled()	*/
#include <linux/efi.h>			/* efi_recover_from_page_fault()*/
#include <linux/mm_types.h>

#include <asm/cpufeature.h>		/* boot_cpu_has, ...		*/
#include <asm/traps.h>			/* dotraplinkage, ...		*/
#include <asm/pgalloc.h>		/* pgd_*(), ...			*/
#include <asm/fixmap.h>			/* VSYSCALL_ADDR		*/
#include <asm/vsyscall.h>		/* emulate_vsyscall		*/
#include <asm/vm86.h>			/* struct vm86			*/
#include <asm/mmu_context.h>		/* vma_pkey()			*/
#include <asm/efi.h>			/* efi_recover_from_page_fault()*/
#include <asm/desc.h>			/* store_idt(), ...		*/

#define CREATE_TRACE_POINTS
#include <asm/trace/exceptions.h>

/*
 * Returns 0 if mmiotrace is disabled, or if the fault is not
 * handled by mmiotrace:
 */
static nokprobe_inline int
kmmio_fault(struct pt_regs *regs, unsigned long addr)
{
	if (unlikely(is_kmmio_active()))
		if (kmmio_handler(regs, addr) == 1)
			return -1;
	return 0;
}

static nokprobe_inline int kprobes_fault(struct pt_regs *regs)
{
	if (!kprobes_built_in())
		return 0;
	if (user_mode(regs))
		return 0;
	/*
	 * To be potentially processing a kprobe fault and to be allowed to call
	 * kprobe_running(), we have to be non-preemptible.
	 */
	if (preemptible())
		return 0;
	if (!kprobe_running())
		return 0;
	return kprobe_fault_handler(regs, X86_TRAP_PF);
}

/*
 * Prefetch quirks:
 *
 * 32-bit mode:
 *
 *   Sometimes AMD Athlon/Opteron CPUs report invalid exceptions on prefetch.
 *   Check that here and ignore it.
 *
 * 64-bit mode:
 *
 *   Sometimes the CPU reports invalid exceptions on prefetch.
 *   Check that here and ignore it.
 *
 * Opcode checker based on code by Richard Brunner.
 */
static inline int
check_prefetch_opcode(struct pt_regs *regs, unsigned char *instr,
		      unsigned char opcode, int *prefetch)
{
	unsigned char instr_hi = opcode & 0xf0;
	unsigned char instr_lo = opcode & 0x0f;

	switch (instr_hi) {
	case 0x20:
	case 0x30:
		/*
		 * Values 0x26,0x2E,0x36,0x3E are valid x86 prefixes.
		 * In X86_64 long mode, the CPU will signal invalid
		 * opcode if some of these prefixes are present so
		 * X86_64 will never get here anyway
		 */
		return ((instr_lo & 7) == 0x6);
#ifdef CONFIG_X86_64
	case 0x40:
		/*
		 * In AMD64 long mode 0x40..0x4F are valid REX prefixes
		 * Need to figure out under what instruction mode the
		 * instruction was issued. Could check the LDT for lm,
		 * but for now it's good enough to assume that long
		 * mode only uses well known segments or kernel.
		 */
		return (!user_mode(regs) || user_64bit_mode(regs));
#endif
	case 0x60:
		/* 0x64 thru 0x67 are valid prefixes in all modes. */
		return (instr_lo & 0xC) == 0x4;
	case 0xF0:
		/* 0xF0, 0xF2, 0xF3 are valid prefixes in all modes. */
		return !instr_lo || (instr_lo>>1) == 1;
	case 0x00:
		/* Prefetch instruction is 0x0F0D or 0x0F18 */
		if (probe_kernel_address(instr, opcode))
			return 0;

		*prefetch = (instr_lo == 0xF) &&
			(opcode == 0x0D || opcode == 0x18);
		return 0;
	default:
		return 0;
	}
}

static int
is_prefetch(struct pt_regs *regs, unsigned long error_code, unsigned long addr)
{
	unsigned char *max_instr;
	unsigned char *instr;
	int prefetch = 0;

	/*
	 * If it was a exec (instruction fetch) fault on NX page, then
	 * do not ignore the fault:
	 */
	if (error_code & X86_PF_INSTR)
		return 0;

	instr = (void *)convert_ip_to_linear(current, regs);
	max_instr = instr + 15;

	if (user_mode(regs) && instr >= (unsigned char *)TASK_SIZE_MAX)
		return 0;

	while (instr < max_instr) {
		unsigned char opcode;

		if (probe_kernel_address(instr, opcode))
			break;

		instr++;

		if (!check_prefetch_opcode(regs, instr, opcode, &prefetch))
			break;
	}
	return prefetch;
}

DEFINE_SPINLOCK(pgd_lock);
LIST_HEAD(pgd_list);

#ifdef CONFIG_X86_32
static inline pmd_t *vmalloc_sync_one(pgd_t *pgd, unsigned long address)
{
	unsigned index = pgd_index(address);
	pgd_t *pgd_k;
	p4d_t *p4d, *p4d_k;
	pud_t *pud, *pud_k;
	pmd_t *pmd, *pmd_k;

	pgd += index;
	pgd_k = init_mm.pgd + index;

	if (!pgd_present(*pgd_k))
		return NULL;

	/*
	 * set_pgd(pgd, *pgd_k); here would be useless on PAE
	 * and redundant with the set_pmd() on non-PAE. As would
	 * set_p4d/set_pud.
	 */
	p4d = p4d_offset(pgd, address);
	p4d_k = p4d_offset(pgd_k, address);
	if (!p4d_present(*p4d_k))
		return NULL;

	pud = pud_offset(p4d, address);
	pud_k = pud_offset(p4d_k, address);
	if (!pud_present(*pud_k))
		return NULL;

	pmd = pmd_offset(pud, address);
	pmd_k = pmd_offset(pud_k, address);
	if (!pmd_present(*pmd_k))
		return NULL;

	if (!pmd_present(*pmd))
		set_pmd(pmd, *pmd_k);
	else
		BUG_ON(pmd_page(*pmd) != pmd_page(*pmd_k));

	return pmd_k;
}

void vmalloc_sync_all(void)
{
	unsigned long address;

	if (SHARED_KERNEL_PMD)
		return;

	for (address = VMALLOC_START & PMD_MASK;
	     address >= TASK_SIZE_MAX && address < FIXADDR_TOP;
	     address += PMD_SIZE) {
		struct page *page;

		spin_lock(&pgd_lock);
		list_for_each_entry(page, &pgd_list, lru) {
			spinlock_t *pgt_lock;
			pmd_t *ret;

			/* the pgt_lock only for Xen */
			pgt_lock = &pgd_page_get_mm(page)->page_table_lock;

			spin_lock(pgt_lock);
			ret = vmalloc_sync_one(page_address(page), address);
			spin_unlock(pgt_lock);

			if (!ret)
				break;
		}
		spin_unlock(&pgd_lock);
	}
}

/*
 * 32-bit:
 *
 *   Handle a fault on the vmalloc or module mapping area
 */
static noinline int vmalloc_fault(unsigned long address)
{
	unsigned long pgd_paddr;
	pmd_t *pmd_k;
	pte_t *pte_k;

	/* Make sure we are in vmalloc area: */
	if (!(address >= VMALLOC_START && address < VMALLOC_END))
		return -1;

	/*
	 * Synchronize this task's top level page-table
	 * with the 'reference' page table.
	 *
	 * Do _not_ use "current" here. We might be inside
	 * an interrupt in the middle of a task switch..
	 */
	pgd_paddr = read_cr3_pa();
	pmd_k = vmalloc_sync_one(__va(pgd_paddr), address);
	if (!pmd_k)
		return -1;

	if (pmd_large(*pmd_k))
		return 0;

	pte_k = pte_offset_kernel(pmd_k, address);
	if (!pte_present(*pte_k))
		return -1;

	return 0;
}
NOKPROBE_SYMBOL(vmalloc_fault);

/*
 * Did it hit the DOS screen memory VA from vm86 mode?
 */
static inline void
check_v8086_mode(struct pt_regs *regs, unsigned long address,
		 struct task_struct *tsk)
{
#ifdef CONFIG_VM86
	unsigned long bit;

	if (!v8086_mode(regs) || !tsk->thread.vm86)
		return;

	bit = (address - 0xA0000) >> PAGE_SHIFT;
	if (bit < 32)
		tsk->thread.vm86->screen_bitmap |= 1 << bit;
#endif
}

static bool low_pfn(unsigned long pfn)
{
	return pfn < max_low_pfn;
}

static void dump_pagetable(unsigned long address)
{
	pgd_t *base = __va(read_cr3_pa());
	pgd_t *pgd = &base[pgd_index(address)];
	p4d_t *p4d;
	pud_t *pud;
	pmd_t *pmd;
	pte_t *pte;

#ifdef CONFIG_X86_PAE
	pr_info("*pdpt = %016Lx ", pgd_val(*pgd));
	if (!low_pfn(pgd_val(*pgd) >> PAGE_SHIFT) || !pgd_present(*pgd))
		goto out;
#define pr_pde pr_cont
#else
#define pr_pde pr_info
#endif
	p4d = p4d_offset(pgd, address);
	pud = pud_offset(p4d, address);
	pmd = pmd_offset(pud, address);
	pr_pde("*pde = %0*Lx ", sizeof(*pmd) * 2, (u64)pmd_val(*pmd));
#undef pr_pde

	/*
	 * We must not directly access the pte in the highpte
	 * case if the page table is located in highmem.
	 * And let's rather not kmap-atomic the pte, just in case
	 * it's allocated already:
	 */
	if (!low_pfn(pmd_pfn(*pmd)) || !pmd_present(*pmd) || pmd_large(*pmd))
		goto out;

	pte = pte_offset_kernel(pmd, address);
	pr_cont("*pte = %0*Lx ", sizeof(*pte) * 2, (u64)pte_val(*pte));
out:
	pr_cont("\n");
}

#else /* CONFIG_X86_64: */

void vmalloc_sync_all(void)
{
	sync_global_pgds(VMALLOC_START & PGDIR_MASK, VMALLOC_END);
}

/*
 * 64-bit:
 *
 *   Handle a fault on the vmalloc area
 */
static noinline int vmalloc_fault(unsigned long address)
{
	pgd_t *pgd, *pgd_k;
	p4d_t *p4d, *p4d_k;
	pud_t *pud;
	pmd_t *pmd;
	pte_t *pte;

	/* Make sure we are in vmalloc area: */
	if (!(address >= VMALLOC_START && address < VMALLOC_END))
		return -1;

	WARN_ON_ONCE(in_nmi());

	/*
	 * Copy kernel mappings over when needed. This can also
	 * happen within a race in page table update. In the later
	 * case just flush:
	 */
	pgd = (pgd_t *)__va(read_cr3_pa()) + pgd_index(address);
	pgd_k = pgd_offset_k(address);
	if (pgd_none(*pgd_k))
		return -1;

	if (pgtable_l5_enabled()) {
		if (pgd_none(*pgd)) {
			set_pgd(pgd, *pgd_k);
			arch_flush_lazy_mmu_mode();
		} else {
			BUG_ON(pgd_page_vaddr(*pgd) != pgd_page_vaddr(*pgd_k));
		}
	}

	/* With 4-level paging, copying happens on the p4d level. */
	p4d = p4d_offset(pgd, address);
	p4d_k = p4d_offset(pgd_k, address);
	if (p4d_none(*p4d_k))
		return -1;

	if (p4d_none(*p4d) && !pgtable_l5_enabled()) {
		set_p4d(p4d, *p4d_k);
		arch_flush_lazy_mmu_mode();
	} else {
		BUG_ON(p4d_pfn(*p4d) != p4d_pfn(*p4d_k));
	}

	BUILD_BUG_ON(CONFIG_PGTABLE_LEVELS < 4);

	pud = pud_offset(p4d, address);
	if (pud_none(*pud))
		return -1;

	if (pud_large(*pud))
		return 0;

	pmd = pmd_offset(pud, address);
	if (pmd_none(*pmd))
		return -1;

	if (pmd_large(*pmd))
		return 0;

	pte = pte_offset_kernel(pmd, address);
	if (!pte_present(*pte))
		return -1;

	return 0;
}
NOKPROBE_SYMBOL(vmalloc_fault);

#ifdef CONFIG_CPU_SUP_AMD
static const char errata93_warning[] =
KERN_ERR 
"******* Your BIOS seems to not contain a fix for K8 errata #93\n"
"******* Working around it, but it may cause SEGVs or burn power.\n"
"******* Please consider a BIOS update.\n"
"******* Disabling USB legacy in the BIOS may also help.\n";
#endif

/*
 * No vm86 mode in 64-bit mode:
 */
static inline void
check_v8086_mode(struct pt_regs *regs, unsigned long address,
		 struct task_struct *tsk)
{
}

static int bad_address(void *p)
{
	unsigned long dummy;

	return probe_kernel_address((unsigned long *)p, dummy);
}

static void dump_pagetable(unsigned long address)
{
	pgd_t *base = __va(read_cr3_pa());
	pgd_t *pgd = base + pgd_index(address);
	p4d_t *p4d;
	pud_t *pud;
	pmd_t *pmd;
	pte_t *pte;

	if (bad_address(pgd))
		goto bad;

	pr_info("PGD %lx ", pgd_val(*pgd));

	if (!pgd_present(*pgd))
		goto out;

	p4d = p4d_offset(pgd, address);
	if (bad_address(p4d))
		goto bad;

	pr_cont("P4D %lx ", p4d_val(*p4d));
	if (!p4d_present(*p4d) || p4d_large(*p4d))
		goto out;

	pud = pud_offset(p4d, address);
	if (bad_address(pud))
		goto bad;

	pr_cont("PUD %lx ", pud_val(*pud));
	if (!pud_present(*pud) || pud_large(*pud))
		goto out;

	pmd = pmd_offset(pud, address);
	if (bad_address(pmd))
		goto bad;

	pr_cont("PMD %lx ", pmd_val(*pmd));
	if (!pmd_present(*pmd) || pmd_large(*pmd))
		goto out;

	pte = pte_offset_kernel(pmd, address);
	if (bad_address(pte))
		goto bad;

	pr_cont("PTE %lx", pte_val(*pte));
out:
	pr_cont("\n");
	return;
bad:
	pr_info("BAD\n");
}

#endif /* CONFIG_X86_64 */

/*
 * Workaround for K8 erratum #93 & buggy BIOS.
 *
 * BIOS SMM functions are required to use a specific workaround
 * to avoid corruption of the 64bit RIP register on C stepping K8.
 *
 * A lot of BIOS that didn't get tested properly miss this.
 *
 * The OS sees this as a page fault with the upper 32bits of RIP cleared.
 * Try to work around it here.
 *
 * Note we only handle faults in kernel here.
 * Does nothing on 32-bit.
 */
static int is_errata93(struct pt_regs *regs, unsigned long address)
{
#if defined(CONFIG_X86_64) && defined(CONFIG_CPU_SUP_AMD)
	if (boot_cpu_data.x86_vendor != X86_VENDOR_AMD
	    || boot_cpu_data.x86 != 0xf)
		return 0;

	if (address != regs->ip)
		return 0;

	if ((address >> 32) != 0)
		return 0;

	address |= 0xffffffffUL << 32;
	if ((address >= (u64)_stext && address <= (u64)_etext) ||
	    (address >= MODULES_VADDR && address <= MODULES_END)) {
		printk_once(errata93_warning);
		regs->ip = address;
		return 1;
	}
#endif
	return 0;
}

/*
 * Work around K8 erratum #100 K8 in compat mode occasionally jumps
 * to illegal addresses >4GB.
 *
 * We catch this in the page fault handler because these addresses
 * are not reachable. Just detect this case and return.  Any code
 * segment in LDT is compatibility mode.
 */
static int is_errata100(struct pt_regs *regs, unsigned long address)
{
#ifdef CONFIG_X86_64
	if ((regs->cs == __USER32_CS || (regs->cs & (1<<2))) && (address >> 32))
		return 1;
#endif
	return 0;
}

static int is_f00f_bug(struct pt_regs *regs, unsigned long address)
{
#ifdef CONFIG_X86_F00F_BUG
	unsigned long nr;

	/*
	 * Pentium F0 0F C7 C8 bug workaround:
	 */
	if (boot_cpu_has_bug(X86_BUG_F00F)) {
		nr = (address - idt_descr.address) >> 3;

		if (nr == 6) {
			do_invalid_op(regs, 0);
			return 1;
		}
	}
#endif
	return 0;
}

static void show_ldttss(const struct desc_ptr *gdt, const char *name, u16 index)
{
	u32 offset = (index >> 3) * sizeof(struct desc_struct);
	unsigned long addr;
	struct ldttss_desc desc;

	if (index == 0) {
		pr_alert("%s: NULL\n", name);
		return;
	}

	if (offset + sizeof(struct ldttss_desc) >= gdt->size) {
		pr_alert("%s: 0x%hx -- out of bounds\n", name, index);
		return;
	}

	if (probe_kernel_read(&desc, (void *)(gdt->address + offset),
			      sizeof(struct ldttss_desc))) {
		pr_alert("%s: 0x%hx -- GDT entry is not readable\n",
			 name, index);
		return;
	}

	addr = desc.base0 | (desc.base1 << 16) | ((unsigned long)desc.base2 << 24);
#ifdef CONFIG_X86_64
	addr |= ((u64)desc.base3 << 32);
#endif
	pr_alert("%s: 0x%hx -- base=0x%lx limit=0x%x\n",
		 name, index, addr, (desc.limit0 | (desc.limit1 << 16)));
}

/*
 * This helper function transforms the #PF error_code bits into
 * "[PROT] [USER]" type of descriptive, almost human-readable error strings:
 */
static void err_str_append(unsigned long error_code, char *buf, unsigned long mask, const char *txt)
{
	if (error_code & mask) {
		if (buf[0])
			strcat(buf, " ");
		strcat(buf, txt);
	}
}

static void
show_fault_oops(struct pt_regs *regs, unsigned long error_code, unsigned long address)
{
	char err_txt[64];

	if (!oops_may_print())
		return;

	if (error_code & X86_PF_INSTR) {
		unsigned int level;
		pgd_t *pgd;
		pte_t *pte;

		pgd = __va(read_cr3_pa());
		pgd += pgd_index(address);

		pte = lookup_address_in_pgd(pgd, address, &level);

		if (pte && pte_present(*pte) && !pte_exec(*pte))
			pr_crit("kernel tried to execute NX-protected page - exploit attempt? (uid: %d)\n",
				from_kuid(&init_user_ns, current_uid()));
		if (pte && pte_present(*pte) && pte_exec(*pte) &&
				(pgd_flags(*pgd) & _PAGE_USER) &&
				(__read_cr4() & X86_CR4_SMEP))
			pr_crit("unable to execute userspace code (SMEP?) (uid: %d)\n",
				from_kuid(&init_user_ns, current_uid()));
	}

	pr_alert("BUG: unable to handle kernel %s at %px\n",
		 address < PAGE_SIZE ? "NULL pointer dereference" : "paging request",
		 (void *)address);

	err_txt[0] = 0;

	/*
	 * Note: length of these appended strings including the separation space and the
	 * zero delimiter must fit into err_txt[].
	 */
	err_str_append(error_code, err_txt, X86_PF_PROT,  "[PROT]" );
	err_str_append(error_code, err_txt, X86_PF_WRITE, "[WRITE]");
	err_str_append(error_code, err_txt, X86_PF_USER,  "[USER]" );
	err_str_append(error_code, err_txt, X86_PF_RSVD,  "[RSVD]" );
	err_str_append(error_code, err_txt, X86_PF_INSTR, "[INSTR]");
	err_str_append(error_code, err_txt, X86_PF_PK,    "[PK]"   );

	pr_alert("#PF error: %s\n", error_code ? err_txt : "[normal kernel read fault]");

	if (!(error_code & X86_PF_USER) && user_mode(regs)) {
		struct desc_ptr idt, gdt;
		u16 ldtr, tr;

		pr_alert("This was a system access from user code\n");

		/*
		 * This can happen for quite a few reasons.  The more obvious
		 * ones are faults accessing the GDT, or LDT.  Perhaps
		 * surprisingly, if the CPU tries to deliver a benign or
		 * contributory exception from user code and gets a page fault
		 * during delivery, the page fault can be delivered as though
		 * it originated directly from user code.  This could happen
		 * due to wrong permissions on the IDT, GDT, LDT, TSS, or
		 * kernel or IST stack.
		 */
		store_idt(&idt);

		/* Usable even on Xen PV -- it's just slow. */
		native_store_gdt(&gdt);

		pr_alert("IDT: 0x%lx (limit=0x%hx) GDT: 0x%lx (limit=0x%hx)\n",
			 idt.address, idt.size, gdt.address, gdt.size);

		store_ldt(ldtr);
		show_ldttss(&gdt, "LDTR", ldtr);

		store_tr(tr);
		show_ldttss(&gdt, "TR", tr);
	}

	dump_pagetable(address);
}

static noinline void
pgtable_bad(struct pt_regs *regs, unsigned long error_code,
	    unsigned long address)
{
	struct task_struct *tsk;
	unsigned long flags;
	int sig;

	flags = oops_begin();
	tsk = current;
	sig = SIGKILL;

	printk(KERN_ALERT "%s: Corrupted page table at address %lx\n",
	       tsk->comm, address);
	dump_pagetable(address);

	if (__die("Bad pagetable", regs, error_code))
		sig = 0;

	oops_end(flags, regs, sig);
}

static void set_signal_archinfo(unsigned long address,
				unsigned long error_code)
{
	struct task_struct *tsk = current;

	/*
	 * To avoid leaking information about the kernel page
	 * table layout, pretend that user-mode accesses to
	 * kernel addresses are always protection faults.
	 */
	if (address >= TASK_SIZE_MAX)
		error_code |= X86_PF_PROT;

	tsk->thread.trap_nr = X86_TRAP_PF;
	tsk->thread.error_code = error_code | X86_PF_USER;
	tsk->thread.cr2 = address;
}

static noinline void
no_context(struct pt_regs *regs, unsigned long error_code,
	   unsigned long address, int signal, int si_code)
{
	struct task_struct *tsk = current;
	unsigned long flags;
	int sig;

	if (user_mode(regs)) {
		/*
		 * This is an implicit supervisor-mode access from user
		 * mode.  Bypass all the kernel-mode recovery code and just
		 * OOPS.
		 */
		goto oops;
	}

	/* Are we prepared to handle this kernel fault? */
	if (fixup_exception(regs, X86_TRAP_PF, error_code, address)) {
		/*
		 * Any interrupt that takes a fault gets the fixup. This makes
		 * the below recursive fault logic only apply to a faults from
		 * task context.
		 */
		if (in_interrupt())
			return;

		/*
		 * Per the above we're !in_interrupt(), aka. task context.
		 *
		 * In this case we need to make sure we're not recursively
		 * faulting through the emulate_vsyscall() logic.
		 */
		if (current->thread.sig_on_uaccess_err && signal) {
			set_signal_archinfo(address, error_code);

			/* XXX: hwpoison faults will set the wrong code. */
			force_sig_fault(signal, si_code, (void __user *)address,
					tsk);
		}

		/*
		 * Barring that, we can do the fixup and be happy.
		 */
		return;
	}

#ifdef CONFIG_VMAP_STACK
	/*
	 * Stack overflow?  During boot, we can fault near the initial
	 * stack in the direct map, but that's not an overflow -- check
	 * that we're in vmalloc space to avoid this.
	 */
	if (is_vmalloc_addr((void *)address) &&
	    (((unsigned long)tsk->stack - 1 - address < PAGE_SIZE) ||
	     address - ((unsigned long)tsk->stack + THREAD_SIZE) < PAGE_SIZE)) {
		unsigned long stack = this_cpu_read(orig_ist.ist[DOUBLEFAULT_STACK]) - sizeof(void *);
		/*
		 * We're likely to be running with very little stack space
		 * left.  It's plausible that we'd hit this condition but
		 * double-fault even before we get this far, in which case
		 * we're fine: the double-fault handler will deal with it.
		 *
		 * We don't want to make it all the way into the oops code
		 * and then double-fault, though, because we're likely to
		 * break the console driver and lose most of the stack dump.
		 */
		asm volatile ("movq %[stack], %%rsp\n\t"
			      "call handle_stack_overflow\n\t"
			      "1: jmp 1b"
			      : ASM_CALL_CONSTRAINT
			      : "D" ("kernel stack overflow (page fault)"),
				"S" (regs), "d" (address),
				[stack] "rm" (stack));
		unreachable();
	}
#endif

	/*
	 * 32-bit:
	 *
	 *   Valid to do another page fault here, because if this fault
	 *   had been triggered by is_prefetch fixup_exception would have
	 *   handled it.
	 *
	 * 64-bit:
	 *
	 *   Hall of shame of CPU/BIOS bugs.
	 */
	if (is_prefetch(regs, error_code, address))
		return;

	if (is_errata93(regs, address))
		return;

	/*
	 * Buggy firmware could access regions which might page fault, try to
	 * recover from such faults.
	 */
	if (IS_ENABLED(CONFIG_EFI))
		efi_recover_from_page_fault(address);

oops:
	/*
	 * Oops. The kernel tried to access some bad page. We'll have to
	 * terminate things with extreme prejudice:
	 */
	flags = oops_begin();

	show_fault_oops(regs, error_code, address);

	if (task_stack_end_corrupted(tsk))
		printk(KERN_EMERG "Thread overran stack, or stack corrupted\n");

	sig = SIGKILL;
	if (__die("Oops", regs, error_code))
		sig = 0;

	/* Executive summary in case the body of the oops scrolled away */
	printk(KERN_DEFAULT "CR2: %016lx\n", address);

	oops_end(flags, regs, sig);
}

/*
 * Print out info about fatal segfaults, if the show_unhandled_signals
 * sysctl is set:
 */
static inline void
show_signal_msg(struct pt_regs *regs, unsigned long error_code,
		unsigned long address, struct task_struct *tsk)
{
	const char *loglvl = task_pid_nr(tsk) > 1 ? KERN_INFO : KERN_EMERG;

	if (!unhandled_signal(tsk, SIGSEGV))
		return;

	if (!printk_ratelimit())
		return;

	printk("%s%s[%d]: segfault at %lx ip %px sp %px error %lx",
		loglvl, tsk->comm, task_pid_nr(tsk), address,
		(void *)regs->ip, (void *)regs->sp, error_code);

	print_vma_addr(KERN_CONT " in ", regs->ip);

	printk(KERN_CONT "\n");

	show_opcodes(regs, loglvl);
}

/*
 * The (legacy) vsyscall page is the long page in the kernel portion
 * of the address space that has user-accessible permissions.
 */
static bool is_vsyscall_vaddr(unsigned long vaddr)
{
	return unlikely((vaddr & PAGE_MASK) == VSYSCALL_ADDR);
}

static void
__bad_area_nosemaphore(struct pt_regs *regs, unsigned long error_code,
		       unsigned long address, u32 pkey, int si_code)
{
	struct task_struct *tsk = current;

	/* User mode accesses just cause a SIGSEGV */
	if (user_mode(regs) && (error_code & X86_PF_USER)) {
		/*
		 * It's possible to have interrupts off here:
		 */
		local_irq_enable();

		/*
		 * Valid to do another page fault here because this one came
		 * from user space:
		 */
		if (is_prefetch(regs, error_code, address))
			return;

		if (is_errata100(regs, address))
			return;

		/*
		 * To avoid leaking information about the kernel page table
		 * layout, pretend that user-mode accesses to kernel addresses
		 * are always protection faults.
		 */
		if (address >= TASK_SIZE_MAX)
			error_code |= X86_PF_PROT;

		if (likely(show_unhandled_signals))
			show_signal_msg(regs, error_code, address, tsk);

		set_signal_archinfo(address, error_code);

		if (si_code == SEGV_PKUERR)
			force_sig_pkuerr((void __user *)address, pkey);

		force_sig_fault(SIGSEGV, si_code, (void __user *)address, tsk);

		return;
	}

	if (is_f00f_bug(regs, address))
		return;

	no_context(regs, error_code, address, SIGSEGV, si_code);
}

static noinline void
bad_area_nosemaphore(struct pt_regs *regs, unsigned long error_code,
		     unsigned long address)
{
	__bad_area_nosemaphore(regs, error_code, address, 0, SEGV_MAPERR);
}

static void
__bad_area(struct pt_regs *regs, unsigned long error_code,
	   unsigned long address, u32 pkey, int si_code)
{
	struct mm_struct *mm = current->mm;
	/*
	 * Something tried to access memory that isn't in our memory map..
	 * Fix it, but check if it's kernel or user first..
	 */
	up_read(&mm->mmap_sem);

	__bad_area_nosemaphore(regs, error_code, address, pkey, si_code);
}

static noinline void
bad_area(struct pt_regs *regs, unsigned long error_code, unsigned long address)
{
	__bad_area(regs, error_code, address, 0, SEGV_MAPERR);
}

static inline bool bad_area_access_from_pkeys(unsigned long error_code,
		struct vm_area_struct *vma)
{
	/* This code is always called on the current mm */
	bool foreign = false;

	if (!boot_cpu_has(X86_FEATURE_OSPKE))
		return false;
	if (error_code & X86_PF_PK)
		return true;
	/* this checks permission keys on the VMA: */
	if (!arch_vma_access_permitted(vma, (error_code & X86_PF_WRITE),
				       (error_code & X86_PF_INSTR), foreign))
		return true;
	return false;
}

static noinline void
bad_area_access_error(struct pt_regs *regs, unsigned long error_code,
		      unsigned long address, struct vm_area_struct *vma)
{
	/*
	 * This OSPKE check is not strictly necessary at runtime.
	 * But, doing it this way allows compiler optimizations
	 * if pkeys are compiled out.
	 */
	if (bad_area_access_from_pkeys(error_code, vma)) {
		/*
		 * A protection key fault means that the PKRU value did not allow
		 * access to some PTE.  Userspace can figure out what PKRU was
		 * from the XSAVE state.  This function captures the pkey from
		 * the vma and passes it to userspace so userspace can discover
		 * which protection key was set on the PTE.
		 *
		 * If we get here, we know that the hardware signaled a X86_PF_PK
		 * fault and that there was a VMA once we got in the fault
		 * handler.  It does *not* guarantee that the VMA we find here
		 * was the one that we faulted on.
		 *
		 * 1. T1   : mprotect_key(foo, PAGE_SIZE, pkey=4);
		 * 2. T1   : set PKRU to deny access to pkey=4, touches page
		 * 3. T1   : faults...
		 * 4.    T2: mprotect_key(foo, PAGE_SIZE, pkey=5);
		 * 5. T1   : enters fault handler, takes mmap_sem, etc...
		 * 6. T1   : reaches here, sees vma_pkey(vma)=5, when we really
		 *	     faulted on a pte with its pkey=4.
		 */
		u32 pkey = vma_pkey(vma);

		__bad_area(regs, error_code, address, pkey, SEGV_PKUERR);
	} else {
		__bad_area(regs, error_code, address, 0, SEGV_ACCERR);
	}
}

static void
do_sigbus(struct pt_regs *regs, unsigned long error_code, unsigned long address,
	  unsigned int fault)
{
	struct task_struct *tsk = current;

	/* Kernel mode? Handle exceptions or die: */
	if (!(error_code & X86_PF_USER)) {
		no_context(regs, error_code, address, SIGBUS, BUS_ADRERR);
		return;
	}

	/* User-space => ok to do another page fault: */
	if (is_prefetch(regs, error_code, address))
		return;

	set_signal_archinfo(address, error_code);

#ifdef CONFIG_MEMORY_FAILURE
	if (fault & (VM_FAULT_HWPOISON|VM_FAULT_HWPOISON_LARGE)) {
		unsigned lsb = 0;

		pr_err(
	"MCE: Killing %s:%d due to hardware memory corruption fault at %lx\n",
			tsk->comm, tsk->pid, address);
		if (fault & VM_FAULT_HWPOISON_LARGE)
			lsb = hstate_index_to_shift(VM_FAULT_GET_HINDEX(fault));
		if (fault & VM_FAULT_HWPOISON)
			lsb = PAGE_SHIFT;
		force_sig_mceerr(BUS_MCEERR_AR, (void __user *)address, lsb, tsk);
		return;
	}
#endif
	force_sig_fault(SIGBUS, BUS_ADRERR, (void __user *)address, tsk);
}

static noinline void
mm_fault_error(struct pt_regs *regs, unsigned long error_code,
	       unsigned long address, vm_fault_t fault)
{
	if (fatal_signal_pending(current) && !(error_code & X86_PF_USER)) {
		no_context(regs, error_code, address, 0, 0);
		return;
	}

	if (fault & VM_FAULT_OOM) {
		/* Kernel mode? Handle exceptions or die: */
		if (!(error_code & X86_PF_USER)) {
			no_context(regs, error_code, address,
				   SIGSEGV, SEGV_MAPERR);
			return;
		}

		/*
		 * We ran out of memory, call the OOM killer, and return the
		 * userspace (which will retry the fault, or kill us if we got
		 * oom-killed):
		 */
		pagefault_out_of_memory();
	} else {
		if (fault & (VM_FAULT_SIGBUS|VM_FAULT_HWPOISON|
			     VM_FAULT_HWPOISON_LARGE))
			do_sigbus(regs, error_code, address, fault);
		else if (fault & VM_FAULT_SIGSEGV)
			bad_area_nosemaphore(regs, error_code, address);
		else
			BUG();
	}
}

static int spurious_kernel_fault_check(unsigned long error_code, pte_t *pte)
{
	if ((error_code & X86_PF_WRITE) && !pte_write(*pte))
		return 0;

	if ((error_code & X86_PF_INSTR) && !pte_exec(*pte))
		return 0;

	return 1;
}

/*
 * Handle a spurious fault caused by a stale TLB entry.
 *
 * This allows us to lazily refresh the TLB when increasing the
 * permissions of a kernel page (RO -> RW or NX -> X).  Doing it
 * eagerly is very expensive since that implies doing a full
 * cross-processor TLB flush, even if no stale TLB entries exist
 * on other processors.
 *
 * Spurious faults may only occur if the TLB contains an entry with
 * fewer permission than the page table entry.  Non-present (P = 0)
 * and reserved bit (R = 1) faults are never spurious.
 *
 * There are no security implications to leaving a stale TLB when
 * increasing the permissions on a page.
 *
 * Returns non-zero if a spurious fault was handled, zero otherwise.
 *
 * See Intel Developer's Manual Vol 3 Section 4.10.4.3, bullet 3
 * (Optional Invalidation).
 */
static noinline int
spurious_kernel_fault(unsigned long error_code, unsigned long address)
{
	pgd_t *pgd;
	p4d_t *p4d;
	pud_t *pud;
	pmd_t *pmd;
	pte_t *pte;
	int ret;

	/*
	 * Only writes to RO or instruction fetches from NX may cause
	 * spurious faults.
	 *
	 * These could be from user or supervisor accesses but the TLB
	 * is only lazily flushed after a kernel mapping protection
	 * change, so user accesses are not expected to cause spurious
	 * faults.
	 */
	if (error_code != (X86_PF_WRITE | X86_PF_PROT) &&
	    error_code != (X86_PF_INSTR | X86_PF_PROT))
		return 0;

	pgd = init_mm.pgd + pgd_index(address);
	if (!pgd_present(*pgd))
		return 0;

	p4d = p4d_offset(pgd, address);
	if (!p4d_present(*p4d))
		return 0;

	if (p4d_large(*p4d))
		return spurious_kernel_fault_check(error_code, (pte_t *) p4d);

	pud = pud_offset(p4d, address);
	if (!pud_present(*pud))
		return 0;

	if (pud_large(*pud))
		return spurious_kernel_fault_check(error_code, (pte_t *) pud);

	pmd = pmd_offset(pud, address);
	if (!pmd_present(*pmd))
		return 0;

	if (pmd_large(*pmd))
		return spurious_kernel_fault_check(error_code, (pte_t *) pmd);

	pte = pte_offset_kernel(pmd, address);
	if (!pte_present(*pte))
		return 0;

	ret = spurious_kernel_fault_check(error_code, pte);
	if (!ret)
		return 0;

	/*
	 * Make sure we have permissions in PMD.
	 * If not, then there's a bug in the page tables:
	 */
	ret = spurious_kernel_fault_check(error_code, (pte_t *) pmd);
	WARN_ONCE(!ret, "PMD has incorrect permission bits\n");

	return ret;
}
NOKPROBE_SYMBOL(spurious_kernel_fault);

int show_unhandled_signals = 1;

static inline int
access_error(unsigned long error_code, struct vm_area_struct *vma)
{
	/* This is only called for the current mm, so: */
	bool foreign = false;

	/*
	 * Read or write was blocked by protection keys.  This is
	 * always an unconditional error and can never result in
	 * a follow-up action to resolve the fault, like a COW.
	 */
	if (error_code & X86_PF_PK)
		return 1;

	/*
	 * Make sure to check the VMA so that we do not perform
	 * faults just to hit a X86_PF_PK as soon as we fill in a
	 * page.
	 */
	if (!arch_vma_access_permitted(vma, (error_code & X86_PF_WRITE),
				       (error_code & X86_PF_INSTR), foreign))
		return 1;

	if (error_code & X86_PF_WRITE) {
		/* write, present and write, not present: */
		if (unlikely(!(vma->vm_flags & VM_WRITE)))
			return 1;
		return 0;
	}

	/* read, present: */
	if (unlikely(error_code & X86_PF_PROT))
		return 1;

	/* read, not present: */
	if (unlikely(!(vma->vm_flags & (VM_READ | VM_EXEC | VM_WRITE))))
		return 1;

	return 0;
}

static int fault_in_kernel_space(unsigned long address)
{
	/*
	 * On 64-bit systems, the vsyscall page is at an address above
	 * TASK_SIZE_MAX, but is not considered part of the kernel
	 * address space.
	 */
	if (IS_ENABLED(CONFIG_X86_64) && is_vsyscall_vaddr(address))
		return false;

	return address >= TASK_SIZE_MAX;
}

/*
 * Called for all faults where 'address' is part of the kernel address
 * space.  Might get called for faults that originate from *code* that
 * ran in userspace or the kernel.
 */
static void
do_kern_addr_fault(struct pt_regs *regs, unsigned long hw_error_code,
		   unsigned long address)
{
	/*
	 * Protection keys exceptions only happen on user pages.  We
	 * have no user pages in the kernel portion of the address
	 * space, so do not expect them here.
	 */
	WARN_ON_ONCE(hw_error_code & X86_PF_PK);

	/*
	 * We can fault-in kernel-space virtual memory on-demand. The
	 * 'reference' page table is init_mm.pgd.
	 *
	 * NOTE! We MUST NOT take any locks for this case. We may
	 * be in an interrupt or a critical region, and should
	 * only copy the information from the master page table,
	 * nothing more.
	 *
	 * Before doing this on-demand faulting, ensure that the
	 * fault is not any of the following:
	 * 1. A fault on a PTE with a reserved bit set.
	 * 2. A fault caused by a user-mode access.  (Do not demand-
	 *    fault kernel memory due to user-mode accesses).
	 * 3. A fault caused by a page-level protection violation.
	 *    (A demand fault would be on a non-present page which
	 *     would have X86_PF_PROT==0).
	 */
	if (!(hw_error_code & (X86_PF_RSVD | X86_PF_USER | X86_PF_PROT))) {
		if (vmalloc_fault(address) >= 0)
			return;
	}

	/* Was the fault spurious, caused by lazy TLB invalidation? */
	if (spurious_kernel_fault(hw_error_code, address))
		return;

	/* kprobes don't want to hook the spurious faults: */
	if (kprobes_fault(regs))
		return;

	/*
	 * Note, despite being a "bad area", there are quite a few
	 * acceptable reasons to get here, such as erratum fixups
	 * and handling kernel code that can fault, like get_user().
	 *
	 * Don't take the mm semaphore here. If we fixup a prefetch
	 * fault we could otherwise deadlock:
	 */
	bad_area_nosemaphore(regs, hw_error_code, address);
}
NOKPROBE_SYMBOL(do_kern_addr_fault);

/* Handle faults in the user portion of the address space */
static inline
void do_user_addr_fault(struct pt_regs *regs,
			unsigned long hw_error_code,
			unsigned long address)
{
	struct vm_area_struct *vma;
	struct task_struct *tsk;
	struct mm_struct *mm;
	vm_fault_t fault, major = 0;
	unsigned int flags = FAULT_FLAG_ALLOW_RETRY | FAULT_FLAG_KILLABLE;

	tsk = current;
	mm = tsk->mm;

	/* kprobes don't want to hook the spurious faults: */
	if (unlikely(kprobes_fault(regs)))
		return;

	/*
	 * Reserved bits are never expected to be set on
	 * entries in the user portion of the page tables.
	 */
	if (unlikely(hw_error_code & X86_PF_RSVD))
		pgtable_bad(regs, hw_error_code, address);

	/*
	 * If SMAP is on, check for invalid kernel (supervisor) access to user
	 * pages in the user address space.  The odd case here is WRUSS,
	 * which, according to the preliminary documentation, does not respect
	 * SMAP and will have the USER bit set so, in all cases, SMAP
	 * enforcement appears to be consistent with the USER bit.
	 */
	if (unlikely(cpu_feature_enabled(X86_FEATURE_SMAP) &&
		     !(hw_error_code & X86_PF_USER) &&
		     !(regs->flags & X86_EFLAGS_AC)))
	{
		bad_area_nosemaphore(regs, hw_error_code, address);
		return;
	}

	/*
	 * If we're in an interrupt, have no user context or are running
	 * in a region with pagefaults disabled then we must not take the fault
	 */
	if (unlikely(faulthandler_disabled() || !mm)) {
		bad_area_nosemaphore(regs, hw_error_code, address);
		return;
	}

	/*
	 * It's safe to allow irq's after cr2 has been saved and the
	 * vmalloc fault has been handled.
	 *
	 * User-mode registers count as a user access even for any
	 * potential system fault or CPU buglet:
	 */
	if (user_mode(regs)) {
		local_irq_enable();
		flags |= FAULT_FLAG_USER;
	} else {
		if (regs->flags & X86_EFLAGS_IF)
			local_irq_enable();
	}

	perf_sw_event(PERF_COUNT_SW_PAGE_FAULTS, 1, regs, address);

	if (hw_error_code & X86_PF_WRITE)
		flags |= FAULT_FLAG_WRITE;
	if (hw_error_code & X86_PF_INSTR)
		flags |= FAULT_FLAG_INSTRUCTION;

#ifdef CONFIG_X86_64
	/*
	 * Instruction fetch faults in the vsyscall page might need
	 * emulation.  The vsyscall page is at a high address
	 * (>PAGE_OFFSET), but is considered to be part of the user
	 * address space.
	 *
	 * The vsyscall page does not have a "real" VMA, so do this
	 * emulation before we go searching for VMAs.
	 */
	if ((hw_error_code & X86_PF_INSTR) && is_vsyscall_vaddr(address)) {
		if (emulate_vsyscall(regs, address))
			return;
	}
#endif

	/*
	 * Kernel-mode access to the user address space should only occur
	 * on well-defined single instructions listed in the exception
	 * tables.  But, an erroneous kernel fault occurring outside one of
	 * those areas which also holds mmap_sem might deadlock attempting
	 * to validate the fault against the address space.
	 *
	 * Only do the expensive exception table search when we might be at
	 * risk of a deadlock.  This happens if we
	 * 1. Failed to acquire mmap_sem, and
	 * 2. The access did not originate in userspace.
	 */
	if (unlikely(!down_read_trylock(&mm->mmap_sem))) {
		if (!user_mode(regs) && !search_exception_tables(regs->ip)) {
			/*
			 * Fault from code in kernel from
			 * which we do not expect faults.
			 */
			bad_area_nosemaphore(regs, hw_error_code, address);
			return;
		}
retry:
		down_read(&mm->mmap_sem);
	} else {
		/*
		 * The above down_read_trylock() might have succeeded in
		 * which case we'll have missed the might_sleep() from
		 * down_read():
		 */
		might_sleep();
	}

	vma = find_vma(mm, address);
	if (unlikely(!vma)) {
		bad_area(regs, hw_error_code, address);
		return;
	}
	if (likely(vma->vm_start <= address))
		goto good_area;
	if (unlikely(!(vma->vm_flags & VM_GROWSDOWN))) {
		bad_area(regs, hw_error_code, address);
		return;
	}
	if (unlikely(expand_stack(vma, address))) {
		bad_area(regs, hw_error_code, address);
		return;
	}

	/*
	 * Ok, we have a good vm_area for this memory access, so
	 * we can handle it..
	 */
good_area:
<<<<<<< HEAD

	if (error_code & X86_PF_WRITE) {
		/* write, present and write, not present: */
		if (vma->original_write && vma->vm_ops &&
					vma->vm_ops->dax_cow) {
			up_read(&mm->mmap_sem);
			vma->vm_ops->dax_cow(vma, address);
			down_read(&mm->mmap_sem);
		}
	}

	if (unlikely(access_error(error_code, vma))) {
		bad_area_access_error(regs, error_code, address, vma);
=======
	if (unlikely(access_error(hw_error_code, vma))) {
		bad_area_access_error(regs, hw_error_code, address, vma);
>>>>>>> 1c163f4c
		return;
	}

	/*
	 * If for any reason at all we couldn't handle the fault,
	 * make sure we exit gracefully rather than endlessly redo
	 * the fault.  Since we never set FAULT_FLAG_RETRY_NOWAIT, if
	 * we get VM_FAULT_RETRY back, the mmap_sem has been unlocked.
	 *
	 * Note that handle_userfault() may also release and reacquire mmap_sem
	 * (and not return with VM_FAULT_RETRY), when returning to userland to
	 * repeat the page fault later with a VM_FAULT_NOPAGE retval
	 * (potentially after handling any pending signal during the return to
	 * userland). The return to userland is identified whenever
	 * FAULT_FLAG_USER|FAULT_FLAG_KILLABLE are both set in flags.
	 */
	fault = handle_mm_fault(vma, address, flags);
	major |= fault & VM_FAULT_MAJOR;

	/*
	 * If we need to retry the mmap_sem has already been released,
	 * and if there is a fatal signal pending there is no guarantee
	 * that we made any progress. Handle this case first.
	 */
	if (unlikely(fault & VM_FAULT_RETRY)) {
		/* Retry at most once */
		if (flags & FAULT_FLAG_ALLOW_RETRY) {
			flags &= ~FAULT_FLAG_ALLOW_RETRY;
			flags |= FAULT_FLAG_TRIED;
			if (!fatal_signal_pending(tsk))
				goto retry;
		}

		/* User mode? Just return to handle the fatal exception */
		if (flags & FAULT_FLAG_USER)
			return;

		/* Not returning to user mode? Handle exceptions or die: */
		no_context(regs, hw_error_code, address, SIGBUS, BUS_ADRERR);
		return;
	}

	up_read(&mm->mmap_sem);
	if (unlikely(fault & VM_FAULT_ERROR)) {
		mm_fault_error(regs, hw_error_code, address, fault);
		return;
	}

	/*
	 * Major/minor page fault accounting. If any of the events
	 * returned VM_FAULT_MAJOR, we account it as a major fault.
	 */
	if (major) {
		tsk->maj_flt++;
		perf_sw_event(PERF_COUNT_SW_PAGE_FAULTS_MAJ, 1, regs, address);
	} else {
		tsk->min_flt++;
		perf_sw_event(PERF_COUNT_SW_PAGE_FAULTS_MIN, 1, regs, address);
	}

	check_v8086_mode(regs, address, tsk);
}
NOKPROBE_SYMBOL(do_user_addr_fault);

/*
 * This routine handles page faults.  It determines the address,
 * and the problem, and then passes it off to one of the appropriate
 * routines.
 */
static noinline void
__do_page_fault(struct pt_regs *regs, unsigned long hw_error_code,
		unsigned long address)
{
	prefetchw(&current->mm->mmap_sem);

	if (unlikely(kmmio_fault(regs, address)))
		return;

	/* Was the fault on kernel-controlled part of the address space? */
	if (unlikely(fault_in_kernel_space(address)))
		do_kern_addr_fault(regs, hw_error_code, address);
	else
		do_user_addr_fault(regs, hw_error_code, address);
}
NOKPROBE_SYMBOL(__do_page_fault);

static nokprobe_inline void
trace_page_fault_entries(unsigned long address, struct pt_regs *regs,
			 unsigned long error_code)
{
	if (user_mode(regs))
		trace_page_fault_user(address, regs, error_code);
	else
		trace_page_fault_kernel(address, regs, error_code);
}

/*
 * We must have this function blacklisted from kprobes, tagged with notrace
 * and call read_cr2() before calling anything else. To avoid calling any
 * kind of tracing machinery before we've observed the CR2 value.
 *
 * exception_{enter,exit}() contains all sorts of tracepoints.
 */
dotraplinkage void notrace
do_page_fault(struct pt_regs *regs, unsigned long error_code)
{
	unsigned long address = read_cr2(); /* Get the faulting address */
	enum ctx_state prev_state;

	prev_state = exception_enter();
	if (trace_pagefault_enabled())
		trace_page_fault_entries(address, regs, error_code);

	__do_page_fault(regs, error_code, address);
	exception_exit(prev_state);
}
NOKPROBE_SYMBOL(do_page_fault);<|MERGE_RESOLUTION|>--- conflicted
+++ resolved
@@ -1454,9 +1454,8 @@
 	 * we can handle it..
 	 */
 good_area:
-<<<<<<< HEAD
-
-	if (error_code & X86_PF_WRITE) {
+
+	if (hw_error_code & X86_PF_WRITE) {
 		/* write, present and write, not present: */
 		if (vma->original_write && vma->vm_ops &&
 					vma->vm_ops->dax_cow) {
@@ -1466,12 +1465,8 @@
 		}
 	}
 
-	if (unlikely(access_error(error_code, vma))) {
-		bad_area_access_error(regs, error_code, address, vma);
-=======
 	if (unlikely(access_error(hw_error_code, vma))) {
 		bad_area_access_error(regs, hw_error_code, address, vma);
->>>>>>> 1c163f4c
 		return;
 	}
 
