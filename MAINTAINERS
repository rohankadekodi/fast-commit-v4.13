

	List of maintainers and how to submit kernel changes

Please try to follow the guidelines below.  This will make things
easier on the maintainers.  Not all of these guidelines matter for every
trivial patch so apply some common sense.

1.	Always _test_ your changes, however small, on at least 4 or
	5 people, preferably many more.

2.	Try to release a few ALPHA test versions to the net. Announce
	them onto the kernel channel and await results. This is especially
	important for device drivers, because often that's the only way
	you will find things like the fact version 3 firmware needs
	a magic fix you didn't know about, or some clown changed the
	chips on a board and not its name.  (Don't laugh!  Look at the
	SMC etherpower for that.)

3.	Make sure your changes compile correctly in multiple
	configurations. In particular check that changes work both as a
	module and built into the kernel.

4.	When you are happy with a change make it generally available for
	testing and await feedback.

5.	Make a patch available to the relevant maintainer in the list. Use
	'diff -u' to make the patch easy to merge. Be prepared to get your
	changes sent back with seemingly silly requests about formatting
	and variable names.  These aren't as silly as they seem. One
	job the maintainers (and especially Linus) do is to keep things
	looking the same. Sometimes this means that the clever hack in
	your driver to get around a problem actually needs to become a
	generalized kernel feature ready for next time.

	PLEASE check your patch with the automated style checker
	(scripts/checkpatch.pl) to catch trivial style violations.
	See Documentation/process/coding-style.rst for guidance here.

	PLEASE CC: the maintainers and mailing lists that are generated
	by scripts/get_maintainer.pl.  The results returned by the
	script will be best if you have git installed and are making
	your changes in a branch derived from Linus' latest git tree.
	See Documentation/process/submitting-patches.rst for details.

	PLEASE try to include any credit lines you want added with the
	patch. It avoids people being missed off by mistake and makes
	it easier to know who wants adding and who doesn't.

	PLEASE document known bugs. If it doesn't work for everything
	or does something very odd once a month document it.

	PLEASE remember that submissions must be made under the terms
	of the Linux Foundation certificate of contribution and should
	include a Signed-off-by: line.  The current version of this
	"Developer's Certificate of Origin" (DCO) is listed in the file
	Documentation/process/submitting-patches.rst.

6.	Make sure you have the right to send any changes you make. If you
	do changes at work you may find your employer owns the patch
	not you.

7.	When sending security related changes or reports to a maintainer
	please Cc: security@kernel.org, especially if the maintainer
	does not respond.

8.	Happy hacking.

Descriptions of section entries:

	P: Person (obsolete)
	M: Mail patches to: FullName <address@domain>
	R: Designated reviewer: FullName <address@domain>
	   These reviewers should be CCed on patches.
	L: Mailing list that is relevant to this area
	W: Web-page with status/info
	B: URI for where to file bugs. A web-page with detailed bug
	   filing info, a direct bug tracker link, or a mailto: URI.
	C: URI for chat protocol, server and channel where developers
	   usually hang out, for example irc://server/channel.
	Q: Patchwork web based patch tracking system site
	T: SCM tree type and location.
	   Type is one of: git, hg, quilt, stgit, topgit
	S: Status, one of the following:
	   Supported:	Someone is actually paid to look after this.
	   Maintained:	Someone actually looks after it.
	   Odd Fixes:	It has a maintainer but they don't have time to do
			much other than throw the odd patch in. See below..
	   Orphan:	No current maintainer [but maybe you could take the
			role as you write your new code].
	   Obsolete:	Old code. Something tagged obsolete generally means
			it has been replaced by a better system and you
			should be using that.
	F: Files and directories with wildcard patterns.
	   A trailing slash includes all files and subdirectory files.
	   F:	drivers/net/	all files in and below drivers/net
	   F:	drivers/net/*	all files in drivers/net, but not below
	   F:	*/net/*		all files in "any top level directory"/net
	   One pattern per line.  Multiple F: lines acceptable.
	N: Files and directories with regex patterns.
	   N:	[^a-z]tegra	all files whose path contains the word tegra
	   One pattern per line.  Multiple N: lines acceptable.
	   scripts/get_maintainer.pl has different behavior for files that
	   match F: pattern and matches of N: patterns.  By default,
	   get_maintainer will not look at git log history when an F: pattern
	   match occurs.  When an N: match occurs, git log history is used
	   to also notify the people that have git commit signatures.
	X: Files and directories that are NOT maintained, same rules as F:
	   Files exclusions are tested before file matches.
	   Can be useful for excluding a specific subdirectory, for instance:
	   F:	net/
	   X:	net/ipv6/
	   matches all files in and below net excluding net/ipv6/
	K: Keyword perl extended regex pattern to match content in a
	   patch or file.  For instance:
	   K: of_get_profile
	      matches patches or files that contain "of_get_profile"
	   K: \b(printk|pr_(info|err))\b
	      matches patches or files that contain one or more of the words
	      printk, pr_info or pr_err
	   One regex pattern per line.  Multiple K: lines acceptable.

Note: For the hard of thinking, this list is meant to remain in alphabetical
order. If you could add yourselves to it in alphabetical order that would be
so much easier [Ed]

Maintainers List (try to look for most precise areas first)

		-----------------------------------

3C59X NETWORK DRIVER
M:	Steffen Klassert <klassert@mathematik.tu-chemnitz.de>
L:	netdev@vger.kernel.org
S:	Maintained
F:	Documentation/networking/vortex.txt
F:	drivers/net/ethernet/3com/3c59x.c

3CR990 NETWORK DRIVER
M:	David Dillow <dave@thedillows.org>
L:	netdev@vger.kernel.org
S:	Maintained
F:	drivers/net/ethernet/3com/typhoon*

3WARE SAS/SATA-RAID SCSI DRIVERS (3W-XXXX, 3W-9XXX, 3W-SAS)
M:	Adam Radford <aradford@gmail.com>
L:	linux-scsi@vger.kernel.org
W:	http://www.lsi.com
S:	Supported
F:	drivers/scsi/3w-*

53C700 AND 53C700-66 SCSI DRIVER
M:	"James E.J. Bottomley" <James.Bottomley@HansenPartnership.com>
L:	linux-scsi@vger.kernel.org
S:	Maintained
F:	drivers/scsi/53c700*

6LOWPAN GENERIC (BTLE/IEEE 802.15.4)
M:	Alexander Aring <alex.aring@gmail.com>
M:	Jukka Rissanen <jukka.rissanen@linux.intel.com>
L:	linux-bluetooth@vger.kernel.org
L:	linux-wpan@vger.kernel.org
S:	Maintained
F:	net/6lowpan/
F:	include/net/6lowpan.h
F:	Documentation/networking/6lowpan.txt

6PACK NETWORK DRIVER FOR AX.25
M:	Andreas Koensgen <ajk@comnets.uni-bremen.de>
L:	linux-hams@vger.kernel.org
S:	Maintained
F:	drivers/net/hamradio/6pack.c

8169 10/100/1000 GIGABIT ETHERNET DRIVER
M:	Realtek linux nic maintainers <nic_swsd@realtek.com>
L:	netdev@vger.kernel.org
S:	Maintained
F:	drivers/net/ethernet/realtek/r8169.c

8250/16?50 (AND CLONE UARTS) SERIAL DRIVER
M:	Greg Kroah-Hartman <gregkh@linuxfoundation.org>
L:	linux-serial@vger.kernel.org
S:	Maintained
T:	git git://git.kernel.org/pub/scm/linux/kernel/git/gregkh/tty.git
F:	drivers/tty/serial/8250*
F:	include/linux/serial_8250.h

8390 NETWORK DRIVERS [WD80x3/SMC-ELITE, SMC-ULTRA, NE2000, 3C503, etc.]
L:	netdev@vger.kernel.org
S:	Orphan / Obsolete
F:	drivers/net/ethernet/8390/

9P FILE SYSTEM
M:	Eric Van Hensbergen <ericvh@gmail.com>
M:	Ron Minnich <rminnich@sandia.gov>
M:	Latchesar Ionkov <lucho@ionkov.net>
L:	v9fs-developer@lists.sourceforge.net
W:	http://swik.net/v9fs
Q:	http://patchwork.kernel.org/project/v9fs-devel/list/
T:	git git://git.kernel.org/pub/scm/linux/kernel/git/ericvh/v9fs.git
S:	Maintained
F:	Documentation/filesystems/9p.txt
F:	fs/9p/
F:	net/9p/
F:	include/net/9p/
F:	include/uapi/linux/virtio_9p.h
F:	include/trace/events/9p.h

A8293 MEDIA DRIVER
M:	Antti Palosaari <crope@iki.fi>
L:	linux-media@vger.kernel.org
W:	https://linuxtv.org
W:	http://palosaari.fi/linux/
Q:	http://patchwork.linuxtv.org/project/linux-media/list/
T:	git git://linuxtv.org/anttip/media_tree.git
S:	Maintained
F:	drivers/media/dvb-frontends/a8293*

AACRAID SCSI RAID DRIVER
M:	Adaptec OEM Raid Solutions <aacraid@microsemi.com>
L:	linux-scsi@vger.kernel.org
W:	http://www.adaptec.com/
S:	Supported
F:	Documentation/scsi/aacraid.txt
F:	drivers/scsi/aacraid/

ABI/API
L:	linux-api@vger.kernel.org
F:	include/linux/syscalls.h
F:	kernel/sys_ni.c

ABIT UGURU 1,2 HARDWARE MONITOR DRIVER
M:	Hans de Goede <hdegoede@redhat.com>
L:	linux-hwmon@vger.kernel.org
S:	Maintained
F:	drivers/hwmon/abituguru.c

ABIT UGURU 3 HARDWARE MONITOR DRIVER
M:	Alistair John Strachan <alistair@devzero.co.uk>
L:	linux-hwmon@vger.kernel.org
S:	Maintained
F:	drivers/hwmon/abituguru3.c

ACCES 104-DIO-48E GPIO DRIVER
M:	William Breathitt Gray <vilhelm.gray@gmail.com>
L:	linux-gpio@vger.kernel.org
S:	Maintained
F:	drivers/gpio/gpio-104-dio-48e.c

ACCES 104-IDI-48 GPIO DRIVER
M:	"William Breathitt Gray" <vilhelm.gray@gmail.com>
L:	linux-gpio@vger.kernel.org
S:	Maintained
F:	drivers/gpio/gpio-104-idi-48.c

ACCES 104-IDIO-16 GPIO DRIVER
M:	"William Breathitt Gray" <vilhelm.gray@gmail.com>
L:	linux-gpio@vger.kernel.org
S:	Maintained
F:	drivers/gpio/gpio-104-idio-16.c

ACCES 104-QUAD-8 IIO DRIVER
M:	William Breathitt Gray <vilhelm.gray@gmail.com>
L:	linux-iio@vger.kernel.org
S:	Maintained
F:	drivers/iio/counter/104-quad-8.c

ACCES PCI-IDIO-16 GPIO DRIVER
M:	William Breathitt Gray <vilhelm.gray@gmail.com>
L:	linux-gpio@vger.kernel.org
S:	Maintained
F:	drivers/gpio/gpio-pci-idio-16.c

ACENIC DRIVER
M:	Jes Sorensen <jes@trained-monkey.org>
L:	linux-acenic@sunsite.dk
S:	Maintained
F:	drivers/net/ethernet/alteon/acenic*

ACER ASPIRE ONE TEMPERATURE AND FAN DRIVER
M:	Peter Feuerer <peter@piie.net>
L:	platform-driver-x86@vger.kernel.org
W:	http://piie.net/?section=acerhdf
S:	Maintained
F:	drivers/platform/x86/acerhdf.c

ACER WMI LAPTOP EXTRAS
M:	"Lee, Chun-Yi" <jlee@suse.com>
L:	platform-driver-x86@vger.kernel.org
S:	Maintained
F:	drivers/platform/x86/acer-wmi.c

ACPI
M:	"Rafael J. Wysocki" <rjw@rjwysocki.net>
M:	Len Brown <lenb@kernel.org>
L:	linux-acpi@vger.kernel.org
W:	https://01.org/linux-acpi
Q:	https://patchwork.kernel.org/project/linux-acpi/list/
T:	git git://git.kernel.org/pub/scm/linux/kernel/git/rafael/linux-pm
B:	https://bugzilla.kernel.org
S:	Supported
F:	drivers/acpi/
F:	drivers/pnp/pnpacpi/
F:	include/linux/acpi.h
F:	include/acpi/
F:	Documentation/acpi/
F:	Documentation/ABI/testing/sysfs-bus-acpi
F:	Documentation/ABI/testing/configfs-acpi
F:	drivers/pci/*acpi*
F:	drivers/pci/*/*acpi*
F:	drivers/pci/*/*/*acpi*
F:	tools/power/acpi/

ACPI COMPONENT ARCHITECTURE (ACPICA)
M:	Robert Moore <robert.moore@intel.com>
M:	Lv Zheng <lv.zheng@intel.com>
M:	"Rafael J. Wysocki" <rafael.j.wysocki@intel.com>
L:	linux-acpi@vger.kernel.org
L:	devel@acpica.org
W:	https://acpica.org/
W:	https://github.com/acpica/acpica/
Q:	https://patchwork.kernel.org/project/linux-acpi/list/
T:	git git://git.kernel.org/pub/scm/linux/kernel/git/rafael/linux-pm
B:	https://bugzilla.kernel.org
B:	https://bugs.acpica.org
S:	Supported
F:	drivers/acpi/acpica/
F:	include/acpi/
F:	tools/power/acpi/

ACPI FAN DRIVER
M:	Zhang Rui <rui.zhang@intel.com>
L:	linux-acpi@vger.kernel.org
W:	https://01.org/linux-acpi
B:	https://bugzilla.kernel.org
S:	Supported
F:	drivers/acpi/fan.c

ACPI FOR ARM64 (ACPI/arm64)
M:	Lorenzo Pieralisi <lorenzo.pieralisi@arm.com>
M:	Hanjun Guo <hanjun.guo@linaro.org>
M:	Sudeep Holla <sudeep.holla@arm.com>
L:	linux-acpi@vger.kernel.org
S:	Maintained
F:	drivers/acpi/arm64

ACPI THERMAL DRIVER
M:	Zhang Rui <rui.zhang@intel.com>
L:	linux-acpi@vger.kernel.org
W:	https://01.org/linux-acpi
B:	https://bugzilla.kernel.org
S:	Supported
F:	drivers/acpi/*thermal*

ACPI VIDEO DRIVER
M:	Zhang Rui <rui.zhang@intel.com>
L:	linux-acpi@vger.kernel.org
W:	https://01.org/linux-acpi
B:	https://bugzilla.kernel.org
S:	Supported
F:	drivers/acpi/acpi_video.c

ACPI WMI DRIVER
L:	platform-driver-x86@vger.kernel.org
S:	Orphan
F:	drivers/platform/x86/wmi.c

AD1889 ALSA SOUND DRIVER
M:	Thibaut Varene <T-Bone@parisc-linux.org>
W:	http://wiki.parisc-linux.org/AD1889
L:	linux-parisc@vger.kernel.org
S:	Maintained
F:	sound/pci/ad1889.*

AD525X ANALOG DEVICES DIGITAL POTENTIOMETERS DRIVER
M:	Michael Hennerich <michael.hennerich@analog.com>
W:	http://wiki.analog.com/AD5254
W:	http://ez.analog.com/community/linux-device-drivers
S:	Supported
F:	drivers/misc/ad525x_dpot.c

AD5398 CURRENT REGULATOR DRIVER (AD5398/AD5821)
M:	Michael Hennerich <michael.hennerich@analog.com>
W:	http://wiki.analog.com/AD5398
W:	http://ez.analog.com/community/linux-device-drivers
S:	Supported
F:	drivers/regulator/ad5398.c

AD714X CAPACITANCE TOUCH SENSOR DRIVER (AD7142/3/7/8/7A)
M:	Michael Hennerich <michael.hennerich@analog.com>
W:	http://wiki.analog.com/AD7142
W:	http://ez.analog.com/community/linux-device-drivers
S:	Supported
F:	drivers/input/misc/ad714x.c

AD7877 TOUCHSCREEN DRIVER
M:	Michael Hennerich <michael.hennerich@analog.com>
W:	http://wiki.analog.com/AD7877
W:	http://ez.analog.com/community/linux-device-drivers
S:	Supported
F:	drivers/input/touchscreen/ad7877.c

AD7879 TOUCHSCREEN DRIVER (AD7879/AD7889)
M:	Michael Hennerich <michael.hennerich@analog.com>
W:	http://wiki.analog.com/AD7879
W:	http://ez.analog.com/community/linux-device-drivers
S:	Supported
F:	drivers/input/touchscreen/ad7879.c

ADDRESS SPACE LAYOUT RANDOMIZATION (ASLR)
M:	Jiri Kosina <jikos@kernel.org>
S:	Maintained

ADF7242 IEEE 802.15.4 RADIO DRIVER
M:	Michael Hennerich <michael.hennerich@analog.com>
W:	https://wiki.analog.com/ADF7242
W:	http://ez.analog.com/community/linux-device-drivers
L:	linux-wpan@vger.kernel.org
S:	Supported
F:	drivers/net/ieee802154/adf7242.c
F:	Documentation/devicetree/bindings/net/ieee802154/adf7242.txt

ADM1025 HARDWARE MONITOR DRIVER
M:	Jean Delvare <jdelvare@suse.com>
L:	linux-hwmon@vger.kernel.org
S:	Maintained
F:	Documentation/hwmon/adm1025
F:	drivers/hwmon/adm1025.c

ADM1029 HARDWARE MONITOR DRIVER
M:	Corentin Labbe <clabbe.montjoie@gmail.com>
L:	linux-hwmon@vger.kernel.org
S:	Maintained
F:	drivers/hwmon/adm1029.c

ADM8211 WIRELESS DRIVER
L:	linux-wireless@vger.kernel.org
W:	http://wireless.kernel.org/
S:	Orphan
F:	drivers/net/wireless/admtek/adm8211.*

ADP1653 FLASH CONTROLLER DRIVER
M:	Sakari Ailus <sakari.ailus@iki.fi>
L:	linux-media@vger.kernel.org
S:	Maintained
F:	drivers/media/i2c/adp1653.c
F:	include/media/i2c/adp1653.h

ADP5520 BACKLIGHT DRIVER WITH IO EXPANDER (ADP5520/ADP5501)
M:	Michael Hennerich <michael.hennerich@analog.com>
W:	http://wiki.analog.com/ADP5520
W:	http://ez.analog.com/community/linux-device-drivers
S:	Supported
F:	drivers/mfd/adp5520.c
F:	drivers/video/backlight/adp5520_bl.c
F:	drivers/leds/leds-adp5520.c
F:	drivers/gpio/gpio-adp5520.c
F:	drivers/input/keyboard/adp5520-keys.c

ADP5588 QWERTY KEYPAD AND IO EXPANDER DRIVER (ADP5588/ADP5587)
M:	Michael Hennerich <michael.hennerich@analog.com>
W:	http://wiki.analog.com/ADP5588
W:	http://ez.analog.com/community/linux-device-drivers
S:	Supported
F:	drivers/input/keyboard/adp5588-keys.c
F:	drivers/gpio/gpio-adp5588.c

ADP8860 BACKLIGHT DRIVER (ADP8860/ADP8861/ADP8863)
M:	Michael Hennerich <michael.hennerich@analog.com>
W:	http://wiki.analog.com/ADP8860
W:	http://ez.analog.com/community/linux-device-drivers
S:	Supported
F:	drivers/video/backlight/adp8860_bl.c

ADS1015 HARDWARE MONITOR DRIVER
M:	Dirk Eibach <eibach@gdsys.de>
L:	linux-hwmon@vger.kernel.org
S:	Maintained
F:	Documentation/hwmon/ads1015
F:	drivers/hwmon/ads1015.c
F:	include/linux/platform_data/ads1015.h

ADT746X FAN DRIVER
M:	Colin Leroy <colin@colino.net>
S:	Maintained
F:	drivers/macintosh/therm_adt746x.c

ADT7475 HARDWARE MONITOR DRIVER
M:	Jean Delvare <jdelvare@suse.com>
L:	linux-hwmon@vger.kernel.org
S:	Maintained
F:	Documentation/hwmon/adt7475
F:	drivers/hwmon/adt7475.c

ADVANSYS SCSI DRIVER
M:	Matthew Wilcox <matthew@wil.cx>
M:	Hannes Reinecke <hare@suse.com>
L:	linux-scsi@vger.kernel.org
S:	Maintained
F:	Documentation/scsi/advansys.txt
F:	drivers/scsi/advansys.c

ADXL34X THREE-AXIS DIGITAL ACCELEROMETER DRIVER (ADXL345/ADXL346)
M:	Michael Hennerich <michael.hennerich@analog.com>
W:	http://wiki.analog.com/ADXL345
W:	http://ez.analog.com/community/linux-device-drivers
S:	Supported
F:	drivers/input/misc/adxl34x.c

AEDSP16 DRIVER
M:	Riccardo Facchetti <fizban@tin.it>
S:	Maintained
F:	sound/oss/aedsp16.c

AF9013 MEDIA DRIVER
M:	Antti Palosaari <crope@iki.fi>
L:	linux-media@vger.kernel.org
W:	https://linuxtv.org
W:	http://palosaari.fi/linux/
Q:	http://patchwork.linuxtv.org/project/linux-media/list/
T:	git git://linuxtv.org/anttip/media_tree.git
S:	Maintained
F:	drivers/media/dvb-frontends/af9013*

AF9033 MEDIA DRIVER
M:	Antti Palosaari <crope@iki.fi>
L:	linux-media@vger.kernel.org
W:	https://linuxtv.org
W:	http://palosaari.fi/linux/
Q:	http://patchwork.linuxtv.org/project/linux-media/list/
T:	git git://linuxtv.org/anttip/media_tree.git
S:	Maintained
F:	drivers/media/dvb-frontends/af9033*

AFFS FILE SYSTEM
L:	linux-fsdevel@vger.kernel.org
S:	Orphan
F:	Documentation/filesystems/affs.txt
F:	fs/affs/

AFS FILESYSTEM & AF_RXRPC SOCKET DOMAIN
M:	David Howells <dhowells@redhat.com>
L:	linux-afs@lists.infradead.org
S:	Supported
F:	fs/afs/
F:	include/net/af_rxrpc.h
F:	net/rxrpc/af_rxrpc.c
W:	https://www.infradead.org/~dhowells/kafs/

AGPGART DRIVER
M:	David Airlie <airlied@linux.ie>
T:	git git://people.freedesktop.org/~airlied/linux (part of drm maint)
S:	Maintained
F:	drivers/char/agp/
F:	include/linux/agp*
F:	include/uapi/linux/agp*

AHA152X SCSI DRIVER
M:	"Juergen E. Fischer" <fischer@norbit.de>
L:	linux-scsi@vger.kernel.org
S:	Maintained
F:	drivers/scsi/aha152x*
F:	drivers/scsi/pcmcia/aha152x*

AIC7XXX / AIC79XX SCSI DRIVER
M:	Hannes Reinecke <hare@suse.com>
L:	linux-scsi@vger.kernel.org
S:	Maintained
F:	drivers/scsi/aic7xxx/

AIMSLAB FM RADIO RECEIVER DRIVER
M:	Hans Verkuil <hverkuil@xs4all.nl>
L:	linux-media@vger.kernel.org
T:	git git://linuxtv.org/media_tree.git
W:	https://linuxtv.org
S:	Maintained
F:	drivers/media/radio/radio-aimslab*

AIO
M:	Benjamin LaHaise <bcrl@kvack.org>
L:	linux-aio@kvack.org
S:	Supported
F:	fs/aio.c
F:	include/linux/*aio*.h

AIRSPY MEDIA DRIVER
M:	Antti Palosaari <crope@iki.fi>
L:	linux-media@vger.kernel.org
W:	https://linuxtv.org
W:	http://palosaari.fi/linux/
Q:	http://patchwork.linuxtv.org/project/linux-media/list/
T:	git git://linuxtv.org/anttip/media_tree.git
S:	Maintained
F:	drivers/media/usb/airspy/

ALACRITECH GIGABIT ETHERNET DRIVER
M:	Lino Sanfilippo <LinoSanfilippo@gmx.de>
S:	Maintained
F:	drivers/net/ethernet/alacritech/*

ALCATEL SPEEDTOUCH USB DRIVER
M:	Duncan Sands <duncan.sands@free.fr>
L:	linux-usb@vger.kernel.org
W:	http://www.linux-usb.org/SpeedTouch/
S:	Maintained
F:	drivers/usb/atm/speedtch.c
F:	drivers/usb/atm/usbatm.c

ALCHEMY AU1XX0 MMC DRIVER
M:	Manuel Lauss <manuel.lauss@gmail.com>
S:	Maintained
F:	drivers/mmc/host/au1xmmc.c

ALI1563 I2C DRIVER
M:	Rudolf Marek <r.marek@assembler.cz>
L:	linux-i2c@vger.kernel.org
S:	Maintained
F:	Documentation/i2c/busses/i2c-ali1563
F:	drivers/i2c/busses/i2c-ali1563.c

ALLWINNER SECURITY SYSTEM
M:	Corentin Labbe <clabbe.montjoie@gmail.com>
L:	linux-crypto@vger.kernel.org
S:	Maintained
F:	drivers/crypto/sunxi-ss/

ALPHA PORT
M:	Richard Henderson <rth@twiddle.net>
M:	Ivan Kokshaysky <ink@jurassic.park.msu.ru>
M:	Matt Turner <mattst88@gmail.com>
S:	Odd Fixes
L:	linux-alpha@vger.kernel.org
F:	arch/alpha/

ALPS PS/2 TOUCHPAD DRIVER
R:	Pali Rohár <pali.rohar@gmail.com>
F:	drivers/input/mouse/alps.*

ALTERA MAILBOX DRIVER
M:	Ley Foon Tan <lftan@altera.com>
L:	nios2-dev@lists.rocketboards.org (moderated for non-subscribers)
S:	Maintained
F:	drivers/mailbox/mailbox-altera.c

ALTERA PIO DRIVER
M:	Tien Hock Loh <thloh@altera.com>
L:	linux-gpio@vger.kernel.org
S:	Maintained
F:	drivers/gpio/gpio-altera.c

ALTERA SYSTEM RESOURCE DRIVER FOR ARRIA10 DEVKIT
M:	Thor Thayer <thor.thayer@linux.intel.com>
S:	Maintained
F:	drivers/gpio/gpio-altera-a10sr.c
F:	drivers/mfd/altera-a10sr.c
F:	drivers/reset/reset-a10sr.c
F:	include/linux/mfd/altera-a10sr.h
F:	include/dt-bindings/reset/altr,rst-mgr-a10sr.h

ALTERA TRIPLE SPEED ETHERNET DRIVER
M:	Vince Bridgers <vbridger@opensource.altera.com>
L:	netdev@vger.kernel.org
L:	nios2-dev@lists.rocketboards.org (moderated for non-subscribers)
S:	Maintained
F:	drivers/net/ethernet/altera/

ALTERA UART/JTAG UART SERIAL DRIVERS
M:	Tobias Klauser <tklauser@distanz.ch>
L:	linux-serial@vger.kernel.org
L:	nios2-dev@lists.rocketboards.org (moderated for non-subscribers)
S:	Maintained
F:	drivers/tty/serial/altera_uart.c
F:	drivers/tty/serial/altera_jtaguart.c
F:	include/linux/altera_uart.h
F:	include/linux/altera_jtaguart.h

AMAZON ETHERNET DRIVERS
M:	Netanel Belgazal <netanel@annapurnalabs.com>
R:	Saeed Bishara <saeed@annapurnalabs.com>
R:	Zorik Machulsky <zorik@annapurnalabs.com>
L:	netdev@vger.kernel.org
S:	Supported
F:	Documentation/networking/ena.txt
F:	drivers/net/ethernet/amazon/

AMD CRYPTOGRAPHIC COPROCESSOR (CCP) DRIVER
M:	Tom Lendacky <thomas.lendacky@amd.com>
M:	Gary Hook <gary.hook@amd.com>
L:	linux-crypto@vger.kernel.org
S:	Supported
F:	drivers/crypto/ccp/
F:	include/linux/ccp.h

AMD FAM15H PROCESSOR POWER MONITORING DRIVER
M:	Huang Rui <ray.huang@amd.com>
L:	linux-hwmon@vger.kernel.org
S:	Supported
F:	Documentation/hwmon/fam15h_power
F:	drivers/hwmon/fam15h_power.c

AMD GEODE CS5536 USB DEVICE CONTROLLER DRIVER
L:	linux-geode@lists.infradead.org (moderated for non-subscribers)
S:	Orphan
F:	drivers/usb/gadget/udc/amd5536udc.*

AMD GEODE PROCESSOR/CHIPSET SUPPORT
P:	Andres Salomon <dilinger@queued.net>
L:	linux-geode@lists.infradead.org (moderated for non-subscribers)
W:	http://www.amd.com/us-en/ConnectivitySolutions/TechnicalResources/0,,50_2334_2452_11363,00.html
S:	Supported
F:	drivers/char/hw_random/geode-rng.c
F:	drivers/crypto/geode*
F:	drivers/video/fbdev/geode/
F:	arch/x86/include/asm/geode.h

AMD IOMMU (AMD-VI)
M:	Joerg Roedel <joro@8bytes.org>
L:	iommu@lists.linux-foundation.org
T:	git git://git.kernel.org/pub/scm/linux/kernel/git/joro/iommu.git
S:	Maintained
F:	drivers/iommu/amd_iommu*.[ch]
F:	include/linux/amd-iommu.h

AMD KFD
M:	Oded Gabbay <oded.gabbay@gmail.com>
L:	dri-devel@lists.freedesktop.org
T:	git git://people.freedesktop.org/~gabbayo/linux.git
S:	Supported
F:	drivers/gpu/drm/amd/amdgpu/amdgpu_amdkfd.c
F:	drivers/gpu/drm/amd/amdgpu/amdgpu_amdkfd.h
F:	drivers/gpu/drm/amd/amdgpu/amdgpu_amdkfd_gfx_v7.c
F:	drivers/gpu/drm/amd/amdgpu/amdgpu_amdkfd_gfx_v8.c
F:	drivers/gpu/drm/amd/amdkfd/
F:	drivers/gpu/drm/amd/include/cik_structs.h
F:	drivers/gpu/drm/amd/include/kgd_kfd_interface.h
F:	drivers/gpu/drm/amd/include/vi_structs.h
F:	drivers/gpu/drm/radeon/radeon_kfd.c
F:	drivers/gpu/drm/radeon/radeon_kfd.h
F:	include/uapi/linux/kfd_ioctl.h

AMD SEATTLE DEVICE TREE SUPPORT
M:	Brijesh Singh <brijeshkumar.singh@amd.com>
M:	Suravee Suthikulpanit <suravee.suthikulpanit@amd.com>
M:	Tom Lendacky <thomas.lendacky@amd.com>
S:	Supported
F:	arch/arm64/boot/dts/amd/

AMD XGBE DRIVER
M:	Tom Lendacky <thomas.lendacky@amd.com>
L:	netdev@vger.kernel.org
S:	Supported
F:	drivers/net/ethernet/amd/xgbe/
F:	arch/arm64/boot/dts/amd/amd-seattle-xgbe*.dtsi

AMS (Apple Motion Sensor) DRIVER
M:	Michael Hanselmann <linux-kernel@hansmi.ch>
S:	Supported
F:	drivers/macintosh/ams/

ANALOG DEVICES INC AD9389B DRIVER
M:	Hans Verkuil <hans.verkuil@cisco.com>
L:	linux-media@vger.kernel.org
S:	Maintained
F:	drivers/media/i2c/ad9389b*

ANALOG DEVICES INC ADV7180 DRIVER
M:	Lars-Peter Clausen <lars@metafoo.de>
L:	linux-media@vger.kernel.org
W:	http://ez.analog.com/community/linux-device-drivers
S:	Supported
F:	drivers/media/i2c/adv7180.c

ANALOG DEVICES INC ADV7511 DRIVER
M:	Hans Verkuil <hans.verkuil@cisco.com>
L:	linux-media@vger.kernel.org
S:	Maintained
F:	drivers/media/i2c/adv7511*

ANALOG DEVICES INC ADV7604 DRIVER
M:	Hans Verkuil <hans.verkuil@cisco.com>
L:	linux-media@vger.kernel.org
S:	Maintained
F:	drivers/media/i2c/adv7604*

ANALOG DEVICES INC ADV7842 DRIVER
M:	Hans Verkuil <hans.verkuil@cisco.com>
L:	linux-media@vger.kernel.org
S:	Maintained
F:	drivers/media/i2c/adv7842*

ANALOG DEVICES INC ASOC CODEC DRIVERS
M:	Lars-Peter Clausen <lars@metafoo.de>
L:	alsa-devel@alsa-project.org (moderated for non-subscribers)
W:	http://wiki.analog.com/
W:	http://ez.analog.com/community/linux-device-drivers
S:	Supported
F:	sound/soc/codecs/adau*
F:	sound/soc/codecs/adav*
F:	sound/soc/codecs/ad1*
F:	sound/soc/codecs/ad7*
F:	sound/soc/codecs/ssm*
F:	sound/soc/codecs/sigmadsp.*

ANALOG DEVICES INC ASOC DRIVERS
L:	adi-buildroot-devel@lists.sourceforge.net (moderated for non-subscribers)
L:	alsa-devel@alsa-project.org (moderated for non-subscribers)
W:	http://blackfin.uclinux.org/
S:	Supported
F:	sound/soc/blackfin/*

ANALOG DEVICES INC DMA DRIVERS
M:	Lars-Peter Clausen <lars@metafoo.de>
W:	http://ez.analog.com/community/linux-device-drivers
S:	Supported
F:	drivers/dma/dma-axi-dmac.c

ANALOG DEVICES INC IIO DRIVERS
M:	Lars-Peter Clausen <lars@metafoo.de>
M:	Michael Hennerich <Michael.Hennerich@analog.com>
W:	http://wiki.analog.com/
W:	http://ez.analog.com/community/linux-device-drivers
S:	Supported
F:	drivers/iio/*/ad*
F:	drivers/iio/adc/ltc2497*
X:	drivers/iio/*/adjd*
F:	drivers/staging/iio/*/ad*
F:	drivers/staging/iio/trigger/iio-trig-bfin-timer.c

ANDROID CONFIG FRAGMENTS
M:	Rob Herring <robh@kernel.org>
S:	Supported
F:	kernel/configs/android*

ANDROID DRIVERS
M:	Greg Kroah-Hartman <gregkh@linuxfoundation.org>
M:	Arve Hjønnevåg <arve@android.com>
M:	Riley Andrews <riandrews@android.com>
T:	git git://git.kernel.org/pub/scm/linux/kernel/git/gregkh/staging.git
L:	devel@driverdev.osuosl.org
S:	Supported
F:	drivers/android/
F:	drivers/staging/android/

ANDROID ION DRIVER
M:	Laura Abbott <labbott@redhat.com>
M:	Sumit Semwal <sumit.semwal@linaro.org>
L:	devel@driverdev.osuosl.org
S:	Supported
F:	drivers/staging/android/ion
F:	drivers/staging/android/uapi/ion.h
F:	drivers/staging/android/uapi/ion_test.h

AOA (Apple Onboard Audio) ALSA DRIVER
M:	Johannes Berg <johannes@sipsolutions.net>
L:	linuxppc-dev@lists.ozlabs.org
L:	alsa-devel@alsa-project.org (moderated for non-subscribers)
S:	Maintained
F:	sound/aoa/

APEX EMBEDDED SYSTEMS STX104 IIO DRIVER
M:	William Breathitt Gray <vilhelm.gray@gmail.com>
L:	linux-iio@vger.kernel.org
S:	Maintained
F:	drivers/iio/adc/stx104.c

APM DRIVER
M:	Jiri Kosina <jikos@kernel.org>
S:	Odd fixes
T:	git git://git.kernel.org/pub/scm/linux/kernel/git/jikos/apm.git
F:	arch/x86/kernel/apm_32.c
F:	include/linux/apm_bios.h
F:	include/uapi/linux/apm_bios.h
F:	drivers/char/apm-emulation.c

APPARMOR SECURITY MODULE
M:	John Johansen <john.johansen@canonical.com>
L:	apparmor@lists.ubuntu.com (subscribers-only, general discussion)
W:	apparmor.wiki.kernel.org
T:	git git://git.kernel.org/pub/scm/linux/kernel/git/jj/apparmor-dev.git
S:	Supported
F:	security/apparmor/
F:	Documentation/admin-guide/LSM/apparmor.rst

APPLE BCM5974 MULTITOUCH DRIVER
M:	Henrik Rydberg <rydberg@bitmath.org>
L:	linux-input@vger.kernel.org
S:	Odd fixes
F:	drivers/input/mouse/bcm5974.c

APPLE SMC DRIVER
M:	Henrik Rydberg <rydberg@bitmath.org>
L:	linux-hwmon@vger.kernel.org
S:	Odd fixes
F:	drivers/hwmon/applesmc.c

APPLETALK NETWORK LAYER
L:	netdev@vger.kernel.org
S:	Odd fixes
F:	drivers/net/appletalk/
F:	net/appletalk/

APPLIED MICRO (APM) X-GENE DEVICE TREE SUPPORT
M:	Duc Dang <dhdang@apm.com>
S:	Supported
F:	arch/arm64/boot/dts/apm/

APPLIED MICRO (APM) X-GENE SOC EDAC
M:	Loc Ho <lho@apm.com>
S:	Supported
F:	drivers/edac/xgene_edac.c
F:	Documentation/devicetree/bindings/edac/apm-xgene-edac.txt

APPLIED MICRO (APM) X-GENE SOC ETHERNET (V2) DRIVER
M:	Iyappan Subramanian <isubramanian@apm.com>
M:	Keyur Chudgar <kchudgar@apm.com>
S:	Supported
F:	drivers/net/ethernet/apm/xgene-v2/

APPLIED MICRO (APM) X-GENE SOC ETHERNET DRIVER
M:	Iyappan Subramanian <isubramanian@apm.com>
M:	Keyur Chudgar <kchudgar@apm.com>
M:	Quan Nguyen <qnguyen@apm.com>
S:	Supported
F:	drivers/net/ethernet/apm/xgene/
F:	drivers/net/phy/mdio-xgene.c
F:	Documentation/devicetree/bindings/net/apm-xgene-enet.txt
F:	Documentation/devicetree/bindings/net/apm-xgene-mdio.txt

APPLIED MICRO (APM) X-GENE SOC PMU
M:	Tai Nguyen <ttnguyen@apm.com>
S:	Supported
F:	drivers/perf/xgene_pmu.c
F:	Documentation/perf/xgene-pmu.txt
F:	Documentation/devicetree/bindings/perf/apm-xgene-pmu.txt

APTINA CAMERA SENSOR PLL
M:	Laurent Pinchart <Laurent.pinchart@ideasonboard.com>
L:	linux-media@vger.kernel.org
S:	Maintained
F:	drivers/media/i2c/aptina-pll.*

ARC FRAMEBUFFER DRIVER
M:	Jaya Kumar <jayalk@intworks.biz>
S:	Maintained
F:	drivers/video/fbdev/arcfb.c
F:	drivers/video/fbdev/core/fb_defio.c

ARC PGU DRM DRIVER
M:	Alexey Brodkin <abrodkin@synopsys.com>
S:	Supported
F:	drivers/gpu/drm/arc/
F:	Documentation/devicetree/bindings/display/snps,arcpgu.txt

ARCNET NETWORK LAYER
M:	Michael Grzeschik <m.grzeschik@pengutronix.de>
L:	netdev@vger.kernel.org
S:	Maintained
F:	drivers/net/arcnet/
F:	include/uapi/linux/if_arcnet.h

ARM ARCHITECTED TIMER DRIVER
M:	Mark Rutland <mark.rutland@arm.com>
M:	Marc Zyngier <marc.zyngier@arm.com>
L:	linux-arm-kernel@lists.infradead.org (moderated for non-subscribers)
S:	Maintained
F:	arch/arm/include/asm/arch_timer.h
F:	arch/arm64/include/asm/arch_timer.h
F:	drivers/clocksource/arm_arch_timer.c

ARM HDLCD DRM DRIVER
M:	Liviu Dudau <liviu.dudau@arm.com>
S:	Supported
F:	drivers/gpu/drm/arm/hdlcd_*
F:	Documentation/devicetree/bindings/display/arm,hdlcd.txt

ARM MALI-DP DRM DRIVER
M:	Liviu Dudau <liviu.dudau@arm.com>
M:	Brian Starkey <brian.starkey@arm.com>
M:	Mali DP Maintainers <malidp@foss.arm.com>
S:	Supported
F:	drivers/gpu/drm/arm/
F:	Documentation/devicetree/bindings/display/arm,malidp.txt

ARM MFM AND FLOPPY DRIVERS
M:	Ian Molton <spyro@f2s.com>
S:	Maintained
F:	arch/arm/lib/floppydma.S
F:	arch/arm/include/asm/floppy.h

ARM PMU PROFILING AND DEBUGGING
M:	Will Deacon <will.deacon@arm.com>
M:	Mark Rutland <mark.rutland@arm.com>
S:	Maintained
L:	linux-arm-kernel@lists.infradead.org (moderated for non-subscribers)
F:	arch/arm*/kernel/perf_*
F:	arch/arm/oprofile/common.c
F:	arch/arm*/kernel/hw_breakpoint.c
F:	arch/arm*/include/asm/hw_breakpoint.h
F:	arch/arm*/include/asm/perf_event.h
F:	drivers/perf/*
F:	include/linux/perf/arm_pmu.h
F:	Documentation/devicetree/bindings/arm/pmu.txt
F:	Documentation/devicetree/bindings/perf/

ARM PORT
M:	Russell King <linux@armlinux.org.uk>
L:	linux-arm-kernel@lists.infradead.org (moderated for non-subscribers)
W:	http://www.armlinux.org.uk/
S:	Maintained
T:	git git://git.armlinux.org.uk/~rmk/linux-arm.git
F:	arch/arm/

ARM PRIMECELL AACI PL041 DRIVER
M:	Russell King <linux@armlinux.org.uk>
S:	Maintained
F:	sound/arm/aaci.*

ARM PRIMECELL BUS SUPPORT
M:	Russell King <linux@armlinux.org.uk>
S:	Maintained
F:	drivers/amba/
F:	include/linux/amba/bus.h

ARM PRIMECELL CLCD PL110 DRIVER
M:	Russell King <linux@armlinux.org.uk>
S:	Maintained
F:	drivers/video/fbdev/amba-clcd.*

ARM PRIMECELL KMI PL050 DRIVER
M:	Russell King <linux@armlinux.org.uk>
S:	Maintained
F:	drivers/input/serio/ambakmi.*
F:	include/linux/amba/kmi.h

ARM PRIMECELL MMCI PL180/1 DRIVER
M:	Russell King <linux@armlinux.org.uk>
S:	Maintained
F:	drivers/mmc/host/mmci.*
F:	include/linux/amba/mmci.h

ARM PRIMECELL UART PL010 AND PL011 DRIVERS
M:	Russell King <linux@armlinux.org.uk>
S:	Maintained
F:	drivers/tty/serial/amba-pl01*.c
F:	include/linux/amba/serial.h

ARM SMMU DRIVERS
M:	Will Deacon <will.deacon@arm.com>
R:	Robin Murphy <robin.murphy@arm.com>
L:	linux-arm-kernel@lists.infradead.org (moderated for non-subscribers)
S:	Maintained
F:	drivers/iommu/arm-smmu.c
F:	drivers/iommu/arm-smmu-v3.c
F:	drivers/iommu/io-pgtable-arm.c
F:	drivers/iommu/io-pgtable-arm-v7s.c

ARM SUB-ARCHITECTURES
L:	linux-arm-kernel@lists.infradead.org (moderated for non-subscribers)
S:	Maintained
F:	arch/arm/mach-*/
F:	arch/arm/plat-*/
T:	git git://git.kernel.org/pub/scm/linux/kernel/git/arm/arm-soc.git

ARM/ACTIONS SEMI ARCHITECTURE
M:	Andreas Färber <afaerber@suse.de>
L:	linux-arm-kernel@lists.infradead.org (moderated for non-subscribers)
S:	Maintained
N:	owl
F:	arch/arm/mach-actions/
F:	arch/arm/boot/dts/owl-*
F:	arch/arm64/boot/dts/actions/
F:	drivers/clocksource/owl-*
F:	drivers/soc/actions/
F:	include/dt-bindings/power/owl-*
F:	include/linux/soc/actions/
F:	Documentation/devicetree/bindings/arm/actions.txt
F:	Documentation/devicetree/bindings/power/actions,owl-sps.txt
F:	Documentation/devicetree/bindings/timer/actions,owl-timer.txt

ARM/ADS SPHERE MACHINE SUPPORT
M:	Lennert Buytenhek <kernel@wantstofly.org>
L:	linux-arm-kernel@lists.infradead.org (moderated for non-subscribers)
S:	Maintained

ARM/AFEB9260 MACHINE SUPPORT
M:	Sergey Lapin <slapin@ossfans.org>
L:	linux-arm-kernel@lists.infradead.org (moderated for non-subscribers)
S:	Maintained

ARM/AJECO 1ARM MACHINE SUPPORT
M:	Lennert Buytenhek <kernel@wantstofly.org>
L:	linux-arm-kernel@lists.infradead.org (moderated for non-subscribers)
S:	Maintained

ARM/Allwinner SoC Clock Support
M:	Emilio López <emilio@elopez.com.ar>
S:	Maintained
F:	drivers/clk/sunxi/

ARM/Allwinner sunXi SoC support
M:	Maxime Ripard <maxime.ripard@free-electrons.com>
M:	Chen-Yu Tsai <wens@csie.org>
L:	linux-arm-kernel@lists.infradead.org (moderated for non-subscribers)
S:	Maintained
N:	sun[x456789]i
N:	sun50i
F:	arch/arm/mach-sunxi/
F:	arch/arm64/boot/dts/allwinner/
F:	drivers/clk/sunxi-ng/
F:	drivers/pinctrl/sunxi/
F:	drivers/soc/sunxi/
T:	git git://git.kernel.org/pub/scm/linux/kernel/git/sunxi/linux.git

ARM/Amlogic Meson SoC CLOCK FRAMEWORK
M:	Neil Armstrong <narmstrong@baylibre.com>
M:	Jerome Brunet <jbrunet@baylibre.com>
L:	linux-amlogic@lists.infradead.org
S:	Maintained
F:	drivers/clk/meson/
F:	include/dt-bindings/clock/meson*
F:	include/dt-bindings/clock/gxbb*
F:	Documentation/devicetree/bindings/clock/amlogic*

ARM/Amlogic Meson SoC support
M:	Carlo Caione <carlo@caione.org>
M:	Kevin Hilman <khilman@baylibre.com>
L:	linux-arm-kernel@lists.infradead.org (moderated for non-subscribers)
L:	linux-amlogic@lists.infradead.org
W:	http://linux-meson.com/
S:	Maintained
F:	arch/arm/mach-meson/
F:	arch/arm/boot/dts/meson*
F:	arch/arm64/boot/dts/amlogic/
F:	drivers/pinctrl/meson/
F:	drivers/mmc/host/meson*
N:	meson

ARM/Annapurna Labs ALPINE ARCHITECTURE
M:	Tsahee Zidenberg <tsahee@annapurnalabs.com>
M:	Antoine Tenart <antoine.tenart@free-electrons.com>
L:	linux-arm-kernel@lists.infradead.org (moderated for non-subscribers)
S:	Maintained
F:	arch/arm/mach-alpine/
F:	arch/arm/boot/dts/alpine*
F:	arch/arm64/boot/dts/al/
F:	drivers/*/*alpine*

ARM/ARTPEC MACHINE SUPPORT
M:	Jesper Nilsson <jesper.nilsson@axis.com>
M:	Lars Persson <lars.persson@axis.com>
M:	Niklas Cassel <niklas.cassel@axis.com>
S:	Maintained
L:	linux-arm-kernel@axis.com
F:	arch/arm/mach-artpec
F:	arch/arm/boot/dts/artpec6*
F:	drivers/clk/axis
F:	drivers/pinctrl/pinctrl-artpec*
F:	Documentation/devicetree/bindings/pinctrl/axis,artpec6-pinctrl.txt

ARM/ASPEED I2C DRIVER
M:	Brendan Higgins <brendanhiggins@google.com>
R:	Benjamin Herrenschmidt <benh@kernel.crashing.org>
R:	Joel Stanley <joel@jms.id.au>
L:	linux-i2c@vger.kernel.org
L:	openbmc@lists.ozlabs.org (moderated for non-subscribers)
S:	Maintained
F:	drivers/irqchip/irq-aspeed-i2c-ic.c
F:	drivers/i2c/busses/i2c-aspeed.c
F:	Documentation/devicetree/bindings/interrupt-controller/aspeed,ast2400-i2c-ic.txt
F:	Documentation/devicetree/bindings/i2c/i2c-aspeed.txt

ARM/ASPEED MACHINE SUPPORT
M:	Joel Stanley <joel@jms.id.au>
S:	Maintained
F:	arch/arm/mach-aspeed/
F:	arch/arm/boot/dts/aspeed-*
F:	drivers/*/*aspeed*

ARM/ATMEL AT91 Clock Support
M:	Boris Brezillon <boris.brezillon@free-electrons.com>
S:	Maintained
F:	drivers/clk/at91

ARM/ATMEL AT91RM9200, AT91SAM9 AND SAMA5 SOC SUPPORT
M:	Nicolas Ferre <nicolas.ferre@microchip.com>
M:	Alexandre Belloni <alexandre.belloni@free-electrons.com>
L:	linux-arm-kernel@lists.infradead.org (moderated for non-subscribers)
W:	http://www.linux4sam.org
T:	git git://git.kernel.org/pub/scm/linux/kernel/git/nferre/linux-at91.git
S:	Supported
F:	arch/arm/mach-at91/
F:	include/soc/at91/
F:	arch/arm/boot/dts/at91*.dts
F:	arch/arm/boot/dts/at91*.dtsi
F:	arch/arm/boot/dts/sama*.dts
F:	arch/arm/boot/dts/sama*.dtsi
F:	arch/arm/include/debug/at91.S
F:	drivers/memory/atmel*

ARM/CALXEDA HIGHBANK ARCHITECTURE
M:	Rob Herring <robh@kernel.org>
L:	linux-arm-kernel@lists.infradead.org (moderated for non-subscribers)
S:	Maintained
F:	arch/arm/mach-highbank/
F:	arch/arm/boot/dts/highbank.dts
F:	arch/arm/boot/dts/ecx-*.dts*

ARM/CAVIUM NETWORKS CNS3XXX MACHINE SUPPORT
M:	Krzysztof Halasa <khalasa@piap.pl>
S:	Maintained
F:	arch/arm/mach-cns3xxx/

ARM/CAVIUM THUNDER NETWORK DRIVER
M:	Sunil Goutham <sgoutham@cavium.com>
M:	Robert Richter <rric@kernel.org>
L:	linux-arm-kernel@lists.infradead.org (moderated for non-subscribers)
S:	Supported
F:	drivers/net/ethernet/cavium/thunder/

ARM/CIRRUS LOGIC CLPS711X ARM ARCHITECTURE
M:	Alexander Shiyan <shc_work@mail.ru>
L:	linux-arm-kernel@lists.infradead.org (moderated for non-subscribers)
S:	Odd Fixes
N:	clps711x

ARM/CIRRUS LOGIC EDB9315A MACHINE SUPPORT
M:	Lennert Buytenhek <kernel@wantstofly.org>
L:	linux-arm-kernel@lists.infradead.org (moderated for non-subscribers)
S:	Maintained

ARM/CIRRUS LOGIC EP93XX ARM ARCHITECTURE
M:	Hartley Sweeten <hsweeten@visionengravers.com>
M:	Alexander Sverdlin <alexander.sverdlin@gmail.com>
L:	linux-arm-kernel@lists.infradead.org (moderated for non-subscribers)
S:	Maintained
F:	arch/arm/mach-ep93xx/
F:	arch/arm/mach-ep93xx/include/mach/

ARM/CLKDEV SUPPORT
M:	Russell King <linux@armlinux.org.uk>
L:	linux-arm-kernel@lists.infradead.org (moderated for non-subscribers)
S:	Maintained
T:	git git://git.armlinux.org.uk/~rmk/linux-arm.git clkdev
F:	arch/arm/include/asm/clkdev.h
F:	drivers/clk/clkdev.c

ARM/COMPULAB CM-X270/EM-X270 and CM-X300 MACHINE SUPPORT
M:	Mike Rapoport <mike@compulab.co.il>
L:	linux-arm-kernel@lists.infradead.org (moderated for non-subscribers)
S:	Maintained

ARM/CONEXANT DIGICOLOR MACHINE SUPPORT
M:	Baruch Siach <baruch@tkos.co.il>
L:	linux-arm-kernel@lists.infradead.org (moderated for non-subscribers)
S:	Maintained
F:	arch/arm/boot/dts/cx92755*
N:	digicolor

ARM/CONTEC MICRO9 MACHINE SUPPORT
M:	Hubert Feurstein <hubert.feurstein@contec.at>
S:	Maintained
F:	arch/arm/mach-ep93xx/micro9.c

ARM/CORESIGHT FRAMEWORK AND DRIVERS
M:	Mathieu Poirier <mathieu.poirier@linaro.org>
L:	linux-arm-kernel@lists.infradead.org (moderated for non-subscribers)
S:	Maintained
F:	drivers/hwtracing/coresight/*
F:	Documentation/trace/coresight.txt
F:	Documentation/trace/coresight-cpu-debug.txt
F:	Documentation/devicetree/bindings/arm/coresight.txt
F:	Documentation/devicetree/bindings/arm/coresight-cpu-debug.txt
F:	Documentation/ABI/testing/sysfs-bus-coresight-devices-*
F:	tools/perf/arch/arm/util/pmu.c
F:	tools/perf/arch/arm/util/auxtrace.c
F:	tools/perf/arch/arm/util/cs-etm.c
F:	tools/perf/arch/arm/util/cs-etm.h
F:	tools/perf/util/cs-etm.h

ARM/CORGI MACHINE SUPPORT
M:	Richard Purdie <rpurdie@rpsys.net>
S:	Maintained

ARM/CORTINA SYSTEMS GEMINI ARM ARCHITECTURE
M:	Hans Ulli Kroll <ulli.kroll@googlemail.com>
L:	linux-arm-kernel@lists.infradead.org (moderated for non-subscribers)
T:	git git://github.com/ulli-kroll/linux.git
S:	Maintained
F:	arch/arm/mach-gemini/
F:	drivers/rtc/rtc-ftrtc010.c

ARM/CSR SIRFPRIMA2 MACHINE SUPPORT
M:	Barry Song <baohua@kernel.org>
L:	linux-arm-kernel@lists.infradead.org (moderated for non-subscribers)
T:	git git://git.kernel.org/pub/scm/linux/kernel/git/baohua/linux.git
S:	Maintained
F:	arch/arm/boot/dts/prima2*
F:	arch/arm/mach-prima2/
F:	drivers/clk/sirf/
F:	drivers/clocksource/timer-prima2.c
F:	drivers/clocksource/timer-atlas7.c
N:	[^a-z]sirf

ARM/EBSA110 MACHINE SUPPORT
M:	Russell King <linux@armlinux.org.uk>
L:	linux-arm-kernel@lists.infradead.org (moderated for non-subscribers)
W:	http://www.armlinux.org.uk/
S:	Maintained
F:	arch/arm/mach-ebsa110/
F:	drivers/net/ethernet/amd/am79c961a.*

ARM/ENERGY MICRO (SILICON LABS) EFM32 SUPPORT
M:	Uwe Kleine-König <kernel@pengutronix.de>
L:	linux-arm-kernel@lists.infradead.org (moderated for non-subscribers)
S:	Maintained
N:	efm32

ARM/EZX SMARTPHONES (A780, A910, A1200, E680, ROKR E2 and ROKR E6)
M:	Robert Jarzmik <robert.jarzmik@free.fr>
L:	linux-arm-kernel@lists.infradead.org (moderated for non-subscribers)
S:	Maintained
F:	arch/arm/mach-pxa/ezx.c

ARM/FARADAY FA526 PORT
M:	Hans Ulli Kroll <ulli.kroll@googlemail.com>
L:	linux-arm-kernel@lists.infradead.org (moderated for non-subscribers)
S:	Maintained
T:	git git://git.berlios.de/gemini-board
F:	arch/arm/mm/*-fa*

ARM/FOOTBRIDGE ARCHITECTURE
M:	Russell King <linux@armlinux.org.uk>
L:	linux-arm-kernel@lists.infradead.org (moderated for non-subscribers)
W:	http://www.armlinux.org.uk/
S:	Maintained
F:	arch/arm/include/asm/hardware/dec21285.h
F:	arch/arm/mach-footbridge/

ARM/FREESCALE IMX / MXC ARM ARCHITECTURE
M:	Shawn Guo <shawnguo@kernel.org>
M:	Sascha Hauer <kernel@pengutronix.de>
R:	Fabio Estevam <fabio.estevam@nxp.com>
L:	linux-arm-kernel@lists.infradead.org (moderated for non-subscribers)
S:	Maintained
T:	git git://git.kernel.org/pub/scm/linux/kernel/git/shawnguo/linux.git
F:	arch/arm/mach-imx/
F:	arch/arm/mach-mxs/
F:	arch/arm/boot/dts/imx*
F:	arch/arm/configs/imx*_defconfig
F:	drivers/clk/imx/
F:	drivers/soc/imx/
F:	include/soc/imx/

ARM/FREESCALE VYBRID ARM ARCHITECTURE
M:	Shawn Guo <shawnguo@kernel.org>
M:	Sascha Hauer <kernel@pengutronix.de>
R:	Stefan Agner <stefan@agner.ch>
L:	linux-arm-kernel@lists.infradead.org (moderated for non-subscribers)
S:	Maintained
T:	git git://git.kernel.org/pub/scm/linux/kernel/git/shawnguo/linux.git
F:	arch/arm/mach-imx/*vf610*
F:	arch/arm/boot/dts/vf*

ARM/GLOMATION GESBC9312SX MACHINE SUPPORT
M:	Lennert Buytenhek <kernel@wantstofly.org>
L:	linux-arm-kernel@lists.infradead.org (moderated for non-subscribers)
S:	Maintained

ARM/GUMSTIX MACHINE SUPPORT
M:	Steve Sakoman <sakoman@gmail.com>
L:	linux-arm-kernel@lists.infradead.org (moderated for non-subscribers)
S:	Maintained

ARM/H4700 (HP IPAQ HX4700) MACHINE SUPPORT
M:	Philipp Zabel <philipp.zabel@gmail.com>
M:	Paul Parsons <lost.distance@yahoo.com>
L:	linux-arm-kernel@lists.infradead.org (moderated for non-subscribers)
S:	Maintained
F:	arch/arm/mach-pxa/hx4700.c
F:	arch/arm/mach-pxa/include/mach/hx4700.h
F:	sound/soc/pxa/hx4700.c

ARM/HISILICON SOC SUPPORT
M:	Wei Xu <xuwei5@hisilicon.com>
L:	linux-arm-kernel@lists.infradead.org (moderated for non-subscribers)
W:	http://www.hisilicon.com
S:	Supported
T:	git git://github.com/hisilicon/linux-hisi.git
F:	arch/arm/mach-hisi/
F:	arch/arm/boot/dts/hi3*
F:	arch/arm/boot/dts/hip*
F:	arch/arm/boot/dts/hisi*
F:	arch/arm64/boot/dts/hisilicon/

ARM/HP JORNADA 7XX MACHINE SUPPORT
M:	Kristoffer Ericson <kristoffer.ericson@gmail.com>
W:	www.jlime.com
S:	Maintained
T:	git git://git.kernel.org/pub/scm/linux/kernel/git/kristoffer/linux-hpc.git
F:	arch/arm/mach-sa1100/jornada720.c
F:	arch/arm/mach-sa1100/include/mach/jornada720.h

ARM/IGEP MACHINE SUPPORT
M:	Enric Balletbo i Serra <eballetbo@gmail.com>
M:	Javier Martinez Canillas <javier@dowhile0.org>
L:	linux-omap@vger.kernel.org
L:	linux-arm-kernel@lists.infradead.org (moderated for non-subscribers)
S:	Maintained
F:	arch/arm/boot/dts/omap3-igep*

ARM/INCOME PXA270 SUPPORT
M:	Marek Vasut <marek.vasut@gmail.com>
L:	linux-arm-kernel@lists.infradead.org (moderated for non-subscribers)
S:	Maintained
F:	arch/arm/mach-pxa/colibri-pxa270-income.c

ARM/INTEL IOP13XX ARM ARCHITECTURE
M:	Lennert Buytenhek <kernel@wantstofly.org>
L:	linux-arm-kernel@lists.infradead.org (moderated for non-subscribers)
S:	Maintained

ARM/INTEL IOP32X ARM ARCHITECTURE
M:	Lennert Buytenhek <kernel@wantstofly.org>
L:	linux-arm-kernel@lists.infradead.org (moderated for non-subscribers)
S:	Maintained

ARM/INTEL IOP33X ARM ARCHITECTURE
L:	linux-arm-kernel@lists.infradead.org (moderated for non-subscribers)
S:	Orphan

ARM/INTEL IQ81342EX MACHINE SUPPORT
M:	Lennert Buytenhek <kernel@wantstofly.org>
L:	linux-arm-kernel@lists.infradead.org (moderated for non-subscribers)
S:	Maintained

ARM/INTEL IXDP2850 MACHINE SUPPORT
M:	Lennert Buytenhek <kernel@wantstofly.org>
L:	linux-arm-kernel@lists.infradead.org (moderated for non-subscribers)
S:	Maintained

ARM/INTEL IXP4XX ARM ARCHITECTURE
M:	Imre Kaloz <kaloz@openwrt.org>
M:	Krzysztof Halasa <khalasa@piap.pl>
L:	linux-arm-kernel@lists.infradead.org (moderated for non-subscribers)
S:	Maintained
F:	arch/arm/mach-ixp4xx/

ARM/INTEL RESEARCH IMOTE/STARGATE 2 MACHINE SUPPORT
M:	Jonathan Cameron <jic23@cam.ac.uk>
L:	linux-arm-kernel@lists.infradead.org (moderated for non-subscribers)
S:	Maintained
F:	arch/arm/mach-pxa/stargate2.c
F:	drivers/pcmcia/pxa2xx_stargate2.c

ARM/INTEL XSC3 (MANZANO) ARM CORE
M:	Lennert Buytenhek <kernel@wantstofly.org>
L:	linux-arm-kernel@lists.infradead.org (moderated for non-subscribers)
S:	Maintained

ARM/IP FABRICS DOUBLE ESPRESSO MACHINE SUPPORT
M:	Lennert Buytenhek <kernel@wantstofly.org>
L:	linux-arm-kernel@lists.infradead.org (moderated for non-subscribers)
S:	Maintained

ARM/LG1K ARCHITECTURE
M:	Chanho Min <chanho.min@lge.com>
L:	linux-arm-kernel@lists.infradead.org (moderated for non-subscribers)
S:	Maintained
F:	arch/arm64/boot/dts/lg/

ARM/LOGICPD PXA270 MACHINE SUPPORT
M:	Lennert Buytenhek <kernel@wantstofly.org>
L:	linux-arm-kernel@lists.infradead.org (moderated for non-subscribers)
S:	Maintained

ARM/LPC18XX ARCHITECTURE
M:	Joachim Eastwood <manabian@gmail.com>
L:	linux-arm-kernel@lists.infradead.org (moderated for non-subscribers)
S:	Maintained
F:	arch/arm/boot/dts/lpc43*
F:	drivers/clk/nxp/clk-lpc18xx*
F:	drivers/clocksource/time-lpc32xx.c
F:	drivers/i2c/busses/i2c-lpc2k.c
F:	drivers/memory/pl172.c
F:	drivers/mtd/spi-nor/nxp-spifi.c
F:	drivers/rtc/rtc-lpc24xx.c
N:	lpc18xx

ARM/LPC32XX SOC SUPPORT
M:	Vladimir Zapolskiy <vz@mleia.com>
M:	Sylvain Lemieux <slemieux.tyco@gmail.com>
L:	linux-arm-kernel@lists.infradead.org (moderated for non-subscribers)
T:	git git://github.com/vzapolskiy/linux-lpc32xx.git
S:	Maintained
F:	arch/arm/boot/dts/lpc32*
F:	arch/arm/mach-lpc32xx/
F:	drivers/i2c/busses/i2c-pnx.c
F:	drivers/net/ethernet/nxp/lpc_eth.c
F:	drivers/usb/host/ohci-nxp.c
F:	drivers/watchdog/pnx4008_wdt.c
N:	lpc32xx

ARM/MAGICIAN MACHINE SUPPORT
M:	Philipp Zabel <philipp.zabel@gmail.com>
S:	Maintained

ARM/Marvell Berlin SoC support
M:	Jisheng Zhang <jszhang@marvell.com>
M:	Sebastian Hesselbarth <sebastian.hesselbarth@gmail.com>
L:	linux-arm-kernel@lists.infradead.org (moderated for non-subscribers)
S:	Maintained
F:	arch/arm/mach-berlin/
F:	arch/arm/boot/dts/berlin*
F:	arch/arm64/boot/dts/marvell/berlin*

ARM/Marvell Dove/MV78xx0/Orion SOC support
M:	Jason Cooper <jason@lakedaemon.net>
M:	Andrew Lunn <andrew@lunn.ch>
M:	Sebastian Hesselbarth <sebastian.hesselbarth@gmail.com>
M:	Gregory Clement <gregory.clement@free-electrons.com>
L:	linux-arm-kernel@lists.infradead.org (moderated for non-subscribers)
S:	Maintained
F:	Documentation/devicetree/bindings/soc/dove/
F:	arch/arm/mach-dove/
F:	arch/arm/mach-mv78xx0/
F:	arch/arm/mach-orion5x/
F:	arch/arm/plat-orion/
F:	arch/arm/boot/dts/dove*
F:	arch/arm/boot/dts/orion5x*

ARM/Marvell Kirkwood and Armada 370, 375, 38x, 39x, XP, 3700, 7K/8K SOC support
M:	Jason Cooper <jason@lakedaemon.net>
M:	Andrew Lunn <andrew@lunn.ch>
M:	Gregory Clement <gregory.clement@free-electrons.com>
M:	Sebastian Hesselbarth <sebastian.hesselbarth@gmail.com>
L:	linux-arm-kernel@lists.infradead.org (moderated for non-subscribers)
S:	Maintained
F:	arch/arm/boot/dts/armada*
F:	arch/arm/boot/dts/kirkwood*
F:	arch/arm/configs/mvebu_*_defconfig
F:	arch/arm/mach-mvebu/
F:	arch/arm64/boot/dts/marvell/armada*
F:	drivers/cpufreq/mvebu-cpufreq.c
F:	drivers/irqchip/irq-armada-370-xp.c
F:	drivers/irqchip/irq-mvebu-*
F:	drivers/pinctrl/mvebu/
F:	drivers/rtc/rtc-armada38x.c

ARM/Mediatek RTC DRIVER
M:	Eddie Huang <eddie.huang@mediatek.com>
L:	linux-arm-kernel@lists.infradead.org (moderated for non-subscribers)
L:	linux-mediatek@lists.infradead.org (moderated for non-subscribers)
S:	Maintained
F:	drivers/rtc/rtc-mt6397.c

ARM/Mediatek SoC support
M:	Matthias Brugger <matthias.bgg@gmail.com>
L:	linux-arm-kernel@lists.infradead.org (moderated for non-subscribers)
L:	linux-mediatek@lists.infradead.org (moderated for non-subscribers)
S:	Maintained
F:	arch/arm/boot/dts/mt6*
F:	arch/arm/boot/dts/mt7*
F:	arch/arm/boot/dts/mt8*
F:	arch/arm/mach-mediatek/
F:	arch/arm64/boot/dts/mediatek/
N:	mtk
K:	mediatek

ARM/Mediatek USB3 PHY DRIVER
M:	Chunfeng Yun <chunfeng.yun@mediatek.com>
L:	linux-arm-kernel@lists.infradead.org (moderated for non-subscribers)
L:	linux-mediatek@lists.infradead.org (moderated for non-subscribers)
S:	Maintained
F:	drivers/phy/phy-mt65xx-usb3.c

ARM/MICREL KS8695 ARCHITECTURE
M:	Greg Ungerer <gerg@uclinux.org>
L:	linux-arm-kernel@lists.infradead.org (moderated for non-subscribers)
F:	arch/arm/mach-ks8695/
S:	Odd Fixes

ARM/MIOA701 MACHINE SUPPORT
M:	Robert Jarzmik <robert.jarzmik@free.fr>
L:	linux-arm-kernel@lists.infradead.org (moderated for non-subscribers)
F:	arch/arm/mach-pxa/mioa701.c
S:	Maintained

ARM/NEC MOBILEPRO 900/c MACHINE SUPPORT
M:	Michael Petchkovsky <mkpetch@internode.on.net>
S:	Maintained

ARM/NOMADIK ARCHITECTURE
M:	Alessandro Rubini <rubini@unipv.it>
M:	Linus Walleij <linus.walleij@linaro.org>
L:	linux-arm-kernel@lists.infradead.org (moderated for non-subscribers)
S:	Maintained
F:	arch/arm/mach-nomadik/
F:	drivers/pinctrl/nomadik/
F:	drivers/i2c/busses/i2c-nomadik.c
T:	git git://git.kernel.org/pub/scm/linux/kernel/git/linusw/linux-nomadik.git

ARM/NUVOTON W90X900 ARM ARCHITECTURE
M:	Wan ZongShun <mcuos.com@gmail.com>
L:	linux-arm-kernel@lists.infradead.org (moderated for non-subscribers)
W:	http://www.mcuos.com
S:	Maintained
F:	arch/arm/mach-w90x900/
F:	drivers/input/keyboard/w90p910_keypad.c
F:	drivers/input/touchscreen/w90p910_ts.c
F:	drivers/watchdog/nuc900_wdt.c
F:	drivers/net/ethernet/nuvoton/w90p910_ether.c
F:	drivers/mtd/nand/nuc900_nand.c
F:	drivers/rtc/rtc-nuc900.c
F:	drivers/spi/spi-nuc900.c
F:	drivers/usb/host/ehci-w90x900.c
F:	drivers/video/fbdev/nuc900fb.c

ARM/OPENMOKO NEO FREERUNNER (GTA02) MACHINE SUPPORT
M:	Nelson Castillo <arhuaco@freaks-unidos.net>
L:	openmoko-kernel@lists.openmoko.org (subscribers-only)
W:	http://wiki.openmoko.org/wiki/Neo_FreeRunner
S:	Supported

ARM/Orion SoC/Technologic Systems TS-78xx platform support
M:	Alexander Clouter <alex@digriz.org.uk>
L:	linux-arm-kernel@lists.infradead.org (moderated for non-subscribers)
W:	http://www.digriz.org.uk/ts78xx/kernel
S:	Maintained
F:	arch/arm/mach-orion5x/ts78xx-*

ARM/OXNAS platform support
M:	Neil Armstrong <narmstrong@baylibre.com>
L:	linux-arm-kernel@lists.infradead.org (moderated for non-subscribers)
L:	linux-oxnas@lists.tuxfamily.org (moderated for non-subscribers)
S:	Maintained
F:	arch/arm/mach-oxnas/
F:	arch/arm/boot/dts/ox8*.dtsi
F:	arch/arm/boot/dts/wd-mbwe.dts
F:	arch/arm/boot/dts/cloudengines-pogoplug-series-3.dts
N:	oxnas

ARM/PALM TREO SUPPORT
M:	Tomas Cech <sleep_walker@suse.com>
L:	linux-arm-kernel@lists.infradead.org
W:	http://hackndev.com
S:	Maintained
F:	arch/arm/mach-pxa/include/mach/palmtreo.h
F:	arch/arm/mach-pxa/palmtreo.c

ARM/PALMTX,PALMT5,PALMLD,PALMTE2,PALMTC SUPPORT
M:	Marek Vasut <marek.vasut@gmail.com>
L:	linux-arm-kernel@lists.infradead.org
W:	http://hackndev.com
S:	Maintained
F:	arch/arm/mach-pxa/include/mach/palmtx.h
F:	arch/arm/mach-pxa/palmtx.c
F:	arch/arm/mach-pxa/include/mach/palmt5.h
F:	arch/arm/mach-pxa/palmt5.c
F:	arch/arm/mach-pxa/include/mach/palmld.h
F:	arch/arm/mach-pxa/palmld.c
F:	arch/arm/mach-pxa/include/mach/palmte2.h
F:	arch/arm/mach-pxa/palmte2.c
F:	arch/arm/mach-pxa/include/mach/palmtc.h
F:	arch/arm/mach-pxa/palmtc.c

ARM/PALMZ72 SUPPORT
M:	Sergey Lapin <slapin@ossfans.org>
L:	linux-arm-kernel@lists.infradead.org
W:	http://hackndev.com
S:	Maintained
F:	arch/arm/mach-pxa/include/mach/palmz72.h
F:	arch/arm/mach-pxa/palmz72.c

ARM/PLEB SUPPORT
M:	Peter Chubb <pleb@gelato.unsw.edu.au>
W:	http://www.disy.cse.unsw.edu.au/Hardware/PLEB
S:	Maintained

ARM/PT DIGITAL BOARD PORT
M:	Stefan Eletzhofer <stefan.eletzhofer@eletztrick.de>
L:	linux-arm-kernel@lists.infradead.org (moderated for non-subscribers)
W:	http://www.armlinux.org.uk/
S:	Maintained

ARM/QUALCOMM SUPPORT
M:	Andy Gross <andy.gross@linaro.org>
M:	David Brown <david.brown@linaro.org>
L:	linux-arm-msm@vger.kernel.org
L:	linux-soc@vger.kernel.org
S:	Maintained
F:	Documentation/devicetree/bindings/soc/qcom/
F:	arch/arm/boot/dts/qcom-*.dts
F:	arch/arm/boot/dts/qcom-*.dtsi
F:	arch/arm/mach-qcom/
F:	arch/arm64/boot/dts/qcom/*
F:	drivers/i2c/busses/i2c-qup.c
F:	drivers/clk/qcom/
F:	drivers/dma/qcom/
F:	drivers/soc/qcom/
F:	drivers/spi/spi-qup.c
F:	drivers/tty/serial/msm_serial.h
F:	drivers/tty/serial/msm_serial.c
F:	drivers/*/pm8???-*
F:	drivers/mfd/ssbi.c
F:	drivers/firmware/qcom_scm.c
T:	git git://git.kernel.org/pub/scm/linux/kernel/git/agross/linux.git

ARM/RADISYS ENP2611 MACHINE SUPPORT
M:	Lennert Buytenhek <kernel@wantstofly.org>
L:	linux-arm-kernel@lists.infradead.org (moderated for non-subscribers)
S:	Maintained

ARM/REALTEK ARCHITECTURE
M:	Andreas Färber <afaerber@suse.de>
L:	linux-arm-kernel@lists.infradead.org (moderated for non-subscribers)
S:	Maintained
F:	arch/arm64/boot/dts/realtek/
F:	Documentation/devicetree/bindings/arm/realtek.txt

ARM/RENESAS ARM64 ARCHITECTURE
M:	Simon Horman <horms@verge.net.au>
M:	Magnus Damm <magnus.damm@gmail.com>
L:	linux-renesas-soc@vger.kernel.org
Q:	http://patchwork.kernel.org/project/linux-renesas-soc/list/
T:	git git://git.kernel.org/pub/scm/linux/kernel/git/horms/renesas.git next
S:	Supported
F:	arch/arm64/boot/dts/renesas/
F:	drivers/soc/renesas/
F:	include/linux/soc/renesas/

ARM/RISCPC ARCHITECTURE
M:	Russell King <linux@armlinux.org.uk>
L:	linux-arm-kernel@lists.infradead.org (moderated for non-subscribers)
W:	http://www.armlinux.org.uk/
S:	Maintained
F:	arch/arm/include/asm/hardware/entry-macro-iomd.S
F:	arch/arm/include/asm/hardware/ioc.h
F:	arch/arm/include/asm/hardware/iomd.h
F:	arch/arm/include/asm/hardware/memc.h
F:	arch/arm/mach-rpc/
F:	drivers/net/ethernet/8390/etherh.c
F:	drivers/net/ethernet/i825xx/ether1*
F:	drivers/net/ethernet/seeq/ether3*
F:	drivers/scsi/arm/

ARM/Rockchip SoC support
M:	Heiko Stuebner <heiko@sntech.de>
L:	linux-arm-kernel@lists.infradead.org (moderated for non-subscribers)
L:	linux-rockchip@lists.infradead.org
T:	git git://git.kernel.org/pub/scm/linux/kernel/git/mmind/linux-rockchip.git
S:	Maintained
F:	arch/arm/boot/dts/rk3*
F:	arch/arm/boot/dts/rv1108*
F:	arch/arm/mach-rockchip/
F:	drivers/clk/rockchip/
F:	drivers/i2c/busses/i2c-rk3x.c
F:	drivers/*/*rockchip*
F:	drivers/*/*/*rockchip*
F:	sound/soc/rockchip/
N:	rockchip

ARM/SAMSUNG EXYNOS ARM ARCHITECTURES
M:	Kukjin Kim <kgene@kernel.org>
M:	Krzysztof Kozlowski <krzk@kernel.org>
L:	linux-arm-kernel@lists.infradead.org (moderated for non-subscribers)
L:	linux-samsung-soc@vger.kernel.org (moderated for non-subscribers)
Q:	https://patchwork.kernel.org/project/linux-samsung-soc/list/
S:	Maintained
F:	arch/arm/boot/dts/s3c*
F:	arch/arm/boot/dts/s5p*
F:	arch/arm/boot/dts/samsung*
F:	arch/arm/boot/dts/exynos*
F:	arch/arm64/boot/dts/exynos/
F:	arch/arm/plat-samsung/
F:	arch/arm/mach-s3c24*/
F:	arch/arm/mach-s3c64xx/
F:	arch/arm/mach-s5p*/
F:	arch/arm/mach-exynos*/
F:	drivers/*/*s3c24*
F:	drivers/*/*/*s3c24*
F:	drivers/*/*s3c64xx*
F:	drivers/*/*s5pv210*
F:	drivers/memory/samsung/*
F:	drivers/soc/samsung/*
F:	Documentation/arm/Samsung/
F:	Documentation/devicetree/bindings/arm/samsung/
F:	Documentation/devicetree/bindings/sram/samsung-sram.txt
F:	Documentation/devicetree/bindings/power/pd-samsung.txt
N:	exynos

ARM/SAMSUNG MOBILE MACHINE SUPPORT
M:	Kyungmin Park <kyungmin.park@samsung.com>
L:	linux-arm-kernel@lists.infradead.org (moderated for non-subscribers)
S:	Maintained
F:	arch/arm/mach-s5pv210/

ARM/SAMSUNG S5P SERIES 2D GRAPHICS ACCELERATION (G2D) SUPPORT
M:	Kyungmin Park <kyungmin.park@samsung.com>
M:	Kamil Debski <kamil@wypas.org>
M:	Andrzej Hajda <a.hajda@samsung.com>
L:	linux-arm-kernel@lists.infradead.org
L:	linux-media@vger.kernel.org
S:	Maintained
F:	drivers/media/platform/s5p-g2d/

ARM/SAMSUNG S5P SERIES HDMI CEC SUBSYSTEM SUPPORT
M:	Marek Szyprowski <m.szyprowski@samsung.com>
L:	linux-samsung-soc@vger.kernel.org (moderated for non-subscribers)
L:	linux-media@vger.kernel.org
S:	Maintained
F:	drivers/media/platform/s5p-cec/
F:	Documentation/devicetree/bindings/media/s5p-cec.txt

ARM/SAMSUNG S5P SERIES JPEG CODEC SUPPORT
M:	Andrzej Pietrasiewicz <andrzej.p@samsung.com>
M:	Jacek Anaszewski <jacek.anaszewski@gmail.com>
L:	linux-arm-kernel@lists.infradead.org
L:	linux-media@vger.kernel.org
S:	Maintained
F:	drivers/media/platform/s5p-jpeg/

ARM/SAMSUNG S5P SERIES Multi Format Codec (MFC) SUPPORT
M:	Kyungmin Park <kyungmin.park@samsung.com>
M:	Kamil Debski <kamil@wypas.org>
M:	Jeongtae Park <jtp.park@samsung.com>
M:	Andrzej Hajda <a.hajda@samsung.com>
L:	linux-arm-kernel@lists.infradead.org
L:	linux-media@vger.kernel.org
S:	Maintained
F:	arch/arm/plat-samsung/s5p-dev-mfc.c
F:	drivers/media/platform/s5p-mfc/

ARM/SHMOBILE ARM ARCHITECTURE
M:	Simon Horman <horms@verge.net.au>
M:	Magnus Damm <magnus.damm@gmail.com>
L:	linux-renesas-soc@vger.kernel.org
Q:	http://patchwork.kernel.org/project/linux-renesas-soc/list/
T:	git git://git.kernel.org/pub/scm/linux/kernel/git/horms/renesas.git next
S:	Supported
F:	arch/arm/boot/dts/emev2*
F:	arch/arm/boot/dts/r7s*
F:	arch/arm/boot/dts/r8a*
F:	arch/arm/boot/dts/sh*
F:	arch/arm/configs/shmobile_defconfig
F:	arch/arm/include/debug/renesas-scif.S
F:	arch/arm/mach-shmobile/
F:	drivers/soc/renesas/
F:	include/linux/soc/renesas/

ARM/SOCFPGA ARCHITECTURE
M:	Dinh Nguyen <dinguyen@kernel.org>
S:	Maintained
F:	arch/arm/mach-socfpga/
F:	arch/arm/boot/dts/socfpga*
F:	arch/arm/configs/socfpga_defconfig
F:	arch/arm64/boot/dts/altera/
W:	http://www.rocketboards.org
T:	git git://git.kernel.org/pub/scm/linux/kernel/git/dinguyen/linux.git

ARM/SOCFPGA CLOCK FRAMEWORK SUPPORT
M:	Dinh Nguyen <dinguyen@kernel.org>
S:	Maintained
F:	drivers/clk/socfpga/

ARM/SOCFPGA EDAC SUPPORT
M:	Thor Thayer <thor.thayer@linux.intel.com>
S:	Maintained
F:	drivers/edac/altera_edac.

ARM/STI ARCHITECTURE
M:	Patrice Chotard <patrice.chotard@st.com>
L:	linux-arm-kernel@lists.infradead.org (moderated for non-subscribers)
W:	http://www.stlinux.com
S:	Maintained
F:	arch/arm/mach-sti/
F:	arch/arm/boot/dts/sti*
F:	drivers/char/hw_random/st-rng.c
F:	drivers/clocksource/arm_global_timer.c
F:	drivers/clocksource/clksrc_st_lpc.c
F:	drivers/cpufreq/sti-cpufreq.c
F:	drivers/dma/st_fdma*
F:	drivers/i2c/busses/i2c-st.c
F:	drivers/media/rc/st_rc.c
F:	drivers/media/platform/sti/c8sectpfe/
F:	drivers/mmc/host/sdhci-st.c
F:	drivers/phy/st/phy-miphy28lp.c
F:	drivers/phy/st/phy-stih407-usb.c
F:	drivers/pinctrl/pinctrl-st.c
F:	drivers/remoteproc/st_remoteproc.c
F:	drivers/remoteproc/st_slim_rproc.c
F:	drivers/reset/sti/
F:	drivers/rtc/rtc-st-lpc.c
F:	drivers/tty/serial/st-asc.c
F:	drivers/usb/dwc3/dwc3-st.c
F:	drivers/usb/host/ehci-st.c
F:	drivers/usb/host/ohci-st.c
F:	drivers/watchdog/st_lpc_wdt.c
F:	drivers/ata/ahci_st.c
F:	include/linux/remoteproc/st_slim_rproc.h

ARM/STM32 ARCHITECTURE
M:	Maxime Coquelin <mcoquelin.stm32@gmail.com>
M:	Alexandre Torgue <alexandre.torgue@st.com>
L:	linux-arm-kernel@lists.infradead.org (moderated for non-subscribers)
S:	Maintained
T:	git git://git.kernel.org/pub/scm/linux/kernel/git/mcoquelin/stm32.git
N:	stm32
F:	drivers/clocksource/armv7m_systick.c

ARM/TANGO ARCHITECTURE
M:	Marc Gonzalez <marc_gonzalez@sigmadesigns.com>
L:	linux-arm-kernel@lists.infradead.org
S:	Maintained
N:	tango

ARM/TECHNOLOGIC SYSTEMS TS7250 MACHINE SUPPORT
M:	Lennert Buytenhek <kernel@wantstofly.org>
L:	linux-arm-kernel@lists.infradead.org (moderated for non-subscribers)
S:	Maintained

ARM/TETON BGA MACHINE SUPPORT
M:	"Mark F. Brown" <mark.brown314@gmail.com>
L:	linux-arm-kernel@lists.infradead.org (moderated for non-subscribers)
S:	Maintained

ARM/TEXAS INSTRUMENT AEMIF/EMIF DRIVERS
M:	Santosh Shilimkar <ssantosh@kernel.org>
L:	linux-kernel@vger.kernel.org
S:	Maintained
F:	drivers/memory/*emif*

ARM/TEXAS INSTRUMENT KEYSTONE ARCHITECTURE
M:	Santosh Shilimkar <ssantosh@kernel.org>
L:	linux-arm-kernel@lists.infradead.org (moderated for non-subscribers)
S:	Maintained
F:	arch/arm/mach-keystone/
F:	arch/arm/boot/dts/keystone-*
T:	git git://git.kernel.org/pub/scm/linux/kernel/git/ssantosh/linux-keystone.git

ARM/TEXAS INSTRUMENT KEYSTONE CLOCK FRAMEWORK
M:	Santosh Shilimkar <ssantosh@kernel.org>
L:	linux-kernel@vger.kernel.org
S:	Maintained
F:	drivers/clk/keystone/

ARM/TEXAS INSTRUMENT KEYSTONE ClOCKSOURCE
M:	Santosh Shilimkar <ssantosh@kernel.org>
L:	linux-arm-kernel@lists.infradead.org (moderated for non-subscribers)
L:	linux-kernel@vger.kernel.org
S:	Maintained
F:	drivers/clocksource/timer-keystone.c

ARM/TEXAS INSTRUMENT KEYSTONE RESET DRIVER
M:	Santosh Shilimkar <ssantosh@kernel.org>
L:	linux-kernel@vger.kernel.org
S:	Maintained
F:	drivers/power/reset/keystone-reset.c

ARM/THECUS N2100 MACHINE SUPPORT
M:	Lennert Buytenhek <kernel@wantstofly.org>
L:	linux-arm-kernel@lists.infradead.org (moderated for non-subscribers)
S:	Maintained

ARM/TOSA MACHINE SUPPORT
M:	Dmitry Eremin-Solenikov <dbaryshkov@gmail.com>
M:	Dirk Opfer <dirk@opfer-online.de>
S:	Maintained

ARM/U300 MACHINE SUPPORT
M:	Linus Walleij <linus.walleij@linaro.org>
L:	linux-arm-kernel@lists.infradead.org (moderated for non-subscribers)
S:	Supported
F:	arch/arm/mach-u300/
F:	drivers/clocksource/timer-u300.c
F:	drivers/i2c/busses/i2c-stu300.c
F:	drivers/rtc/rtc-coh901331.c
F:	drivers/watchdog/coh901327_wdt.c
F:	drivers/dma/coh901318*
F:	drivers/mfd/ab3100*
F:	drivers/rtc/rtc-ab3100.c
F:	drivers/rtc/rtc-coh901331.c
T:	git git://git.kernel.org/pub/scm/linux/kernel/git/linusw/linux-stericsson.git

ARM/UNIPHIER ARCHITECTURE
M:	Masahiro Yamada <yamada.masahiro@socionext.com>
L:	linux-arm-kernel@lists.infradead.org (moderated for non-subscribers)
T:	git git://git.kernel.org/pub/scm/linux/kernel/git/masahiroy/linux-uniphier.git
S:	Maintained
F:	arch/arm/boot/dts/uniphier*
F:	arch/arm/include/asm/hardware/cache-uniphier.h
F:	arch/arm/mach-uniphier/
F:	arch/arm/mm/cache-uniphier.c
F:	arch/arm64/boot/dts/socionext/
F:	drivers/bus/uniphier-system-bus.c
F:	drivers/clk/uniphier/
F:	drivers/i2c/busses/i2c-uniphier*
F:	drivers/pinctrl/uniphier/
F:	drivers/reset/reset-uniphier.c
F:	drivers/tty/serial/8250/8250_uniphier.c
N:	uniphier

ARM/Ux500 ARM ARCHITECTURE
M:	Linus Walleij <linus.walleij@linaro.org>
L:	linux-arm-kernel@lists.infradead.org (moderated for non-subscribers)
S:	Maintained
F:	arch/arm/mach-ux500/
F:	drivers/clocksource/clksrc-dbx500-prcmu.c
F:	drivers/dma/ste_dma40*
F:	drivers/hwspinlock/u8500_hsem.c
F:	drivers/mfd/abx500*
F:	drivers/mfd/ab8500*
F:	drivers/mfd/dbx500*
F:	drivers/mfd/db8500*
F:	drivers/pinctrl/nomadik/pinctrl-ab*
F:	drivers/pinctrl/nomadik/pinctrl-nomadik*
F:	drivers/rtc/rtc-ab8500.c
F:	drivers/rtc/rtc-pl031.c
T:	git git://git.kernel.org/pub/scm/linux/kernel/git/linusw/linux-stericsson.git

ARM/Ux500 CLOCK FRAMEWORK SUPPORT
M:	Ulf Hansson <ulf.hansson@linaro.org>
L:	linux-arm-kernel@lists.infradead.org (moderated for non-subscribers)
T:	git git://git.linaro.org/people/ulfh/clk.git
S:	Maintained
F:	drivers/clk/ux500/

ARM/VERSATILE EXPRESS PLATFORM
M:	Liviu Dudau <liviu.dudau@arm.com>
M:	Sudeep Holla <sudeep.holla@arm.com>
M:	Lorenzo Pieralisi <lorenzo.pieralisi@arm.com>
L:	linux-arm-kernel@lists.infradead.org (moderated for non-subscribers)
S:	Maintained
F:	arch/arm/boot/dts/vexpress*
F:	arch/arm64/boot/dts/arm/
F:	arch/arm/mach-vexpress/
F:	*/*/vexpress*
F:	*/*/*/vexpress*
F:	drivers/clk/versatile/clk-vexpress-osc.c
F:	drivers/clocksource/versatile.c
N:	mps2

ARM/VFP SUPPORT
M:	Russell King <linux@armlinux.org.uk>
L:	linux-arm-kernel@lists.infradead.org (moderated for non-subscribers)
W:	http://www.armlinux.org.uk/
S:	Maintained
F:	arch/arm/vfp/

ARM/VOIPAC PXA270 SUPPORT
M:	Marek Vasut <marek.vasut@gmail.com>
L:	linux-arm-kernel@lists.infradead.org (moderated for non-subscribers)
S:	Maintained
F:	arch/arm/mach-pxa/vpac270.c
F:	arch/arm/mach-pxa/include/mach/vpac270.h

ARM/VT8500 ARM ARCHITECTURE
M:	Tony Prisk <linux@prisktech.co.nz>
L:	linux-arm-kernel@lists.infradead.org (moderated for non-subscribers)
S:	Maintained
F:	arch/arm/mach-vt8500/
F:	drivers/clocksource/vt8500_timer.c
F:	drivers/i2c/busses/i2c-wmt.c
F:	drivers/mmc/host/wmt-sdmmc.c
F:	drivers/pwm/pwm-vt8500.c
F:	drivers/rtc/rtc-vt8500.c
F:	drivers/tty/serial/vt8500_serial.c
F:	drivers/usb/host/ehci-platform.c
F:	drivers/usb/host/uhci-platform.c
F:	drivers/video/fbdev/vt8500lcdfb.*
F:	drivers/video/fbdev/wm8505fb*
F:	drivers/video/fbdev/wmt_ge_rops.*

ARM/ZIPIT Z2 SUPPORT
M:	Marek Vasut <marek.vasut@gmail.com>
L:	linux-arm-kernel@lists.infradead.org (moderated for non-subscribers)
S:	Maintained
F:	arch/arm/mach-pxa/z2.c
F:	arch/arm/mach-pxa/include/mach/z2.h

ARM/ZTE ARCHITECTURE
M:	Jun Nie <jun.nie@linaro.org>
M:	Baoyou Xie <baoyou.xie@linaro.org>
L:	linux-arm-kernel@lists.infradead.org (moderated for non-subscribers)
S:	Maintained
F:	arch/arm/mach-zx/
F:	drivers/clk/zte/
F:	drivers/reset/reset-zx2967.c
F:	drivers/soc/zte/
F:	Documentation/devicetree/bindings/arm/zte.txt
F:	Documentation/devicetree/bindings/clock/zx296702-clk.txt
F:	Documentation/devicetree/bindings/reset/zte,zx2967-reset.txt
F:	Documentation/devicetree/bindings/soc/zte/
F:	include/dt-bindings/soc/zx*.h

ARM/ZYNQ ARCHITECTURE
M:	Michal Simek <michal.simek@xilinx.com>
R:	Sören Brinkmann <soren.brinkmann@xilinx.com>
L:	linux-arm-kernel@lists.infradead.org (moderated for non-subscribers)
W:	http://wiki.xilinx.com
T:	git https://github.com/Xilinx/linux-xlnx.git
S:	Supported
F:	arch/arm/mach-zynq/
F:	drivers/cpuidle/cpuidle-zynq.c
F:	drivers/block/xsysace.c
N:	zynq
N:	xilinx
F:	drivers/clocksource/cadence_ttc_timer.c
F:	drivers/i2c/busses/i2c-cadence.c
F:	drivers/mmc/host/sdhci-of-arasan.c
F:	drivers/edac/synopsys_edac.c

ARM64 PORT (AARCH64 ARCHITECTURE)
M:	Catalin Marinas <catalin.marinas@arm.com>
M:	Will Deacon <will.deacon@arm.com>
L:	linux-arm-kernel@lists.infradead.org (moderated for non-subscribers)
T:	git git://git.kernel.org/pub/scm/linux/kernel/git/arm64/linux.git
S:	Maintained
F:	arch/arm64/
F:	Documentation/arm64/

AS3645A LED FLASH CONTROLLER DRIVER
M:	Laurent Pinchart <laurent.pinchart@ideasonboard.com>
L:	linux-media@vger.kernel.org
T:	git git://linuxtv.org/media_tree.git
S:	Maintained
F:	drivers/media/i2c/as3645a.c
F:	include/media/i2c/as3645a.h

ASAHI KASEI AK8974 DRIVER
M:	Linus Walleij <linus.walleij@linaro.org>
L:	linux-iio@vger.kernel.org
W:	http://www.akm.com/
S:	Supported
F:	drivers/iio/magnetometer/ak8974.c

ASC7621 HARDWARE MONITOR DRIVER
M:	George Joseph <george.joseph@fairview5.com>
L:	linux-hwmon@vger.kernel.org
S:	Maintained
F:	Documentation/hwmon/asc7621
F:	drivers/hwmon/asc7621.c

ASUS NOTEBOOKS AND EEEPC ACPI/WMI EXTRAS DRIVERS
M:	Corentin Chary <corentin.chary@gmail.com>
L:	acpi4asus-user@lists.sourceforge.net
L:	platform-driver-x86@vger.kernel.org
W:	http://acpi4asus.sf.net
S:	Maintained
F:	drivers/platform/x86/asus*.c
F:	drivers/platform/x86/eeepc*.c

ASUS WIRELESS RADIO CONTROL DRIVER
M:	João Paulo Rechi Vita <jprvita@gmail.com>
L:	platform-driver-x86@vger.kernel.org
S:	Maintained
F:	drivers/platform/x86/asus-wireless.c

ASYMMETRIC KEYS
M:	David Howells <dhowells@redhat.com>
L:	keyrings@vger.kernel.org
S:	Maintained
F:	Documentation/crypto/asymmetric-keys.txt
F:	include/linux/verification.h
F:	include/crypto/public_key.h
F:	include/crypto/pkcs7.h
F:	crypto/asymmetric_keys/

ASYNCHRONOUS TRANSFERS/TRANSFORMS (IOAT) API
R:	Dan Williams <dan.j.williams@intel.com>
W:	http://sourceforge.net/projects/xscaleiop
S:	Odd fixes
F:	Documentation/crypto/async-tx-api.txt
F:	crypto/async_tx/
F:	drivers/dma/
F:	include/linux/dmaengine.h
F:	include/linux/async_tx.h

AT24 EEPROM DRIVER
M:	Wolfram Sang <wsa@the-dreams.de>
L:	linux-i2c@vger.kernel.org
S:	Maintained
F:	drivers/misc/eeprom/at24.c
F:	include/linux/platform_data/at24.h

ATA OVER ETHERNET (AOE) DRIVER
M:	"Ed L. Cashin" <ed.cashin@acm.org>
W:	http://www.openaoe.org/
S:	Supported
F:	Documentation/aoe/
F:	drivers/block/aoe/

ATHEROS 71XX/9XXX GPIO DRIVER
M:	Alban Bedel <albeu@free.fr>
W:	https://github.com/AlbanBedel/linux
T:	git git://github.com/AlbanBedel/linux
S:	Maintained
F:	drivers/gpio/gpio-ath79.c
F:	Documentation/devicetree/bindings/gpio/gpio-ath79.txt

ATHEROS ATH GENERIC UTILITIES
M:	"Luis R. Rodriguez" <mcgrof@do-not-panic.com>
L:	linux-wireless@vger.kernel.org
S:	Supported
F:	drivers/net/wireless/ath/*

ATHEROS ATH5K WIRELESS DRIVER
M:	Jiri Slaby <jirislaby@gmail.com>
M:	Nick Kossifidis <mickflemm@gmail.com>
M:	"Luis R. Rodriguez" <mcgrof@do-not-panic.com>
L:	linux-wireless@vger.kernel.org
W:	http://wireless.kernel.org/en/users/Drivers/ath5k
S:	Maintained
F:	drivers/net/wireless/ath/ath5k/

ATHEROS ATH6KL WIRELESS DRIVER
M:	Kalle Valo <kvalo@qca.qualcomm.com>
L:	linux-wireless@vger.kernel.org
W:	http://wireless.kernel.org/en/users/Drivers/ath6kl
T:	git git://git.kernel.org/pub/scm/linux/kernel/git/kvalo/ath.git
S:	Supported
F:	drivers/net/wireless/ath/ath6kl/

ATI_REMOTE2 DRIVER
M:	Ville Syrjala <syrjala@sci.fi>
S:	Maintained
F:	drivers/input/misc/ati_remote2.c

ATK0110 HWMON DRIVER
M:	Luca Tettamanti <kronos.it@gmail.com>
L:	linux-hwmon@vger.kernel.org
S:	Maintained
F:	drivers/hwmon/asus_atk0110.c

ATLX ETHERNET DRIVERS
M:	Jay Cliburn <jcliburn@gmail.com>
M:	Chris Snook <chris.snook@gmail.com>
L:	netdev@vger.kernel.org
W:	http://sourceforge.net/projects/atl1
W:	http://atl1.sourceforge.net
S:	Maintained
F:	drivers/net/ethernet/atheros/

ATM
M:	Chas Williams <3chas3@gmail.com>
L:	linux-atm-general@lists.sourceforge.net (moderated for non-subscribers)
L:	netdev@vger.kernel.org
W:	http://linux-atm.sourceforge.net
S:	Maintained
F:	drivers/atm/
F:	include/linux/atm*
F:	include/uapi/linux/atm*

ATMEL AT91 / AT32 MCI DRIVER
M:	Ludovic Desroches <ludovic.desroches@microchip.com>
S:	Maintained
F:	drivers/mmc/host/atmel-mci.c

ATMEL AT91 SAMA5D2-Compatible Shutdown Controller
M:	Nicolas Ferre <nicolas.ferre@microchip.com>
S:	Supported
F:	drivers/power/reset/at91-sama5d2_shdwc.c

ATMEL Audio ALSA driver
M:	Nicolas Ferre <nicolas.ferre@microchip.com>
L:	alsa-devel@alsa-project.org (moderated for non-subscribers)
S:	Supported
F:	sound/soc/atmel

ATMEL I2C DRIVER
M:	Ludovic Desroches <ludovic.desroches@microchip.com>
L:	linux-i2c@vger.kernel.org
S:	Supported
F:	drivers/i2c/busses/i2c-at91.c

ATMEL ISI DRIVER
M:	Ludovic Desroches <ludovic.desroches@microchip.com>
L:	linux-media@vger.kernel.org
S:	Supported
F:	drivers/media/platform/atmel/atmel-isi.c
F:	include/media/atmel-isi.h

ATMEL LCDFB DRIVER
M:	Nicolas Ferre <nicolas.ferre@microchip.com>
L:	linux-fbdev@vger.kernel.org
S:	Maintained
F:	drivers/video/fbdev/atmel_lcdfb.c
F:	include/video/atmel_lcdc.h

ATMEL MACB ETHERNET DRIVER
M:	Nicolas Ferre <nicolas.ferre@microchip.com>
S:	Supported
F:	drivers/net/ethernet/cadence/

ATMEL MAXTOUCH DRIVER
M:	Nick Dyer <nick@shmanahar.org>
T:	git git://github.com/ndyer/linux.git
S:	Maintained
F:	Documentation/devicetree/bindings/input/atmel,maxtouch.txt
F:	drivers/input/touchscreen/atmel_mxt_ts.c
F:	include/linux/platform_data/atmel_mxt_ts.h

ATMEL NAND DRIVER
M:	Wenyou Yang <wenyou.yang@atmel.com>
M:	Josh Wu <rainyfeeling@outlook.com>
L:	linux-mtd@lists.infradead.org
S:	Supported
F:	drivers/mtd/nand/atmel/*

ATMEL SAMA5D2 ADC DRIVER
M:	Ludovic Desroches <ludovic.desroches@microchip.com>
L:	linux-iio@vger.kernel.org
S:	Supported
F:	drivers/iio/adc/at91-sama5d2_adc.c

ATMEL SDMMC DRIVER
M:	Ludovic Desroches <ludovic.desroches@microchip.com>
L:	linux-mmc@vger.kernel.org
S:	Supported
F:	drivers/mmc/host/sdhci-of-at91.c

ATMEL SPI DRIVER
M:	Nicolas Ferre <nicolas.ferre@microchip.com>
S:	Supported
F:	drivers/spi/spi-atmel.*

ATMEL SSC DRIVER
M:	Nicolas Ferre <nicolas.ferre@microchip.com>
L:	linux-arm-kernel@lists.infradead.org (moderated for non-subscribers)
S:	Supported
F:	drivers/misc/atmel-ssc.c
F:	include/linux/atmel-ssc.h

ATMEL Timer Counter (TC) AND CLOCKSOURCE DRIVERS
M:	Nicolas Ferre <nicolas.ferre@microchip.com>
L:	linux-arm-kernel@lists.infradead.org (moderated for non-subscribers)
S:	Supported
F:	drivers/misc/atmel_tclib.c
F:	drivers/clocksource/tcb_clksrc.c

ATMEL USBA UDC DRIVER
M:	Nicolas Ferre <nicolas.ferre@microchip.com>
L:	linux-arm-kernel@lists.infradead.org (moderated for non-subscribers)
S:	Supported
F:	drivers/usb/gadget/udc/atmel_usba_udc.*

ATMEL WIRELESS DRIVER
M:	Simon Kelley <simon@thekelleys.org.uk>
L:	linux-wireless@vger.kernel.org
W:	http://www.thekelleys.org.uk/atmel
W:	http://atmelwlandriver.sourceforge.net/
S:	Maintained
F:	drivers/net/wireless/atmel/atmel*

ATMEL XDMA DRIVER
M:	Ludovic Desroches <ludovic.desroches@microchip.com>
L:	linux-arm-kernel@lists.infradead.org
L:	dmaengine@vger.kernel.org
S:	Supported
F:	drivers/dma/at_xdmac.c

ATOMIC INFRASTRUCTURE
M:	Will Deacon <will.deacon@arm.com>
M:	Peter Zijlstra <peterz@infradead.org>
R:	Boqun Feng <boqun.feng@gmail.com>
L:	linux-kernel@vger.kernel.org
S:	Maintained
F:	arch/*/include/asm/atomic*.h
F:	include/*/atomic*.h

ATTO EXPRESSSAS SAS/SATA RAID SCSI DRIVER
M:	Bradley Grove <linuxdrivers@attotech.com>
L:	linux-scsi@vger.kernel.org
W:	http://www.attotech.com
S:	Supported
F:	drivers/scsi/esas2r

ATUSB IEEE 802.15.4 RADIO DRIVER
M:	Stefan Schmidt <stefan@osg.samsung.com>
L:	linux-wpan@vger.kernel.org
S:	Maintained
F:	drivers/net/ieee802154/atusb.c
F:	drivers/net/ieee802154/atusb.h
F:	drivers/net/ieee802154/at86rf230.h

AUDIT SUBSYSTEM
M:	Paul Moore <paul@paul-moore.com>
M:	Eric Paris <eparis@redhat.com>
L:	linux-audit@redhat.com (moderated for non-subscribers)
W:	http://people.redhat.com/sgrubb/audit/
T:	git git://git.infradead.org/users/pcmoore/audit
S:	Maintained
F:	include/linux/audit.h
F:	include/uapi/linux/audit.h
F:	kernel/audit*

AUXILIARY DISPLAY DRIVERS
M:	Miguel Ojeda Sandonis <miguel.ojeda.sandonis@gmail.com>
W:	http://miguelojeda.es/auxdisplay.htm
W:	http://jair.lab.fi.uva.es/~migojed/auxdisplay.htm
S:	Maintained
F:	drivers/auxdisplay/
F:	include/linux/cfag12864b.h

AX.25 NETWORK LAYER
M:	Ralf Baechle <ralf@linux-mips.org>
L:	linux-hams@vger.kernel.org
W:	http://www.linux-ax25.org/
S:	Maintained
F:	include/uapi/linux/ax25.h
F:	include/net/ax25.h
F:	net/ax25/

AXENTIA ARM DEVICES
M:	Peter Rosin <peda@axentia.se>
L:	linux-arm-kernel@lists.infradead.org (moderated for non-subscribers)
S:	Maintained
F:	Documentation/devicetree/bindings/arm/axentia.txt
F:	arch/arm/boot/dts/at91-linea.dtsi
F:	arch/arm/boot/dts/at91-tse850-3.dts

AXENTIA ASOC DRIVERS
M:	Peter Rosin <peda@axentia.se>
L:	alsa-devel@alsa-project.org (moderated for non-subscribers)
S:	Maintained
F:	Documentation/devicetree/bindings/sound/axentia,*
F:	sound/soc/atmel/tse850-pcm5142.c

AZ6007 DVB DRIVER
M:	Mauro Carvalho Chehab <mchehab@s-opensource.com>
M:	Mauro Carvalho Chehab <mchehab@kernel.org>
L:	linux-media@vger.kernel.org
W:	https://linuxtv.org
T:	git git://linuxtv.org/media_tree.git
S:	Maintained
F:	drivers/media/usb/dvb-usb-v2/az6007.c

AZTECH FM RADIO RECEIVER DRIVER
M:	Hans Verkuil <hverkuil@xs4all.nl>
L:	linux-media@vger.kernel.org
T:	git git://linuxtv.org/media_tree.git
W:	https://linuxtv.org
S:	Maintained
F:	drivers/media/radio/radio-aztech*

B43 WIRELESS DRIVER
L:	linux-wireless@vger.kernel.org
L:	b43-dev@lists.infradead.org
W:	http://wireless.kernel.org/en/users/Drivers/b43
S:	Odd Fixes
F:	drivers/net/wireless/broadcom/b43/

B43LEGACY WIRELESS DRIVER
M:	Larry Finger <Larry.Finger@lwfinger.net>
L:	linux-wireless@vger.kernel.org
L:	b43-dev@lists.infradead.org
W:	http://wireless.kernel.org/en/users/Drivers/b43
S:	Maintained
F:	drivers/net/wireless/broadcom/b43legacy/

BACKLIGHT CLASS/SUBSYSTEM
M:	Lee Jones <lee.jones@linaro.org>
M:	Daniel Thompson <daniel.thompson@linaro.org>
M:	Jingoo Han <jingoohan1@gmail.com>
T:	git git://git.kernel.org/pub/scm/linux/kernel/git/lee/backlight.git
S:	Maintained
F:	drivers/video/backlight/
F:	include/linux/backlight.h
F:	include/linux/pwm_backlight.h
F:	Documentation/devicetree/bindings/leds/backlight

BATMAN ADVANCED
M:	Marek Lindner <mareklindner@neomailbox.ch>
M:	Simon Wunderlich <sw@simonwunderlich.de>
M:	Antonio Quartulli <a@unstable.cc>
L:	b.a.t.m.a.n@lists.open-mesh.org (moderated for non-subscribers)
W:	https://www.open-mesh.org/
Q:	https://patchwork.open-mesh.org/project/batman/list/
S:	Maintained
F:	Documentation/ABI/testing/sysfs-class-net-batman-adv
F:	Documentation/ABI/testing/sysfs-class-net-mesh
F:	Documentation/networking/batman-adv.txt
F:	include/uapi/linux/batman_adv.h
F:	net/batman-adv/

BAYCOM/HDLCDRV DRIVERS FOR AX.25
M:	Thomas Sailer <t.sailer@alumni.ethz.ch>
L:	linux-hams@vger.kernel.org
W:	http://www.baycom.org/~tom/ham/ham.html
S:	Maintained
F:	drivers/net/hamradio/baycom*

BCACHE (BLOCK LAYER CACHE)
M:	Kent Overstreet <kent.overstreet@gmail.com>
L:	linux-bcache@vger.kernel.org
W:	http://bcache.evilpiepirate.org
S:	Orphan
F:	drivers/md/bcache/

BDISP ST MEDIA DRIVER
M:	Fabien Dessenne <fabien.dessenne@st.com>
L:	linux-media@vger.kernel.org
T:	git git://linuxtv.org/media_tree.git
W:	https://linuxtv.org
S:	Supported
F:	drivers/media/platform/sti/bdisp

BECKHOFF CX5020 ETHERCAT MASTER DRIVER
M:	Dariusz Marcinkiewicz <reksio@newterm.pl>
L:	netdev@vger.kernel.org
S:	Maintained
F:	drivers/net/ethernet/ec_bhf.c

BEFS FILE SYSTEM
M:	Luis de Bethencourt <luisbg@kernel.org>
M:	Salah Triki <salah.triki@gmail.com>
S:	Maintained
T:	git git://git.kernel.org/pub/scm/linux/kernel/git/luisbg/linux-befs.git
F:	Documentation/filesystems/befs.txt
F:	fs/befs/

BFQ I/O SCHEDULER
M:	Paolo Valente <paolo.valente@linaro.org>
M:	Jens Axboe <axboe@kernel.dk>
L:	linux-block@vger.kernel.org
S:	Maintained
F:	block/bfq-*
F:	Documentation/block/bfq-iosched.txt

BFS FILE SYSTEM
M:	"Tigran A. Aivazian" <aivazian.tigran@gmail.com>
S:	Maintained
F:	Documentation/filesystems/bfs.txt
F:	fs/bfs/
F:	include/uapi/linux/bfs_fs.h

BLACKFIN ARCHITECTURE
M:	Steven Miao <realmz6@gmail.com>
L:	adi-buildroot-devel@lists.sourceforge.net (moderated for non-subscribers)
T:	git git://git.code.sf.net/p/adi-linux/code
W:	http://blackfin.uclinux.org
S:	Supported
F:	arch/blackfin/

BLACKFIN EMAC DRIVER
L:	adi-buildroot-devel@lists.sourceforge.net (moderated for non-subscribers)
W:	http://blackfin.uclinux.org
S:	Supported
F:	drivers/net/ethernet/adi/

BLACKFIN I2C TWI DRIVER
M:	Sonic Zhang <sonic.zhang@analog.com>
L:	adi-buildroot-devel@lists.sourceforge.net (moderated for non-subscribers)
W:	http://blackfin.uclinux.org/
S:	Supported
F:	drivers/i2c/busses/i2c-bfin-twi.c

BLACKFIN MEDIA DRIVER
M:	Scott Jiang <scott.jiang.linux@gmail.com>
L:	adi-buildroot-devel@lists.sourceforge.net (moderated for non-subscribers)
W:	http://blackfin.uclinux.org/
S:	Supported
F:	drivers/media/platform/blackfin/
F:	drivers/media/i2c/adv7183*
F:	drivers/media/i2c/vs6624*

BLACKFIN RTC DRIVER
L:	adi-buildroot-devel@lists.sourceforge.net (moderated for non-subscribers)
W:	http://blackfin.uclinux.org
S:	Supported
F:	drivers/rtc/rtc-bfin.c

BLACKFIN SDH DRIVER
M:	Sonic Zhang <sonic.zhang@analog.com>
L:	adi-buildroot-devel@lists.sourceforge.net (moderated for non-subscribers)
W:	http://blackfin.uclinux.org
S:	Supported
F:	drivers/mmc/host/bfin_sdh.c

BLACKFIN SERIAL DRIVER
M:	Sonic Zhang <sonic.zhang@analog.com>
L:	adi-buildroot-devel@lists.sourceforge.net (moderated for non-subscribers)
W:	http://blackfin.uclinux.org
S:	Supported
F:	drivers/tty/serial/bfin_uart.c

BLACKFIN WATCHDOG DRIVER
L:	adi-buildroot-devel@lists.sourceforge.net (moderated for non-subscribers)
W:	http://blackfin.uclinux.org
S:	Supported
F:	drivers/watchdog/bfin_wdt.c

BLINKM RGB LED DRIVER
M:	Jan-Simon Moeller <jansimon.moeller@gmx.de>
S:	Maintained
F:	drivers/leds/leds-blinkm.c

BLOCK LAYER
M:	Jens Axboe <axboe@kernel.dk>
L:	linux-block@vger.kernel.org
T:	git git://git.kernel.org/pub/scm/linux/kernel/git/axboe/linux-block.git
S:	Maintained
F:	block/
F:	kernel/trace/blktrace.c
F:	lib/sbitmap.c

BLOCK2MTD DRIVER
M:	Joern Engel <joern@lazybastard.org>
L:	linux-mtd@lists.infradead.org
S:	Maintained
F:	drivers/mtd/devices/block2mtd.c

BLUETOOTH DRIVERS
M:	Marcel Holtmann <marcel@holtmann.org>
M:	Gustavo Padovan <gustavo@padovan.org>
M:	Johan Hedberg <johan.hedberg@gmail.com>
L:	linux-bluetooth@vger.kernel.org
W:	http://www.bluez.org/
T:	git git://git.kernel.org/pub/scm/linux/kernel/git/bluetooth/bluetooth.git
T:	git git://git.kernel.org/pub/scm/linux/kernel/git/bluetooth/bluetooth-next.git
S:	Maintained
F:	drivers/bluetooth/

BLUETOOTH SUBSYSTEM
M:	Marcel Holtmann <marcel@holtmann.org>
M:	Gustavo Padovan <gustavo@padovan.org>
M:	Johan Hedberg <johan.hedberg@gmail.com>
L:	linux-bluetooth@vger.kernel.org
W:	http://www.bluez.org/
T:	git git://git.kernel.org/pub/scm/linux/kernel/git/bluetooth/bluetooth.git
T:	git git://git.kernel.org/pub/scm/linux/kernel/git/bluetooth/bluetooth-next.git
S:	Maintained
F:	net/bluetooth/
F:	include/net/bluetooth/

BONDING DRIVER
M:	Jay Vosburgh <j.vosburgh@gmail.com>
M:	Veaceslav Falico <vfalico@gmail.com>
M:	Andy Gospodarek <andy@greyhouse.net>
L:	netdev@vger.kernel.org
W:	http://sourceforge.net/projects/bonding/
S:	Supported
F:	drivers/net/bonding/
F:	include/uapi/linux/if_bonding.h

BPF (Safe dynamic programs and tools)
M:	Alexei Starovoitov <ast@kernel.org>
M:	Daniel Borkmann <daniel@iogearbox.net>
L:	netdev@vger.kernel.org
L:	linux-kernel@vger.kernel.org
S:	Supported
F:	arch/x86/net/bpf_jit*
F:	Documentation/networking/filter.txt
F:	include/linux/bpf*
F:	include/linux/filter.h
F:	include/uapi/linux/bpf*
F:	include/uapi/linux/filter.h
F:	kernel/bpf/
F:	kernel/trace/bpf_trace.c
F:	lib/test_bpf.c
F:	net/bpf/
F:	net/core/filter.c
F:	net/sched/act_bpf.c
F:	net/sched/cls_bpf.c
F:	samples/bpf/
F:	tools/net/bpf*
F:	tools/testing/selftests/bpf/

BROADCOM B44 10/100 ETHERNET DRIVER
M:	Michael Chan <michael.chan@broadcom.com>
L:	netdev@vger.kernel.org
S:	Supported
F:	drivers/net/ethernet/broadcom/b44.*

BROADCOM B53 ETHERNET SWITCH DRIVER
M:	Florian Fainelli <f.fainelli@gmail.com>
L:	netdev@vger.kernel.org
L:	openwrt-devel@lists.openwrt.org (subscribers-only)
S:	Supported
F:	drivers/net/dsa/b53/*
F:	include/linux/platform_data/b53.h

BROADCOM BCM281XX/BCM11XXX/BCM216XX ARM ARCHITECTURE
M:	Florian Fainelli <f.fainelli@gmail.com>
M:	Ray Jui <rjui@broadcom.com>
M:	Scott Branden <sbranden@broadcom.com>
M:	bcm-kernel-feedback-list@broadcom.com
T:	git git://github.com/broadcom/mach-bcm
S:	Maintained
N:	bcm281*
N:	bcm113*
N:	bcm216*
N:	kona
F:	arch/arm/mach-bcm/

BROADCOM BCM2835 ARM ARCHITECTURE
M:	Eric Anholt <eric@anholt.net>
M:	Stefan Wahren <stefan.wahren@i2se.com>
L:	linux-rpi-kernel@lists.infradead.org (moderated for non-subscribers)
L:	linux-arm-kernel@lists.infradead.org (moderated for non-subscribers)
T:	git git://github.com/anholt/linux
S:	Maintained
N:	bcm2835
F:	drivers/staging/vc04_services

BROADCOM BCM47XX MIPS ARCHITECTURE
M:	Hauke Mehrtens <hauke@hauke-m.de>
M:	Rafał Miłecki <zajec5@gmail.com>
L:	linux-mips@linux-mips.org
S:	Maintained
F:	Documentation/devicetree/bindings/mips/brcm/
F:	arch/mips/bcm47xx/*
F:	arch/mips/include/asm/mach-bcm47xx/*

BROADCOM BCM5301X ARM ARCHITECTURE
M:	Hauke Mehrtens <hauke@hauke-m.de>
M:	Rafał Miłecki <zajec5@gmail.com>
M:	Jon Mason <jonmason@broadcom.com>
M:	bcm-kernel-feedback-list@broadcom.com
L:	linux-arm-kernel@lists.infradead.org
S:	Maintained
F:	arch/arm/mach-bcm/bcm_5301x.c
F:	arch/arm/boot/dts/bcm5301x*.dtsi
F:	arch/arm/boot/dts/bcm470*
F:	arch/arm/boot/dts/bcm953012*

BROADCOM BCM53573 ARM ARCHITECTURE
M:	Rafał Miłecki <rafal@milecki.pl>
L:	linux-arm-kernel@lists.infradead.org
S:	Maintained
F:	arch/arm/boot/dts/bcm53573*
F:	arch/arm/boot/dts/bcm47189*

BROADCOM BCM63XX ARM ARCHITECTURE
M:	Florian Fainelli <f.fainelli@gmail.com>
M:	bcm-kernel-feedback-list@broadcom.com
L:	linux-arm-kernel@lists.infradead.org (moderated for non-subscribers)
T:	git git://github.com/broadcom/stblinux.git
S:	Maintained
N:	bcm63xx

BROADCOM BCM63XX/BCM33XX UDC DRIVER
M:	Kevin Cernekee <cernekee@gmail.com>
L:	linux-usb@vger.kernel.org
S:	Maintained
F:	drivers/usb/gadget/udc/bcm63xx_udc.*

BROADCOM BCM7XXX ARM ARCHITECTURE
M:	Brian Norris <computersforpeace@gmail.com>
M:	Gregory Fong <gregory.0xf0@gmail.com>
M:	Florian Fainelli <f.fainelli@gmail.com>
M:	bcm-kernel-feedback-list@broadcom.com
L:	linux-arm-kernel@lists.infradead.org (moderated for non-subscribers)
T:	git git://github.com/broadcom/stblinux.git
S:	Maintained
F:	arch/arm/mach-bcm/*brcmstb*
F:	arch/arm/boot/dts/bcm7*.dts*
F:	drivers/bus/brcmstb_gisb.c
N:	brcmstb

BROADCOM BMIPS CPUFREQ DRIVER
M:	Markus Mayer <mmayer@broadcom.com>
M:	bcm-kernel-feedback-list@broadcom.com
L:	linux-pm@vger.kernel.org
S:	Maintained
F:	drivers/cpufreq/bmips-cpufreq.c

BROADCOM BMIPS MIPS ARCHITECTURE
M:	Kevin Cernekee <cernekee@gmail.com>
M:	Florian Fainelli <f.fainelli@gmail.com>
L:	linux-mips@linux-mips.org
T:	git git://github.com/broadcom/stblinux.git
S:	Maintained
F:	arch/mips/bmips/*
F:	arch/mips/include/asm/mach-bmips/*
F:	arch/mips/kernel/*bmips*
F:	arch/mips/boot/dts/brcm/bcm*.dts*
F:	drivers/irqchip/irq-bcm63*
F:	drivers/irqchip/irq-bcm7*
F:	drivers/irqchip/irq-brcmstb*
F:	include/linux/bcm963xx_nvram.h
F:	include/linux/bcm963xx_tag.h

BROADCOM BNX2 GIGABIT ETHERNET DRIVER
M:	Rasesh Mody <rasesh.mody@cavium.com>
M:	Harish Patil <harish.patil@cavium.com>
M:	Dept-GELinuxNICDev@cavium.com
L:	netdev@vger.kernel.org
S:	Supported
F:	drivers/net/ethernet/broadcom/bnx2.*
F:	drivers/net/ethernet/broadcom/bnx2_*

BROADCOM BNX2FC 10 GIGABIT FCOE DRIVER
M:	QLogic-Storage-Upstream@qlogic.com
L:	linux-scsi@vger.kernel.org
S:	Supported
F:	drivers/scsi/bnx2fc/

BROADCOM BNX2I 1/10 GIGABIT iSCSI DRIVER
M:	QLogic-Storage-Upstream@qlogic.com
L:	linux-scsi@vger.kernel.org
S:	Supported
F:	drivers/scsi/bnx2i/

BROADCOM BNX2X 10 GIGABIT ETHERNET DRIVER
M:	Yuval Mintz <Yuval.Mintz@cavium.com>
M:	Ariel Elior <ariel.elior@cavium.com>
M:	everest-linux-l2@cavium.com
L:	netdev@vger.kernel.org
S:	Supported
F:	drivers/net/ethernet/broadcom/bnx2x/

BROADCOM BNXT_EN 50 GIGABIT ETHERNET DRIVER
M:	Michael Chan <michael.chan@broadcom.com>
L:	netdev@vger.kernel.org
S:	Supported
F:	drivers/net/ethernet/broadcom/bnxt/

BROADCOM BRCM80211 IEEE802.11n WIRELESS DRIVER
M:	Arend van Spriel <arend.vanspriel@broadcom.com>
M:	Franky Lin <franky.lin@broadcom.com>
M:	Hante Meuleman <hante.meuleman@broadcom.com>
M:	Chi-Hsien Lin <chi-hsien.lin@cypress.com>
M:	Wright Feng <wright.feng@cypress.com>
L:	linux-wireless@vger.kernel.org
L:	brcm80211-dev-list.pdl@broadcom.com
L:	brcm80211-dev-list@cypress.com
S:	Supported
F:	drivers/net/wireless/broadcom/brcm80211/

BROADCOM BRCMSTB GPIO DRIVER
M:	Gregory Fong <gregory.0xf0@gmail.com>
L:	bcm-kernel-feedback-list@broadcom.com
S:	Supported
F:	drivers/gpio/gpio-brcmstb.c
F:	Documentation/devicetree/bindings/gpio/brcm,brcmstb-gpio.txt

BROADCOM GENET ETHERNET DRIVER
M:	Florian Fainelli <f.fainelli@gmail.com>
L:	netdev@vger.kernel.org
S:	Supported
F:	drivers/net/ethernet/broadcom/genet/

BROADCOM IPROC ARM ARCHITECTURE
M:	Ray Jui <rjui@broadcom.com>
M:	Scott Branden <sbranden@broadcom.com>
M:	Jon Mason <jonmason@broadcom.com>
M:	bcm-kernel-feedback-list@broadcom.com
L:	linux-arm-kernel@lists.infradead.org (moderated for non-subscribers)
T:	git git://github.com/broadcom/cygnus-linux.git
S:	Maintained
N:	iproc
N:	cygnus
N:	bcm[-_]nsp
N:	bcm9113*
N:	bcm9583*
N:	bcm9585*
N:	bcm9586*
N:	bcm988312
N:	bcm113*
N:	bcm583*
N:	bcm585*
N:	bcm586*
N:	bcm88312
F:	arch/arm64/boot/dts/broadcom/ns2*
F:	drivers/clk/bcm/clk-ns*
F:	drivers/pinctrl/bcm/pinctrl-ns*

BROADCOM KONA GPIO DRIVER
M:	Ray Jui <rjui@broadcom.com>
L:	bcm-kernel-feedback-list@broadcom.com
S:	Supported
F:	drivers/gpio/gpio-bcm-kona.c
F:	Documentation/devicetree/bindings/gpio/brcm,kona-gpio.txt

BROADCOM NETXTREME-E ROCE DRIVER
M:	Selvin Xavier <selvin.xavier@broadcom.com>
M:	Devesh Sharma <devesh.sharma@broadcom.com>
M:	Somnath Kotur <somnath.kotur@broadcom.com>
M:	Sriharsha Basavapatna <sriharsha.basavapatna@broadcom.com>
L:	linux-rdma@vger.kernel.org
W:	http://www.broadcom.com
S:	Supported
F:	drivers/infiniband/hw/bnxt_re/
F:	include/uapi/rdma/bnxt_re-abi.h

BROADCOM NVRAM DRIVER
M:	Rafał Miłecki <zajec5@gmail.com>
L:	linux-mips@linux-mips.org
S:	Maintained
F:	drivers/firmware/broadcom/*

BROADCOM SPECIFIC AMBA DRIVER (BCMA)
M:	Rafał Miłecki <zajec5@gmail.com>
L:	linux-wireless@vger.kernel.org
S:	Maintained
F:	drivers/bcma/
F:	include/linux/bcma/

BROADCOM STB AVS CPUFREQ DRIVER
M:	Markus Mayer <mmayer@broadcom.com>
M:	bcm-kernel-feedback-list@broadcom.com
L:	linux-pm@vger.kernel.org
S:	Maintained
F:	Documentation/devicetree/bindings/cpufreq/brcm,stb-avs-cpu-freq.txt
F:	drivers/cpufreq/brcmstb*

BROADCOM STB NAND FLASH DRIVER
M:	Brian Norris <computersforpeace@gmail.com>
M:	Kamal Dasu <kdasu.kdev@gmail.com>
L:	linux-mtd@lists.infradead.org
L:	bcm-kernel-feedback-list@broadcom.com
S:	Maintained
F:	drivers/mtd/nand/brcmnand/

BROADCOM SYSTEMPORT ETHERNET DRIVER
M:	Florian Fainelli <f.fainelli@gmail.com>
L:	netdev@vger.kernel.org
S:	Supported
F:	drivers/net/ethernet/broadcom/bcmsysport.*

BROADCOM TG3 GIGABIT ETHERNET DRIVER
M:	Siva Reddy Kallam <siva.kallam@broadcom.com>
M:	Prashant Sreedharan <prashant@broadcom.com>
M:	Michael Chan <mchan@broadcom.com>
L:	netdev@vger.kernel.org
S:	Supported
F:	drivers/net/ethernet/broadcom/tg3.*

BROCADE BFA FC SCSI DRIVER
M:	Anil Gurumurthy <anil.gurumurthy@qlogic.com>
M:	Sudarsana Kalluru <sudarsana.kalluru@qlogic.com>
L:	linux-scsi@vger.kernel.org
S:	Supported
F:	drivers/scsi/bfa/

BROCADE BNA 10 GIGABIT ETHERNET DRIVER
M:	Rasesh Mody <rasesh.mody@cavium.com>
M:	Sudarsana Kalluru <sudarsana.kalluru@cavium.com>
M:	Dept-GELinuxNICDev@cavium.com
L:	netdev@vger.kernel.org
S:	Supported
F:	drivers/net/ethernet/brocade/bna/

BSG (block layer generic sg v4 driver)
M:	FUJITA Tomonori <fujita.tomonori@lab.ntt.co.jp>
L:	linux-scsi@vger.kernel.org
S:	Supported
F:	block/bsg.c
F:	include/linux/bsg.h
F:	include/uapi/linux/bsg.h

BT87X AUDIO DRIVER
M:	Clemens Ladisch <clemens@ladisch.de>
L:	alsa-devel@alsa-project.org (moderated for non-subscribers)
T:	git git://git.alsa-project.org/alsa-kernel.git
S:	Maintained
F:	Documentation/sound/alsa/Bt87x.txt
F:	sound/pci/bt87x.c

BT8XXGPIO DRIVER
M:	Michael Buesch <m@bues.ch>
W:	http://bu3sch.de/btgpio.php
S:	Maintained
F:	drivers/gpio/gpio-bt8xx.c

BTRFS FILE SYSTEM
M:	Chris Mason <clm@fb.com>
M:	Josef Bacik <jbacik@fb.com>
M:	David Sterba <dsterba@suse.com>
L:	linux-btrfs@vger.kernel.org
W:	http://btrfs.wiki.kernel.org/
Q:	http://patchwork.kernel.org/project/linux-btrfs/list/
T:	git git://git.kernel.org/pub/scm/linux/kernel/git/mason/linux-btrfs.git
S:	Maintained
F:	Documentation/filesystems/btrfs.txt
F:	fs/btrfs/
F:	include/linux/btrfs*
F:	include/uapi/linux/btrfs*

BTTV VIDEO4LINUX DRIVER
M:	Mauro Carvalho Chehab <mchehab@s-opensource.com>
M:	Mauro Carvalho Chehab <mchehab@kernel.org>
L:	linux-media@vger.kernel.org
W:	https://linuxtv.org
T:	git git://linuxtv.org/media_tree.git
S:	Odd fixes
F:	Documentation/media/v4l-drivers/bttv*
F:	drivers/media/pci/bt8xx/bttv*

BUS FREQUENCY DRIVER FOR SAMSUNG EXYNOS
M:	Chanwoo Choi <cw00.choi@samsung.com>
L:	linux-pm@vger.kernel.org
L:	linux-samsung-soc@vger.kernel.org
T:	git git://git.kernel.org/pub/scm/linux/kernel/git/mzx/devfreq.git
S:	Maintained
F:	drivers/devfreq/exynos-bus.c
F:	Documentation/devicetree/bindings/devfreq/exynos-bus.txt

BUSLOGIC SCSI DRIVER
M:	Khalid Aziz <khalid@gonehiking.org>
L:	linux-scsi@vger.kernel.org
S:	Maintained
F:	drivers/scsi/BusLogic.*
F:	drivers/scsi/FlashPoint.*

C-MEDIA CMI8788 DRIVER
M:	Clemens Ladisch <clemens@ladisch.de>
L:	alsa-devel@alsa-project.org (moderated for non-subscribers)
T:	git git://git.alsa-project.org/alsa-kernel.git
S:	Maintained
F:	sound/pci/oxygen/

C6X ARCHITECTURE
M:	Mark Salter <msalter@redhat.com>
M:	Aurelien Jacquiot <jacquiot.aurelien@gmail.com>
L:	linux-c6x-dev@linux-c6x.org
W:	http://www.linux-c6x.org/wiki/index.php/Main_Page
S:	Maintained
F:	arch/c6x/

CA8210 IEEE-802.15.4 RADIO DRIVER
M:	Harry Morris <h.morris@cascoda.com>
M:	linuxdev@cascoda.com
L:	linux-wpan@vger.kernel.org
W:	https://github.com/Cascoda/ca8210-linux.git
S:	Maintained
F:	drivers/net/ieee802154/ca8210.c
F:	Documentation/devicetree/bindings/net/ieee802154/ca8210.txt

CACHEFILES: FS-CACHE BACKEND FOR CACHING ON MOUNTED FILESYSTEMS
M:	David Howells <dhowells@redhat.com>
L:	linux-cachefs@redhat.com (moderated for non-subscribers)
S:	Supported
F:	Documentation/filesystems/caching/cachefiles.txt
F:	fs/cachefiles/

CADET FM/AM RADIO RECEIVER DRIVER
M:	Hans Verkuil <hverkuil@xs4all.nl>
L:	linux-media@vger.kernel.org
T:	git git://linuxtv.org/media_tree.git
W:	https://linuxtv.org
S:	Maintained
F:	drivers/media/radio/radio-cadet*

CAFE CMOS INTEGRATED CAMERA CONTROLLER DRIVER
M:	Jonathan Corbet <corbet@lwn.net>
L:	linux-media@vger.kernel.org
T:	git git://linuxtv.org/media_tree.git
S:	Maintained
F:	Documentation/media/v4l-drivers/cafe_ccic*
F:	drivers/media/platform/marvell-ccic/

CAIF NETWORK LAYER
M:	Dmitry Tarnyagin <dmitry.tarnyagin@lockless.no>
L:	netdev@vger.kernel.org
S:	Supported
F:	Documentation/networking/caif/
F:	drivers/net/caif/
F:	include/uapi/linux/caif/
F:	include/net/caif/
F:	net/caif/

CALGARY x86-64 IOMMU
M:	Muli Ben-Yehuda <mulix@mulix.org>
M:	Jon Mason <jdmason@kudzu.us>
L:	iommu@lists.linux-foundation.org
S:	Maintained
F:	arch/x86/kernel/pci-calgary_64.c
F:	arch/x86/kernel/tce_64.c
F:	arch/x86/include/asm/calgary.h
F:	arch/x86/include/asm/tce.h

CAN NETWORK DRIVERS
M:	Wolfgang Grandegger <wg@grandegger.com>
M:	Marc Kleine-Budde <mkl@pengutronix.de>
L:	linux-can@vger.kernel.org
W:	https://github.com/linux-can
T:	git git://git.kernel.org/pub/scm/linux/kernel/git/mkl/linux-can.git
T:	git git://git.kernel.org/pub/scm/linux/kernel/git/mkl/linux-can-next.git
S:	Maintained
F:	Documentation/devicetree/bindings/net/can/
F:	drivers/net/can/
F:	include/linux/can/dev.h
F:	include/linux/can/platform/
F:	include/uapi/linux/can/error.h
F:	include/uapi/linux/can/netlink.h

CAN NETWORK LAYER
M:	Oliver Hartkopp <socketcan@hartkopp.net>
M:	Marc Kleine-Budde <mkl@pengutronix.de>
L:	linux-can@vger.kernel.org
W:	https://github.com/linux-can
T:	git git://git.kernel.org/pub/scm/linux/kernel/git/mkl/linux-can.git
T:	git git://git.kernel.org/pub/scm/linux/kernel/git/mkl/linux-can-next.git
S:	Maintained
F:	Documentation/networking/can.txt
F:	net/can/
F:	include/linux/can/core.h
F:	include/uapi/linux/can.h
F:	include/uapi/linux/can/bcm.h
F:	include/uapi/linux/can/raw.h
F:	include/uapi/linux/can/gw.h

CAPABILITIES
M:	Serge Hallyn <serge@hallyn.com>
L:	linux-security-module@vger.kernel.org
S:	Supported
F:	include/linux/capability.h
F:	include/uapi/linux/capability.h
F:	security/commoncap.c
F:	kernel/capability.c

CAPELLA MICROSYSTEMS LIGHT SENSOR DRIVER
M:	Kevin Tsai <ktsai@capellamicro.com>
S:	Maintained
F:	drivers/iio/light/cm*

CARL9170 LINUX COMMUNITY WIRELESS DRIVER
M:	Christian Lamparter <chunkeey@googlemail.com>
L:	linux-wireless@vger.kernel.org
W:	http://wireless.kernel.org/en/users/Drivers/carl9170
S:	Maintained
F:	drivers/net/wireless/ath/carl9170/

CAVIUM I2C DRIVER
M:	Jan Glauber <jglauber@cavium.com>
M:	David Daney <david.daney@cavium.com>
W:	http://www.cavium.com
S:	Supported
F:	drivers/i2c/busses/i2c-octeon*
F:	drivers/i2c/busses/i2c-thunderx*

CAVIUM LIQUIDIO NETWORK DRIVER
M:	Derek Chickles <derek.chickles@caviumnetworks.com>
M:	Satanand Burla <satananda.burla@caviumnetworks.com>
M:	Felix Manlunas <felix.manlunas@caviumnetworks.com>
M:	Raghu Vatsavayi <raghu.vatsavayi@caviumnetworks.com>
L:	netdev@vger.kernel.org
W:	http://www.cavium.com
S:	Supported
F:	drivers/net/ethernet/cavium/liquidio/

CAVIUM MMC DRIVER
M:	Jan Glauber <jglauber@cavium.com>
M:	David Daney <david.daney@cavium.com>
M:	Steven J. Hill <Steven.Hill@cavium.com>
W:	http://www.cavium.com
S:	Supported
F:	drivers/mmc/host/cavium*

CAVIUM OCTEON-TX CRYPTO DRIVER
M:	George Cherian <george.cherian@cavium.com>
L:	linux-crypto@vger.kernel.org
W:	http://www.cavium.com
S:	Supported
F:	drivers/crypto/cavium/cpt/

CAVIUM THUNDERX2 ARM64 SOC
M:	Jayachandran C <jnair@caviumnetworks.com>
L:	linux-arm-kernel@lists.infradead.org (moderated for non-subscribers)
S:	Maintained
F:	arch/arm64/boot/dts/cavium/thunder2-99xx*
F:	Documentation/devicetree/bindings/arm/cavium-thunder2.txt

CC2520 IEEE-802.15.4 RADIO DRIVER
M:	Varka Bhadram <varkabhadram@gmail.com>
L:	linux-wpan@vger.kernel.org
S:	Maintained
F:	drivers/net/ieee802154/cc2520.c
F:	include/linux/spi/cc2520.h
F:	Documentation/devicetree/bindings/net/ieee802154/cc2520.txt

CCREE ARM TRUSTZONE CRYPTOCELL 700 REE DRIVER
M:	Gilad Ben-Yossef <gilad@benyossef.com>
L:	linux-crypto@vger.kernel.org
L:	driverdev-devel@linuxdriverproject.org
S:	Supported
F:	drivers/staging/ccree/
W:	https://developer.arm.com/products/system-ip/trustzone-cryptocell/cryptocell-700-family

CEC FRAMEWORK
M:	Hans Verkuil <hans.verkuil@cisco.com>
L:	linux-media@vger.kernel.org
T:	git git://linuxtv.org/media_tree.git
W:	http://linuxtv.org
S:	Supported
F:	Documentation/media/kapi/cec-core.rst
F:	Documentation/media/uapi/cec
F:	drivers/media/cec/
F:	drivers/media/rc/keymaps/rc-cec.c
F:	include/media/cec.h
F:	include/media/cec-notifier.h
F:	include/uapi/linux/cec.h
F:	include/uapi/linux/cec-funcs.h
F:	Documentation/devicetree/bindings/media/cec.txt

CELL BROADBAND ENGINE ARCHITECTURE
M:	Arnd Bergmann <arnd@arndb.de>
L:	linuxppc-dev@lists.ozlabs.org
W:	http://www.ibm.com/developerworks/power/cell/
S:	Supported
F:	arch/powerpc/include/asm/cell*.h
F:	arch/powerpc/include/asm/spu*.h
F:	arch/powerpc/include/uapi/asm/spu*.h
F:	arch/powerpc/oprofile/*cell*
F:	arch/powerpc/platforms/cell/

CEPH COMMON CODE (LIBCEPH)
M:	Ilya Dryomov <idryomov@gmail.com>
M:	"Yan, Zheng" <zyan@redhat.com>
M:	Sage Weil <sage@redhat.com>
L:	ceph-devel@vger.kernel.org
W:	http://ceph.com/
T:	git git://git.kernel.org/pub/scm/linux/kernel/git/sage/ceph-client.git
T:	git git://github.com/ceph/ceph-client.git
S:	Supported
F:	net/ceph/
F:	include/linux/ceph/
F:	include/linux/crush/

CEPH DISTRIBUTED FILE SYSTEM CLIENT (CEPH)
M:	"Yan, Zheng" <zyan@redhat.com>
M:	Sage Weil <sage@redhat.com>
M:	Ilya Dryomov <idryomov@gmail.com>
L:	ceph-devel@vger.kernel.org
W:	http://ceph.com/
T:	git git://git.kernel.org/pub/scm/linux/kernel/git/sage/ceph-client.git
T:	git git://github.com/ceph/ceph-client.git
S:	Supported
F:	Documentation/filesystems/ceph.txt
F:	fs/ceph/

CERTIFICATE HANDLING:
M:	David Howells <dhowells@redhat.com>
M:	David Woodhouse <dwmw2@infradead.org>
L:	keyrings@vger.kernel.org
S:	Maintained
F:	Documentation/module-signing.txt
F:	certs/
F:	scripts/sign-file.c
F:	scripts/extract-cert.c

CERTIFIED WIRELESS USB (WUSB) SUBSYSTEM:
L:	linux-usb@vger.kernel.org
S:	Orphan
F:	Documentation/usb/WUSB-Design-overview.txt
F:	Documentation/usb/wusb-cbaf
F:	drivers/usb/host/hwa-hc.c
F:	drivers/usb/host/whci/
F:	drivers/usb/wusbcore/
F:	include/linux/usb/wusb*

CFAG12864B LCD DRIVER
M:	Miguel Ojeda Sandonis <miguel.ojeda.sandonis@gmail.com>
W:	http://miguelojeda.es/auxdisplay.htm
W:	http://jair.lab.fi.uva.es/~migojed/auxdisplay.htm
S:	Maintained
F:	drivers/auxdisplay/cfag12864b.c
F:	include/linux/cfag12864b.h

CFAG12864BFB LCD FRAMEBUFFER DRIVER
M:	Miguel Ojeda Sandonis <miguel.ojeda.sandonis@gmail.com>
W:	http://miguelojeda.es/auxdisplay.htm
W:	http://jair.lab.fi.uva.es/~migojed/auxdisplay.htm
S:	Maintained
F:	drivers/auxdisplay/cfag12864bfb.c
F:	include/linux/cfag12864b.h

CFG80211 and NL80211
M:	Johannes Berg <johannes@sipsolutions.net>
L:	linux-wireless@vger.kernel.org
W:	http://wireless.kernel.org/
T:	git git://git.kernel.org/pub/scm/linux/kernel/git/jberg/mac80211.git
T:	git git://git.kernel.org/pub/scm/linux/kernel/git/jberg/mac80211-next.git
S:	Maintained
F:	include/uapi/linux/nl80211.h
F:	include/net/cfg80211.h
F:	net/wireless/*
X:	net/wireless/wext*

CHAR and MISC DRIVERS
M:	Arnd Bergmann <arnd@arndb.de>
M:	Greg Kroah-Hartman <gregkh@linuxfoundation.org>
T:	git git://git.kernel.org/pub/scm/linux/kernel/git/gregkh/char-misc.git
S:	Supported
F:	drivers/char/*
F:	drivers/misc/*
F:	include/linux/miscdevice.h

CHECKPATCH
M:	Andy Whitcroft <apw@canonical.com>
M:	Joe Perches <joe@perches.com>
S:	Maintained
F:	scripts/checkpatch.pl

CHINESE DOCUMENTATION
M:	Harry Wei <harryxiyou@gmail.com>
L:	xiyoulinuxkernelgroup@googlegroups.com (subscribers-only)
L:	linux-kernel@zh-kernel.org (moderated for non-subscribers)
S:	Maintained
F:	Documentation/translations/zh_CN/

CHIPIDEA USB HIGH SPEED DUAL ROLE CONTROLLER
M:	Peter Chen <Peter.Chen@nxp.com>
T:	git git://git.kernel.org/pub/scm/linux/kernel/git/peter.chen/usb.git
L:	linux-usb@vger.kernel.org
S:	Maintained
F:	drivers/usb/chipidea/

CHIPONE ICN8318 I2C TOUCHSCREEN DRIVER
M:	Hans de Goede <hdegoede@redhat.com>
L:	linux-input@vger.kernel.org
S:	Maintained
F:	Documentation/devicetree/bindings/input/touchscreen/chipone_icn8318.txt
F:	drivers/input/touchscreen/chipone_icn8318.c

CHROME HARDWARE PLATFORM SUPPORT
M:	Benson Leung <bleung@chromium.org>
M:	Olof Johansson <olof@lixom.net>
S:	Maintained
T:	git git://git.kernel.org/pub/scm/linux/kernel/git/bleung/chrome-platform.git
F:	drivers/platform/chrome/

CIRRUS LOGIC AUDIO CODEC DRIVERS
M:	Brian Austin <brian.austin@cirrus.com>
M:	Paul Handrigan <Paul.Handrigan@cirrus.com>
L:	alsa-devel@alsa-project.org (moderated for non-subscribers)
S:	Maintained
F:	sound/soc/codecs/cs*

CIRRUS LOGIC EP93XX ETHERNET DRIVER
M:	Hartley Sweeten <hsweeten@visionengravers.com>
L:	netdev@vger.kernel.org
S:	Maintained
F:	drivers/net/ethernet/cirrus/ep93xx_eth.c

CISCO FCOE HBA DRIVER
M:	Satish Kharat <satishkh@cisco.com>
M:	Sesidhar Baddela <sebaddel@cisco.com>
M:	Karan Tilak Kumar <kartilak@cisco.com>
L:	linux-scsi@vger.kernel.org
S:	Supported
F:	drivers/scsi/fnic/

CISCO SCSI HBA DRIVER
M:	Karan Tilak Kumar <kartilak@cisco.com>
M:	Sesidhar Baddela <sebaddel@cisco.com>
L:	linux-scsi@vger.kernel.org
S:	Supported
F:	drivers/scsi/snic/

CISCO VIC ETHERNET NIC DRIVER
M:	Christian Benvenuti <benve@cisco.com>
M:	Govindarajulu Varadarajan <_govind@gmx.com>
M:	Neel Patel <neepatel@cisco.com>
S:	Supported
F:	drivers/net/ethernet/cisco/enic/

CISCO VIC LOW LATENCY NIC DRIVER
M:	Christian Benvenuti <benve@cisco.com>
M:	Dave Goodell <dgoodell@cisco.com>
S:	Supported
F:	drivers/infiniband/hw/usnic/

CLEANCACHE API
M:	Konrad Rzeszutek Wilk <konrad.wilk@oracle.com>
L:	linux-kernel@vger.kernel.org
S:	Maintained
F:	mm/cleancache.c
F:	include/linux/cleancache.h

CLK API
M:	Russell King <linux@armlinux.org.uk>
L:	linux-clk@vger.kernel.org
S:	Maintained
F:	include/linux/clk.h

CLOCKSOURCE, CLOCKEVENT DRIVERS
M:	Daniel Lezcano <daniel.lezcano@linaro.org>
M:	Thomas Gleixner <tglx@linutronix.de>
L:	linux-kernel@vger.kernel.org
T:	git git://git.kernel.org/pub/scm/linux/kernel/git/tip/tip.git timers/core
S:	Supported
F:	drivers/clocksource

CMPC ACPI DRIVER
M:	Thadeu Lima de Souza Cascardo <cascardo@holoscopio.com>
M:	Daniel Oliveira Nascimento <don@syst.com.br>
L:	platform-driver-x86@vger.kernel.org
S:	Supported
F:	drivers/platform/x86/classmate-laptop.c

COBALT MEDIA DRIVER
M:	Hans Verkuil <hans.verkuil@cisco.com>
L:	linux-media@vger.kernel.org
T:	git git://linuxtv.org/media_tree.git
W:	https://linuxtv.org
S:	Supported
F:	drivers/media/pci/cobalt/

COCCINELLE/Semantic Patches (SmPL)
M:	Julia Lawall <Julia.Lawall@lip6.fr>
M:	Gilles Muller <Gilles.Muller@lip6.fr>
M:	Nicolas Palix <nicolas.palix@imag.fr>
M:	Michal Marek <mmarek@suse.com>
L:	cocci@systeme.lip6.fr (moderated for non-subscribers)
T:	git git://git.kernel.org/pub/scm/linux/kernel/git/mmarek/kbuild.git misc
W:	http://coccinelle.lip6.fr/
S:	Supported
F:	Documentation/dev-tools/coccinelle.rst
F:	scripts/coccinelle/
F:	scripts/coccicheck

CODA FILE SYSTEM
M:	Jan Harkes <jaharkes@cs.cmu.edu>
M:	coda@cs.cmu.edu
L:	codalist@coda.cs.cmu.edu
W:	http://www.coda.cs.cmu.edu/
S:	Maintained
F:	Documentation/filesystems/coda.txt
F:	fs/coda/
F:	include/linux/coda*.h
F:	include/uapi/linux/coda*.h

CODA V4L2 MEM2MEM DRIVER
M:	Philipp Zabel <p.zabel@pengutronix.de>
L:	linux-media@vger.kernel.org
S:	Maintained
F:	Documentation/devicetree/bindings/media/coda.txt
F:	drivers/media/platform/coda/

COMMON CLK FRAMEWORK
M:	Michael Turquette <mturquette@baylibre.com>
M:	Stephen Boyd <sboyd@codeaurora.org>
L:	linux-clk@vger.kernel.org
Q:	http://patchwork.kernel.org/project/linux-clk/list/
T:	git git://git.kernel.org/pub/scm/linux/kernel/git/clk/linux.git
S:	Maintained
F:	Documentation/devicetree/bindings/clock/
F:	drivers/clk/
X:	drivers/clk/clkdev.c
F:	include/linux/clk-pr*
F:	include/linux/clk/

COMMON INTERNET FILE SYSTEM (CIFS)
M:	Steve French <sfrench@samba.org>
L:	linux-cifs@vger.kernel.org
L:	samba-technical@lists.samba.org (moderated for non-subscribers)
W:	http://linux-cifs.samba.org/
T:	git git://git.samba.org/sfrench/cifs-2.6.git
S:	Supported
F:	Documentation/filesystems/cifs/
F:	fs/cifs/

COMPACTPCI HOTPLUG CORE
M:	Scott Murray <scott@spiteful.org>
L:	linux-pci@vger.kernel.org
S:	Maintained
F:	drivers/pci/hotplug/cpci_hotplug*

COMPACTPCI HOTPLUG GENERIC DRIVER
M:	Scott Murray <scott@spiteful.org>
L:	linux-pci@vger.kernel.org
S:	Maintained
F:	drivers/pci/hotplug/cpcihp_generic.c

COMPACTPCI HOTPLUG ZIATECH ZT5550 DRIVER
M:	Scott Murray <scott@spiteful.org>
L:	linux-pci@vger.kernel.org
S:	Maintained
F:	drivers/pci/hotplug/cpcihp_zt5550.*

COMPAL LAPTOP SUPPORT
M:	Cezary Jackiewicz <cezary.jackiewicz@gmail.com>
L:	platform-driver-x86@vger.kernel.org
S:	Maintained
F:	drivers/platform/x86/compal-laptop.c

CONEXANT ACCESSRUNNER USB DRIVER
L:	accessrunner-general@lists.sourceforge.net
W:	http://accessrunner.sourceforge.net/
S:	Orphan
F:	drivers/usb/atm/cxacru.c

CONFIGFS
M:	Joel Becker <jlbec@evilplan.org>
M:	Christoph Hellwig <hch@lst.de>
T:	git git://git.infradead.org/users/hch/configfs.git
S:	Supported
F:	fs/configfs/
F:	include/linux/configfs.h

CONNECTOR
M:	Evgeniy Polyakov <zbr@ioremap.net>
L:	netdev@vger.kernel.org
S:	Maintained
F:	drivers/connector/

CONTROL GROUP (CGROUP)
M:	Tejun Heo <tj@kernel.org>
M:	Li Zefan <lizefan@huawei.com>
M:	Johannes Weiner <hannes@cmpxchg.org>
L:	cgroups@vger.kernel.org
T:	git git://git.kernel.org/pub/scm/linux/kernel/git/tj/cgroup.git
S:	Maintained
F:	Documentation/cgroup*
F:	include/linux/cgroup*
F:	kernel/cgroup*

CONTROL GROUP - CPUSET
M:	Li Zefan <lizefan@huawei.com>
L:	cgroups@vger.kernel.org
W:	http://www.bullopensource.org/cpuset/
W:	http://oss.sgi.com/projects/cpusets/
T:	git git://git.kernel.org/pub/scm/linux/kernel/git/tj/cgroup.git
S:	Maintained
F:	Documentation/cgroup-v1/cpusets.txt
F:	include/linux/cpuset.h
F:	kernel/cpuset.c

CONTROL GROUP - MEMORY RESOURCE CONTROLLER (MEMCG)
M:	Johannes Weiner <hannes@cmpxchg.org>
M:	Michal Hocko <mhocko@kernel.org>
M:	Vladimir Davydov <vdavydov.dev@gmail.com>
L:	cgroups@vger.kernel.org
L:	linux-mm@kvack.org
S:	Maintained
F:	mm/memcontrol.c
F:	mm/swap_cgroup.c

CORETEMP HARDWARE MONITORING DRIVER
M:	Fenghua Yu <fenghua.yu@intel.com>
L:	linux-hwmon@vger.kernel.org
S:	Maintained
F:	Documentation/hwmon/coretemp
F:	drivers/hwmon/coretemp.c

COSA/SRP SYNC SERIAL DRIVER
M:	Jan "Yenya" Kasprzak <kas@fi.muni.cz>
W:	http://www.fi.muni.cz/~kas/cosa/
S:	Maintained
F:	drivers/net/wan/cosa*

CPMAC ETHERNET DRIVER
M:	Florian Fainelli <f.fainelli@gmail.com>
L:	netdev@vger.kernel.org
S:	Maintained
F:	drivers/net/ethernet/ti/cpmac.c

CPU FREQUENCY DRIVERS
M:	"Rafael J. Wysocki" <rjw@rjwysocki.net>
M:	Viresh Kumar <viresh.kumar@linaro.org>
L:	linux-pm@vger.kernel.org
S:	Maintained
T:	git git://git.kernel.org/pub/scm/linux/kernel/git/rafael/linux-pm.git
T:	git git://git.linaro.org/people/vireshk/linux.git (For ARM Updates)
B:	https://bugzilla.kernel.org
F:	Documentation/cpu-freq/
F:	Documentation/devicetree/bindings/cpufreq/
F:	drivers/cpufreq/
F:	include/linux/cpufreq.h
F:	tools/testing/selftests/cpufreq/

CPU FREQUENCY DRIVERS - ARM BIG LITTLE
M:	Viresh Kumar <viresh.kumar@linaro.org>
M:	Sudeep Holla <sudeep.holla@arm.com>
L:	linux-pm@vger.kernel.org
W:	http://www.arm.com/products/processors/technologies/biglittleprocessing.php
S:	Maintained
F:	drivers/cpufreq/arm_big_little.h
F:	drivers/cpufreq/arm_big_little.c
F:	drivers/cpufreq/arm_big_little_dt.c

CPU POWER MONITORING SUBSYSTEM
M:	Thomas Renninger <trenn@suse.com>
L:	linux-pm@vger.kernel.org
S:	Maintained
F:	tools/power/cpupower/

CPUID/MSR DRIVER
M:	"H. Peter Anvin" <hpa@zytor.com>
S:	Maintained
F:	arch/x86/kernel/cpuid.c
F:	arch/x86/kernel/msr.c

CPUIDLE DRIVER - ARM BIG LITTLE
M:	Lorenzo Pieralisi <lorenzo.pieralisi@arm.com>
M:	Daniel Lezcano <daniel.lezcano@linaro.org>
L:	linux-pm@vger.kernel.org
L:	linux-arm-kernel@lists.infradead.org
T:	git git://git.kernel.org/pub/scm/linux/kernel/git/rafael/linux-pm.git
S:	Maintained
F:	drivers/cpuidle/cpuidle-big_little.c

CPUIDLE DRIVER - ARM EXYNOS
M:	Bartlomiej Zolnierkiewicz <b.zolnierkie@samsung.com>
M:	Daniel Lezcano <daniel.lezcano@linaro.org>
M:	Kukjin Kim <kgene@kernel.org>
L:	linux-pm@vger.kernel.org
L:	linux-samsung-soc@vger.kernel.org
S:	Supported
F:	drivers/cpuidle/cpuidle-exynos.c
F:	arch/arm/mach-exynos/pm.c

CPUIDLE DRIVERS
M:	"Rafael J. Wysocki" <rjw@rjwysocki.net>
M:	Daniel Lezcano <daniel.lezcano@linaro.org>
L:	linux-pm@vger.kernel.org
S:	Maintained
T:	git git://git.kernel.org/pub/scm/linux/kernel/git/rafael/linux-pm.git
B:	https://bugzilla.kernel.org
F:	drivers/cpuidle/*
F:	include/linux/cpuidle.h

CRAMFS FILESYSTEM
W:	http://sourceforge.net/projects/cramfs/
S:	Orphan / Obsolete
F:	Documentation/filesystems/cramfs.txt
F:	fs/cramfs/

CRIS PORT
M:	Mikael Starvik <starvik@axis.com>
M:	Jesper Nilsson <jesper.nilsson@axis.com>
L:	linux-cris-kernel@axis.com
W:	http://developer.axis.com
T:	git git://git.kernel.org/pub/scm/linux/kernel/git/jesper/cris.git
S:	Maintained
F:	arch/cris/
F:	drivers/tty/serial/crisv10.*

CRYPTO API
M:	Herbert Xu <herbert@gondor.apana.org.au>
M:	"David S. Miller" <davem@davemloft.net>
L:	linux-crypto@vger.kernel.org
T:	git git://git.kernel.org/pub/scm/linux/kernel/git/herbert/cryptodev-2.6.git
T:	git git://git.kernel.org/pub/scm/linux/kernel/git/herbert/crypto-2.6.git
S:	Maintained
F:	Documentation/crypto/
F:	Documentation/devicetree/bindings/crypto/
F:	arch/*/crypto/
F:	crypto/
F:	drivers/crypto/
F:	include/crypto/
F:	include/linux/crypto*

CRYPTOGRAPHIC RANDOM NUMBER GENERATOR
M:	Neil Horman <nhorman@tuxdriver.com>
L:	linux-crypto@vger.kernel.org
S:	Maintained
F:	crypto/ansi_cprng.c
F:	crypto/rng.c

CS3308 MEDIA DRIVER
M:	Hans Verkuil <hverkuil@xs4all.nl>
L:	linux-media@vger.kernel.org
T:	git git://linuxtv.org/media_tree.git
W:	http://linuxtv.org
S:	Odd Fixes
F:	drivers/media/i2c/cs3308.c
F:	drivers/media/i2c/cs3308.h

CS5535 Audio ALSA driver
M:	Jaya Kumar <jayakumar.alsa@gmail.com>
S:	Maintained
F:	sound/pci/cs5535audio/

CW1200 WLAN driver
M:	Solomon Peachy <pizza@shaftnet.org>
S:	Maintained
F:	drivers/net/wireless/st/cw1200/

CX18 VIDEO4LINUX DRIVER
M:	Andy Walls <awalls@md.metrocast.net>
L:	ivtv-devel@ivtvdriver.org (subscribers-only)
L:	linux-media@vger.kernel.org
T:	git git://linuxtv.org/media_tree.git
W:	https://linuxtv.org
W:	http://www.ivtvdriver.org/index.php/Cx18
S:	Maintained
F:	Documentation/media/v4l-drivers/cx18*
F:	drivers/media/pci/cx18/
F:	include/uapi/linux/ivtv*

CX2341X MPEG ENCODER HELPER MODULE
M:	Hans Verkuil <hverkuil@xs4all.nl>
L:	linux-media@vger.kernel.org
T:	git git://linuxtv.org/media_tree.git
W:	https://linuxtv.org
S:	Maintained
F:	drivers/media/common/cx2341x*
F:	include/media/cx2341x*

CX24120 MEDIA DRIVER
M:	Jemma Denson <jdenson@gmail.com>
M:	Patrick Boettcher <patrick.boettcher@posteo.de>
L:	linux-media@vger.kernel.org
W:	https://linuxtv.org
Q:	http://patchwork.linuxtv.org/project/linux-media/list/
S:	Maintained
F:	drivers/media/dvb-frontends/cx24120*

CX88 VIDEO4LINUX DRIVER
M:	Mauro Carvalho Chehab <mchehab@s-opensource.com>
M:	Mauro Carvalho Chehab <mchehab@kernel.org>
L:	linux-media@vger.kernel.org
W:	https://linuxtv.org
T:	git git://linuxtv.org/media_tree.git
S:	Odd fixes
F:	Documentation/media/v4l-drivers/cx88*
F:	drivers/media/pci/cx88/

CXD2820R MEDIA DRIVER
M:	Antti Palosaari <crope@iki.fi>
L:	linux-media@vger.kernel.org
W:	https://linuxtv.org
W:	http://palosaari.fi/linux/
Q:	http://patchwork.linuxtv.org/project/linux-media/list/
T:	git git://linuxtv.org/anttip/media_tree.git
S:	Maintained
F:	drivers/media/dvb-frontends/cxd2820r*

CXGB3 ETHERNET DRIVER (CXGB3)
M:	Santosh Raspatur <santosh@chelsio.com>
L:	netdev@vger.kernel.org
W:	http://www.chelsio.com
S:	Supported
F:	drivers/net/ethernet/chelsio/cxgb3/

CXGB3 ISCSI DRIVER (CXGB3I)
M:	Karen Xie <kxie@chelsio.com>
L:	linux-scsi@vger.kernel.org
W:	http://www.chelsio.com
S:	Supported
F:	drivers/scsi/cxgbi/cxgb3i

CXGB3 IWARP RNIC DRIVER (IW_CXGB3)
M:	Steve Wise <swise@chelsio.com>
L:	linux-rdma@vger.kernel.org
W:	http://www.openfabrics.org
S:	Supported
F:	drivers/infiniband/hw/cxgb3/
F:	include/uapi/rdma/cxgb3-abi.h

CXGB4 CRYPTO DRIVER (chcr)
M:	Harsh Jain <harsh@chelsio.com>
L:	linux-crypto@vger.kernel.org
W:	http://www.chelsio.com
S:	Supported
F:	drivers/crypto/chelsio

CXGB4 ETHERNET DRIVER (CXGB4)
M:	Ganesh Goudar <ganeshgr@chelsio.com>
L:	netdev@vger.kernel.org
W:	http://www.chelsio.com
S:	Supported
F:	drivers/net/ethernet/chelsio/cxgb4/

CXGB4 ISCSI DRIVER (CXGB4I)
M:	Karen Xie <kxie@chelsio.com>
L:	linux-scsi@vger.kernel.org
W:	http://www.chelsio.com
S:	Supported
F:	drivers/scsi/cxgbi/cxgb4i

CXGB4 IWARP RNIC DRIVER (IW_CXGB4)
M:	Steve Wise <swise@chelsio.com>
L:	linux-rdma@vger.kernel.org
W:	http://www.openfabrics.org
S:	Supported
F:	drivers/infiniband/hw/cxgb4/
F:	include/uapi/rdma/cxgb4-abi.h

CXGB4VF ETHERNET DRIVER (CXGB4VF)
M:	Casey Leedom <leedom@chelsio.com>
L:	netdev@vger.kernel.org
W:	http://www.chelsio.com
S:	Supported
F:	drivers/net/ethernet/chelsio/cxgb4vf/

CXL (IBM Coherent Accelerator Processor Interface CAPI) DRIVER
M:	Frederic Barrat <fbarrat@linux.vnet.ibm.com>
M:	Andrew Donnellan <andrew.donnellan@au1.ibm.com>
L:	linuxppc-dev@lists.ozlabs.org
S:	Supported
F:	arch/powerpc/platforms/powernv/pci-cxl.c
F:	drivers/misc/cxl/
F:	include/misc/cxl*
F:	include/uapi/misc/cxl.h
F:	Documentation/powerpc/cxl.txt
F:	Documentation/ABI/testing/sysfs-class-cxl

CXLFLASH (IBM Coherent Accelerator Processor Interface CAPI Flash) SCSI DRIVER
M:	Manoj N. Kumar <manoj@linux.vnet.ibm.com>
M:	Matthew R. Ochs <mrochs@linux.vnet.ibm.com>
M:	Uma Krishnan <ukrishn@linux.vnet.ibm.com>
L:	linux-scsi@vger.kernel.org
S:	Supported
F:	drivers/scsi/cxlflash/
F:	include/uapi/scsi/cxlflash_ioctls.h
F:	Documentation/powerpc/cxlflash.txt

CYBERPRO FB DRIVER
M:	Russell King <linux@armlinux.org.uk>
L:	linux-arm-kernel@lists.infradead.org (moderated for non-subscribers)
W:	http://www.armlinux.org.uk/
S:	Maintained
F:	drivers/video/fbdev/cyber2000fb.*

CYCLADES ASYNC MUX DRIVER
W:	http://www.cyclades.com/
S:	Orphan
F:	drivers/tty/cyclades.c
F:	include/linux/cyclades.h
F:	include/uapi/linux/cyclades.h

CYCLADES PC300 DRIVER
W:	http://www.cyclades.com/
S:	Orphan
F:	drivers/net/wan/pc300*

CYPRESS_FIRMWARE MEDIA DRIVER
M:	Antti Palosaari <crope@iki.fi>
L:	linux-media@vger.kernel.org
W:	https://linuxtv.org
W:	http://palosaari.fi/linux/
Q:	http://patchwork.linuxtv.org/project/linux-media/list/
T:	git git://linuxtv.org/anttip/media_tree.git
S:	Maintained
F:	drivers/media/common/cypress_firmware*

CYTTSP TOUCHSCREEN DRIVER
M:	Ferruh Yigit <fery@cypress.com>
L:	linux-input@vger.kernel.org
S:	Supported
F:	drivers/input/touchscreen/cyttsp*
F:	include/linux/input/cyttsp.h

D-LINK DIR-685 TOUCHKEYS DRIVER
M:	Linus Walleij <linus.walleij@linaro.org>
L:	linux-input@vger.kernel.org
S:	Supported
F:	drivers/input/dlink-dir685-touchkeys.c

DALLAS/MAXIM DS1685-FAMILY REAL TIME CLOCK
M:	Joshua Kinard <kumba@gentoo.org>
S:	Maintained
F:	drivers/rtc/rtc-ds1685.c
F:	include/linux/rtc/ds1685.h

DAMA SLAVE for AX.25
M:	Joerg Reuter <jreuter@yaina.de>
W:	http://yaina.de/jreuter/
W:	http://www.qsl.net/dl1bke/
L:	linux-hams@vger.kernel.org
S:	Maintained
F:	net/ax25/af_ax25.c
F:	net/ax25/ax25_dev.c
F:	net/ax25/ax25_ds_*
F:	net/ax25/ax25_in.c
F:	net/ax25/ax25_out.c
F:	net/ax25/ax25_timer.c
F:	net/ax25/sysctl_net_ax25.c

DAVICOM FAST ETHERNET (DMFE) NETWORK DRIVER
L:	netdev@vger.kernel.org
S:	Orphan
F:	Documentation/networking/dmfe.txt
F:	drivers/net/ethernet/dec/tulip/dmfe.c

DC390/AM53C974 SCSI driver
M:	Hannes Reinecke <hare@suse.com>
L:	linux-scsi@vger.kernel.org
S:	Maintained
F:	drivers/scsi/am53c974.c

DC395x SCSI driver
M:	Oliver Neukum <oliver@neukum.org>
M:	Ali Akcaagac <aliakc@web.de>
M:	Jamie Lenehan <lenehan@twibble.org>
L:	dc395x@twibble.org
W:	http://twibble.org/dist/dc395x/
W:	http://lists.twibble.org/mailman/listinfo/dc395x/
S:	Maintained
F:	Documentation/scsi/dc395x.txt
F:	drivers/scsi/dc395x.*

DCCP PROTOCOL
M:	Gerrit Renker <gerrit@erg.abdn.ac.uk>
L:	dccp@vger.kernel.org
W:	http://www.linuxfoundation.org/collaborate/workgroups/networking/dccp
S:	Maintained
F:	include/linux/dccp.h
F:	include/uapi/linux/dccp.h
F:	include/linux/tfrc.h
F:	net/dccp/

DECnet NETWORK LAYER
W:	http://linux-decnet.sourceforge.net
L:	linux-decnet-user@lists.sourceforge.net
S:	Orphan
F:	Documentation/networking/decnet.txt
F:	net/decnet/

DECSTATION PLATFORM SUPPORT
M:	"Maciej W. Rozycki" <macro@linux-mips.org>
L:	linux-mips@linux-mips.org
W:	http://www.linux-mips.org/wiki/DECstation
S:	Maintained
F:	arch/mips/dec/
F:	arch/mips/include/asm/dec/
F:	arch/mips/include/asm/mach-dec/

DEFXX FDDI NETWORK DRIVER
M:	"Maciej W. Rozycki" <macro@linux-mips.org>
S:	Maintained
F:	drivers/net/fddi/defxx.*

DELL LAPTOP DRIVER
M:	Matthew Garrett <mjg59@srcf.ucam.org>
M:	Pali Rohár <pali.rohar@gmail.com>
L:	platform-driver-x86@vger.kernel.org
S:	Maintained
F:	drivers/platform/x86/dell-laptop.c

DELL LAPTOP FREEFALL DRIVER
M:	Pali Rohár <pali.rohar@gmail.com>
S:	Maintained
F:	drivers/platform/x86/dell-smo8800.c

DELL LAPTOP RBTN DRIVER
M:	Pali Rohár <pali.rohar@gmail.com>
S:	Maintained
F:	drivers/platform/x86/dell-rbtn.*

DELL LAPTOP SMM DRIVER
M:	Pali Rohár <pali.rohar@gmail.com>
S:	Maintained
F:	drivers/hwmon/dell-smm-hwmon.c
F:	include/uapi/linux/i8k.h

DELL SYSTEMS MANAGEMENT BASE DRIVER (dcdbas)
M:	Doug Warzecha <Douglas_Warzecha@dell.com>
S:	Maintained
F:	Documentation/dcdbas.txt
F:	drivers/firmware/dcdbas.*

DELL WMI EXTRAS DRIVER
M:	Matthew Garrett <mjg59@srcf.ucam.org>
M:	Pali Rohár <pali.rohar@gmail.com>
S:	Maintained
F:	drivers/platform/x86/dell-wmi.c

DELTA ST MEDIA DRIVER
M:	Hugues Fruchet <hugues.fruchet@st.com>
L:	linux-media@vger.kernel.org
T:	git git://linuxtv.org/media_tree.git
W:	https://linuxtv.org
S:	Supported
F:	drivers/media/platform/sti/delta

DENALI NAND DRIVER
M:	Masahiro Yamada <yamada.masahiro@socionext.com>
L:	linux-mtd@lists.infradead.org
S:	Supported
F:	drivers/mtd/nand/denali*

DESIGNWARE USB2 DRD IP DRIVER
M:	John Youn <johnyoun@synopsys.com>
L:	linux-usb@vger.kernel.org
T:	git git://git.kernel.org/pub/scm/linux/kernel/git/balbi/usb.git
S:	Maintained
F:	drivers/usb/dwc2/

DESIGNWARE USB3 DRD IP DRIVER
M:	Felipe Balbi <balbi@kernel.org>
L:	linux-usb@vger.kernel.org
T:	git git://git.kernel.org/pub/scm/linux/kernel/git/balbi/usb.git
S:	Maintained
F:	drivers/usb/dwc3/

DEVANTECH SRF ULTRASONIC RANGER IIO DRIVER
M:	Andreas Klinger <ak@it-klinger.de>
L:	linux-iio@vger.kernel.org
S:	Maintained
F:	drivers/iio/proximity/srf*.c

DEVICE COREDUMP (DEV_COREDUMP)
M:	Johannes Berg <johannes@sipsolutions.net>
L:	linux-kernel@vger.kernel.org
S:	Maintained
F:	drivers/base/devcoredump.c
F:	include/linux/devcoredump.h

DEVICE FREQUENCY (DEVFREQ)
M:	MyungJoo Ham <myungjoo.ham@samsung.com>
M:	Kyungmin Park <kyungmin.park@samsung.com>
R:	Chanwoo Choi <cw00.choi@samsung.com>
L:	linux-pm@vger.kernel.org
T:	git git://git.kernel.org/pub/scm/linux/kernel/git/mzx/devfreq.git
S:	Maintained
F:	drivers/devfreq/
F:	include/linux/devfreq.h
F:	Documentation/devicetree/bindings/devfreq/

DEVICE FREQUENCY EVENT (DEVFREQ-EVENT)
M:	Chanwoo Choi <cw00.choi@samsung.com>
L:	linux-pm@vger.kernel.org
T:	git git://git.kernel.org/pub/scm/linux/kernel/git/mzx/devfreq.git
S:	Supported
F:	drivers/devfreq/event/
F:	drivers/devfreq/devfreq-event.c
F:	include/linux/devfreq-event.h
F:	Documentation/devicetree/bindings/devfreq/event/

DEVICE NUMBER REGISTRY
M:	Torben Mathiasen <device@lanana.org>
W:	http://lanana.org/docs/device-list/index.html
S:	Maintained

DEVICE-MAPPER  (LVM)
M:	Alasdair Kergon <agk@redhat.com>
M:	Mike Snitzer <snitzer@redhat.com>
M:	dm-devel@redhat.com
L:	dm-devel@redhat.com
W:	http://sources.redhat.com/dm
Q:	http://patchwork.kernel.org/project/dm-devel/list/
T:	git git://git.kernel.org/pub/scm/linux/kernel/git/device-mapper/linux-dm.git
T:	quilt http://people.redhat.com/agk/patches/linux/editing/
S:	Maintained
F:	Documentation/device-mapper/
F:	drivers/md/dm*
F:	drivers/md/persistent-data/
F:	include/linux/device-mapper.h
F:	include/linux/dm-*.h
F:	include/uapi/linux/dm-*.h

DEVLINK
M:	Jiri Pirko <jiri@mellanox.com>
L:	netdev@vger.kernel.org
S:	Supported
F:	net/core/devlink.c
F:	include/net/devlink.h
F:	include/uapi/linux/devlink.h

DIALOG SEMICONDUCTOR DRIVERS
M:	Support Opensource <support.opensource@diasemi.com>
W:	http://www.dialog-semiconductor.com/products
S:	Supported
F:	Documentation/hwmon/da90??
F:	Documentation/devicetree/bindings/mfd/da90*.txt
F:	Documentation/devicetree/bindings/input/da90??-onkey.txt
F:	Documentation/devicetree/bindings/thermal/da90??-thermal.txt
F:	Documentation/devicetree/bindings/regulator/da92*.txt
F:	Documentation/devicetree/bindings/watchdog/da92??-wdt.txt
F:	Documentation/devicetree/bindings/sound/da[79]*.txt
F:	drivers/gpio/gpio-da90??.c
F:	drivers/hwmon/da90??-hwmon.c
F:	drivers/iio/adc/da91??-*.c
F:	drivers/input/misc/da90??_onkey.c
F:	drivers/input/touchscreen/da9052_tsi.c
F:	drivers/leds/leds-da90??.c
F:	drivers/mfd/da903x.c
F:	drivers/mfd/da90??-*.c
F:	drivers/mfd/da91??-*.c
F:	drivers/power/supply/da9052-battery.c
F:	drivers/power/supply/da91??-*.c
F:	drivers/regulator/da903x.c
F:	drivers/regulator/da9???-regulator.[ch]
F:	drivers/thermal/da90??-thermal.c
F:	drivers/rtc/rtc-da90??.c
F:	drivers/video/backlight/da90??_bl.c
F:	drivers/watchdog/da90??_wdt.c
F:	include/linux/mfd/da903x.h
F:	include/linux/mfd/da9052/
F:	include/linux/mfd/da9055/
F:	include/linux/mfd/da9062/
F:	include/linux/mfd/da9063/
F:	include/linux/mfd/da9150/
F:	include/linux/regulator/da9211.h
F:	include/sound/da[79]*.h
F:	sound/soc/codecs/da[79]*.[ch]

DIAMOND SYSTEMS GPIO-MM GPIO DRIVER
M:	William Breathitt Gray <vilhelm.gray@gmail.com>
L:	linux-gpio@vger.kernel.org
S:	Maintained
F:	drivers/gpio/gpio-gpio-mm.c

DIGI NEO AND CLASSIC PCI PRODUCTS
M:	Lidza Louina <lidza.louina@gmail.com>
M:	Mark Hounschell <markh@compro.net>
L:	driverdev-devel@linuxdriverproject.org
S:	Maintained
F:	drivers/staging/dgnc/

DIOLAN U2C-12 I2C DRIVER
M:	Guenter Roeck <linux@roeck-us.net>
L:	linux-i2c@vger.kernel.org
S:	Maintained
F:	drivers/i2c/busses/i2c-diolan-u2c.c

DIRECT ACCESS (DAX)
M:	Matthew Wilcox <mawilcox@microsoft.com>
M:	Ross Zwisler <ross.zwisler@linux.intel.com>
L:	linux-fsdevel@vger.kernel.org
S:	Supported
F:	fs/dax.c
F:	include/linux/dax.h
F:	include/trace/events/fs_dax.h

DIRECTORY NOTIFICATION (DNOTIFY)
M:	Eric Paris <eparis@parisplace.org>
S:	Maintained
F:	Documentation/filesystems/dnotify.txt
F:	fs/notify/dnotify/
F:	include/linux/dnotify.h

DISK GEOMETRY AND PARTITION HANDLING
M:	Andries Brouwer <aeb@cwi.nl>
W:	http://www.win.tue.nl/~aeb/linux/Large-Disk.html
W:	http://www.win.tue.nl/~aeb/linux/zip/zip-1.html
W:	http://www.win.tue.nl/~aeb/partitions/partition_types-1.html
S:	Maintained

DISKQUOTA
M:	Jan Kara <jack@suse.com>
S:	Maintained
F:	Documentation/filesystems/quota.txt
F:	fs/quota/
F:	include/linux/quota*.h
F:	include/uapi/linux/quota*.h

DISPLAYLINK USB 2.0 FRAMEBUFFER DRIVER (UDLFB)
M:	Bernie Thompson <bernie@plugable.com>
L:	linux-fbdev@vger.kernel.org
S:	Maintained
W:	http://plugable.com/category/projects/udlfb/
F:	drivers/video/fbdev/udlfb.c
F:	include/video/udlfb.h
F:	Documentation/fb/udlfb.txt

DISTRIBUTED LOCK MANAGER (DLM)
M:	Christine Caulfield <ccaulfie@redhat.com>
M:	David Teigland <teigland@redhat.com>
L:	cluster-devel@redhat.com
W:	http://sources.redhat.com/cluster/
T:	git git://git.kernel.org/pub/scm/linux/kernel/git/teigland/linux-dlm.git
S:	Supported
F:	fs/dlm/

DMA BUFFER SHARING FRAMEWORK
M:	Sumit Semwal <sumit.semwal@linaro.org>
S:	Maintained
L:	linux-media@vger.kernel.org
L:	dri-devel@lists.freedesktop.org
L:	linaro-mm-sig@lists.linaro.org (moderated for non-subscribers)
F:	drivers/dma-buf/
F:	include/linux/dma-buf*
F:	include/linux/reservation.h
F:	include/linux/*fence.h
F:	Documentation/driver-api/dma-buf.rst
T:	git git://anongit.freedesktop.org/drm/drm-misc

DMA GENERIC OFFLOAD ENGINE SUBSYSTEM
M:	Vinod Koul <vinod.koul@intel.com>
L:	dmaengine@vger.kernel.org
Q:	https://patchwork.kernel.org/project/linux-dmaengine/list/
S:	Maintained
F:	drivers/dma/
F:	include/linux/dmaengine.h
F:	Documentation/devicetree/bindings/dma/
F:	Documentation/dmaengine/
T:	git git://git.infradead.org/users/vkoul/slave-dma.git

DMA MAPPING HELPERS
M:	Christoph Hellwig <hch@lst.de>
M:	Marek Szyprowski <m.szyprowski@samsung.com>
R:	Robin Murphy <robin.murphy@arm.com>
L:	linux-kernel@vger.kernel.org
T:	git git://git.infradead.org/users/hch/dma-mapping.git
W:	http://git.infradead.org/users/hch/dma-mapping.git
S:	Supported
F:	lib/dma-debug.c
F:	lib/dma-noop.c
F:	lib/dma-virt.c
F:	drivers/base/dma-mapping.c
F:	drivers/base/dma-coherent.c
F:	include/linux/dma-mapping.h

DME1737 HARDWARE MONITOR DRIVER
M:	Juerg Haefliger <juergh@gmail.com>
L:	linux-hwmon@vger.kernel.org
S:	Maintained
F:	Documentation/hwmon/dme1737
F:	drivers/hwmon/dme1737.c

DMI/SMBIOS SUPPORT
M:	Jean Delvare <jdelvare@suse.com>
S:	Maintained
T:	quilt http://jdelvare.nerim.net/devel/linux/jdelvare-dmi/
F:	Documentation/ABI/testing/sysfs-firmware-dmi-tables
F:	drivers/firmware/dmi-id.c
F:	drivers/firmware/dmi_scan.c
F:	include/linux/dmi.h

DOCUMENTATION
M:	Jonathan Corbet <corbet@lwn.net>
L:	linux-doc@vger.kernel.org
S:	Maintained
F:	Documentation/
F:	scripts/kernel-doc
X:	Documentation/ABI/
X:	Documentation/devicetree/
X:	Documentation/acpi
X:	Documentation/power
X:	Documentation/spi
X:	Documentation/media
T:	git git://git.lwn.net/linux.git docs-next

DONGWOON DW9714 LENS VOICE COIL DRIVER
M:	Sakari Ailus <sakari.ailus@linux.intel.com>
L:	linux-media@vger.kernel.org
T:	git git://linuxtv.org/media_tree.git
S:	Maintained
F:	drivers/media/i2c/dw9714.c

DOUBLETALK DRIVER
M:	"James R. Van Zandt" <jrv@vanzandt.mv.com>
L:	blinux-list@redhat.com
S:	Maintained
F:	drivers/char/dtlk.c
F:	include/linux/dtlk.h

DPAA2 DATAPATH I/O (DPIO) DRIVER
M:	Roy Pledge <Roy.Pledge@nxp.com>
L:	linux-kernel@vger.kernel.org
S:	Maintained
F:	drivers/staging/fsl-mc/bus/dpio

DPAA2 ETHERNET DRIVER
M:	Ioana Radulescu <ruxandra.radulescu@nxp.com>
L:	linux-kernel@vger.kernel.org
S:	Maintained
F:	drivers/staging/fsl-dpaa2/ethernet

DPT_I2O SCSI RAID DRIVER
M:	Adaptec OEM Raid Solutions <aacraid@adaptec.com>
L:	linux-scsi@vger.kernel.org
W:	http://www.adaptec.com/
S:	Maintained
F:	drivers/scsi/dpt*
F:	drivers/scsi/dpt/

DRBD DRIVER
M:	Philipp Reisner <philipp.reisner@linbit.com>
M:	Lars Ellenberg <lars.ellenberg@linbit.com>
L:	drbd-dev@lists.linbit.com
W:	http://www.drbd.org
T:	git git://git.linbit.com/linux-drbd.git
T:	git git://git.linbit.com/drbd-8.4.git
S:	Supported
F:	drivers/block/drbd/
F:	lib/lru_cache.c
F:	Documentation/blockdev/drbd/

DRIVER CORE, KOBJECTS, DEBUGFS AND SYSFS
M:	Greg Kroah-Hartman <gregkh@linuxfoundation.org>
T:	git git://git.kernel.org/pub/scm/linux/kernel/git/gregkh/driver-core.git
S:	Supported
F:	Documentation/kobject.txt
F:	drivers/base/
F:	fs/debugfs/
F:	fs/sysfs/
F:	include/linux/debugfs.h
F:	include/linux/kobj*
F:	lib/kobj*

DRIVERS FOR ADAPTIVE VOLTAGE SCALING (AVS)
M:	Kevin Hilman <khilman@kernel.org>
M:	Nishanth Menon <nm@ti.com>
S:	Maintained
F:	drivers/power/avs/
F:	include/linux/power/smartreflex.h
L:	linux-pm@vger.kernel.org

DRM DRIVER FOR ARM PL111 CLCD
M:	Eric Anholt <eric@anholt.net>
T:	git git://anongit.freedesktop.org/drm/drm-misc
S:	Supported
F:	drivers/gpu/drm/pl111/

DRM DRIVER FOR AST SERVER GRAPHICS CHIPS
M:	Dave Airlie <airlied@redhat.com>
S:	Odd Fixes
F:	drivers/gpu/drm/ast/

DRM DRIVER FOR BOCHS VIRTUAL GPU
M:	Gerd Hoffmann <kraxel@redhat.com>
L:	virtualization@lists.linux-foundation.org
T:	git git://anongit.freedesktop.org/drm/drm-misc
S:	Maintained
F:	drivers/gpu/drm/bochs/

DRM DRIVER FOR INTEL I810 VIDEO CARDS
S:	Orphan / Obsolete
F:	drivers/gpu/drm/i810/
F:	include/uapi/drm/i810_drm.h

DRM DRIVER FOR MATROX G200/G400 GRAPHICS CARDS
S:	Orphan / Obsolete
F:	drivers/gpu/drm/mga/
F:	include/uapi/drm/mga_drm.h

DRM DRIVER FOR MGA G200 SERVER GRAPHICS CHIPS
M:	Dave Airlie <airlied@redhat.com>
S:	Odd Fixes
F:	drivers/gpu/drm/mgag200/

DRM DRIVER FOR MI0283QT
M:	Noralf Trønnes <noralf@tronnes.org>
S:	Maintained
F:	drivers/gpu/drm/tinydrm/mi0283qt.c
F:	Documentation/devicetree/bindings/display/multi-inno,mi0283qt.txt

DRM DRIVER FOR MSM ADRENO GPU
M:	Rob Clark <robdclark@gmail.com>
L:	linux-arm-msm@vger.kernel.org
L:	dri-devel@lists.freedesktop.org
L:	freedreno@lists.freedesktop.org
T:	git git://people.freedesktop.org/~robclark/linux
S:	Maintained
F:	drivers/gpu/drm/msm/
F:	include/uapi/drm/msm_drm.h
F:	Documentation/devicetree/bindings/display/msm/

DRM DRIVER FOR NVIDIA GEFORCE/QUADRO GPUS
M:	Ben Skeggs <bskeggs@redhat.com>
L:	dri-devel@lists.freedesktop.org
L:	nouveau@lists.freedesktop.org
T:	git git://github.com/skeggsb/linux
S:	Supported
F:	drivers/gpu/drm/nouveau/
F:	include/uapi/drm/nouveau_drm.h

DRM DRIVER FOR QEMU'S CIRRUS DEVICE
M:	Dave Airlie <airlied@redhat.com>
M:	Gerd Hoffmann <kraxel@redhat.com>
L:	virtualization@lists.linux-foundation.org
T:	git git://anongit.freedesktop.org/drm/drm-misc
S:	Obsolete
W:	https://www.kraxel.org/blog/2014/10/qemu-using-cirrus-considered-harmful/
F:	drivers/gpu/drm/cirrus/

DRM DRIVER FOR QXL VIRTUAL GPU
M:	Dave Airlie <airlied@redhat.com>
M:	Gerd Hoffmann <kraxel@redhat.com>
L:	virtualization@lists.linux-foundation.org
T:	git git://anongit.freedesktop.org/drm/drm-misc
S:	Maintained
F:	drivers/gpu/drm/qxl/
F:	include/uapi/drm/qxl_drm.h

DRM DRIVER FOR RAGE 128 VIDEO CARDS
S:	Orphan / Obsolete
F:	drivers/gpu/drm/r128/
F:	include/uapi/drm/r128_drm.h

DRM DRIVER FOR SAVAGE VIDEO CARDS
S:	Orphan / Obsolete
F:	drivers/gpu/drm/savage/
F:	include/uapi/drm/savage_drm.h

DRM DRIVER FOR SIS VIDEO CARDS
S:	Orphan / Obsolete
F:	drivers/gpu/drm/sis/
F:	include/uapi/drm/sis_drm.h

DRM DRIVER FOR TDFX VIDEO CARDS
S:	Orphan / Obsolete
F:	drivers/gpu/drm/tdfx/

DRM DRIVER FOR USB DISPLAYLINK VIDEO ADAPTERS
M:	Dave Airlie <airlied@redhat.com>
S:	Odd Fixes
F:	drivers/gpu/drm/udl/

DRM DRIVER FOR VMWARE VIRTUAL GPU
M:	"VMware Graphics" <linux-graphics-maintainer@vmware.com>
M:	Sinclair Yeh <syeh@vmware.com>
M:	Thomas Hellstrom <thellstrom@vmware.com>
L:	dri-devel@lists.freedesktop.org
T:	git git://people.freedesktop.org/~syeh/repos_linux
T:	git git://people.freedesktop.org/~thomash/linux
S:	Supported
F:	drivers/gpu/drm/vmwgfx/
F:	include/uapi/drm/vmwgfx_drm.h

DRM DRIVERS
M:	David Airlie <airlied@linux.ie>
L:	dri-devel@lists.freedesktop.org
T:	git git://people.freedesktop.org/~airlied/linux
B:	https://bugs.freedesktop.org/
C:	irc://chat.freenode.net/dri-devel
S:	Maintained
F:	drivers/gpu/drm/
F:	drivers/gpu/vga/
F:	Documentation/devicetree/bindings/display/
F:	Documentation/devicetree/bindings/gpu/
F:	Documentation/devicetree/bindings/video/
F:	Documentation/gpu/
F:	include/drm/
F:	include/uapi/drm/
F:	include/linux/vga*

DRM DRIVERS AND MISC GPU PATCHES
M:	Daniel Vetter <daniel.vetter@intel.com>
M:	Jani Nikula <jani.nikula@linux.intel.com>
M:	Sean Paul <seanpaul@chromium.org>
W:	https://01.org/linuxgraphics/gfx-docs/maintainer-tools/drm-misc.html
S:	Maintained
T:	git git://anongit.freedesktop.org/drm/drm-misc
F:	Documentation/gpu/
F:	drivers/gpu/vga/
F:	drivers/gpu/drm/*
F:	include/drm/drm*
F:	include/uapi/drm/drm*
F:	include/linux/vga*

DRM DRIVERS FOR ALLWINNER A10
M:	Maxime Ripard  <maxime.ripard@free-electrons.com>
L:	dri-devel@lists.freedesktop.org
S:	Supported
F:	drivers/gpu/drm/sun4i/
F:	Documentation/devicetree/bindings/display/sunxi/sun4i-drm.txt
T:	git git://git.kernel.org/pub/scm/linux/kernel/git/mripard/linux.git

DRM DRIVERS FOR AMLOGIC SOCS
M:	Neil Armstrong <narmstrong@baylibre.com>
L:	dri-devel@lists.freedesktop.org
L:	linux-amlogic@lists.infradead.org
W:	http://linux-meson.com/
S:	Supported
F:	drivers/gpu/drm/meson/
F:	Documentation/devicetree/bindings/display/amlogic,meson-vpu.txt
F:	Documentation/devicetree/bindings/display/amlogic,meson-dw-hdmi.txt
F:	Documentation/gpu/meson.rst
T:	git git://anongit.freedesktop.org/drm/drm-misc

DRM DRIVERS FOR ATMEL HLCDC
M:	Boris Brezillon <boris.brezillon@free-electrons.com>
L:	dri-devel@lists.freedesktop.org
S:	Supported
F:	drivers/gpu/drm/atmel-hlcdc/
F:	Documentation/devicetree/bindings/drm/atmel/
T:	git git://anongit.freedesktop.org/drm/drm-misc

DRM DRIVERS FOR BRIDGE CHIPS
M:	Archit Taneja <architt@codeaurora.org>
M:	Andrzej Hajda <a.hajda@samsung.com>
R:	Laurent Pinchart <Laurent.pinchart@ideasonboard.com>
S:	Maintained
T:	git git://anongit.freedesktop.org/drm/drm-misc
F:	drivers/gpu/drm/bridge/

DRM DRIVERS FOR EXYNOS
M:	Inki Dae <inki.dae@samsung.com>
M:	Joonyoung Shim <jy0922.shim@samsung.com>
M:	Seung-Woo Kim <sw0312.kim@samsung.com>
M:	Kyungmin Park <kyungmin.park@samsung.com>
L:	dri-devel@lists.freedesktop.org
T:	git git://git.kernel.org/pub/scm/linux/kernel/git/daeinki/drm-exynos.git
S:	Supported
F:	drivers/gpu/drm/exynos/
F:	include/uapi/drm/exynos_drm.h
F:	Documentation/devicetree/bindings/display/exynos/

DRM DRIVERS FOR FREESCALE DCU
M:	Stefan Agner <stefan@agner.ch>
M:	Alison Wang <alison.wang@freescale.com>
L:	dri-devel@lists.freedesktop.org
S:	Supported
F:	drivers/gpu/drm/fsl-dcu/
F:	Documentation/devicetree/bindings/display/fsl,dcu.txt
F:	Documentation/devicetree/bindings/display/fsl,tcon.txt
F:	Documentation/devicetree/bindings/display/panel/nec,nl4827hc19_05b.txt

DRM DRIVERS FOR FREESCALE IMX
M:	Philipp Zabel <p.zabel@pengutronix.de>
L:	dri-devel@lists.freedesktop.org
S:	Maintained
F:	drivers/gpu/drm/imx/
F:	drivers/gpu/ipu-v3/
F:	Documentation/devicetree/bindings/display/imx/

DRM DRIVERS FOR GMA500 (Poulsbo, Moorestown and derivative chipsets)
M:	Patrik Jakobsson <patrik.r.jakobsson@gmail.com>
L:	dri-devel@lists.freedesktop.org
T:	git git://github.com/patjak/drm-gma500
S:	Maintained
F:	drivers/gpu/drm/gma500/

DRM DRIVERS FOR HISILICON
M:	Xinliang Liu <z.liuxinliang@hisilicon.com>
M:	Rongrong Zou <zourongrong@gmail.com>
R:	Xinwei Kong <kong.kongxinwei@hisilicon.com>
R:	Chen Feng <puck.chen@hisilicon.com>
L:	dri-devel@lists.freedesktop.org
T:	git git://github.com/xin3liang/linux.git
S:	Maintained
F:	drivers/gpu/drm/hisilicon/
F:	Documentation/devicetree/bindings/display/hisilicon/

DRM DRIVERS FOR MEDIATEK
M:	CK Hu <ck.hu@mediatek.com>
M:	Philipp Zabel <p.zabel@pengutronix.de>
L:	dri-devel@lists.freedesktop.org
S:	Supported
F:	drivers/gpu/drm/mediatek/
F:	Documentation/devicetree/bindings/display/mediatek/

DRM DRIVERS FOR NVIDIA TEGRA
M:	Thierry Reding <thierry.reding@gmail.com>
L:	dri-devel@lists.freedesktop.org
L:	linux-tegra@vger.kernel.org
T:	git git://anongit.freedesktop.org/tegra/linux.git
S:	Supported
F:	drivers/gpu/drm/tegra/
F:	drivers/gpu/host1x/
F:	include/linux/host1x.h
F:	include/uapi/drm/tegra_drm.h
F:	Documentation/devicetree/bindings/display/tegra/nvidia,tegra20-host1x.txt

DRM DRIVERS FOR RENESAS
M:	Laurent Pinchart <laurent.pinchart@ideasonboard.com>
L:	dri-devel@lists.freedesktop.org
L:	linux-renesas-soc@vger.kernel.org
T:	git git://linuxtv.org/pinchartl/fbdev
S:	Supported
F:	drivers/gpu/drm/rcar-du/
F:	drivers/gpu/drm/shmobile/
F:	include/linux/platform_data/shmob_drm.h
F:	Documentation/devicetree/bindings/display/bridge/renesas,dw-hdmi.txt
F:	Documentation/devicetree/bindings/display/renesas,du.txt

DRM DRIVERS FOR ROCKCHIP
M:	Mark Yao <mark.yao@rock-chips.com>
L:	dri-devel@lists.freedesktop.org
S:	Maintained
F:	drivers/gpu/drm/rockchip/
F:	Documentation/devicetree/bindings/display/rockchip/
T:	git git://anongit.freedesktop.org/drm/drm-misc

DRM DRIVERS FOR STI
M:	Benjamin Gaignard <benjamin.gaignard@linaro.org>
M:	Vincent Abriou <vincent.abriou@st.com>
L:	dri-devel@lists.freedesktop.org
T:	git git://anongit.freedesktop.org/drm/drm-misc
S:	Maintained
F:	drivers/gpu/drm/sti
F:	Documentation/devicetree/bindings/display/st,stih4xx.txt

DRM DRIVERS FOR STM
M:	Yannick Fertre <yannick.fertre@st.com>
M:	Philippe Cornu <philippe.cornu@st.com>
M:	Benjamin Gaignard <benjamin.gaignard@linaro.org>
M:	Vincent Abriou <vincent.abriou@st.com>
L:	dri-devel@lists.freedesktop.org
T:	git git://anongit.freedesktop.org/drm/drm-misc
S:	Maintained
F:	drivers/gpu/drm/stm
F:	Documentation/devicetree/bindings/display/st,stm32-ltdc.txt

DRM DRIVERS FOR TI LCDC
M:	Jyri Sarha <jsarha@ti.com>
R:	Tomi Valkeinen <tomi.valkeinen@ti.com>
L:	dri-devel@lists.freedesktop.org
S:	Maintained
F:	drivers/gpu/drm/tilcdc/
F:	Documentation/devicetree/bindings/display/tilcdc/

DRM DRIVERS FOR TI OMAP
M:	Tomi Valkeinen <tomi.valkeinen@ti.com>
L:	dri-devel@lists.freedesktop.org
S:	Maintained
F:	drivers/gpu/drm/omapdrm/
F:	Documentation/devicetree/bindings/display/ti/

DRM DRIVERS FOR VC4
M:	Eric Anholt <eric@anholt.net>
T:	git git://github.com/anholt/linux
S:	Supported
F:	drivers/gpu/drm/vc4/
F:	include/uapi/drm/vc4_drm.h
F:	Documentation/devicetree/bindings/display/brcm,bcm-vc4.txt
T:	git git://anongit.freedesktop.org/drm/drm-misc

DRM DRIVERS FOR VIVANTE GPU IP
M:	Lucas Stach <l.stach@pengutronix.de>
R:	Russell King <linux+etnaviv@armlinux.org.uk>
R:	Christian Gmeiner <christian.gmeiner@gmail.com>
L:	etnaviv@lists.freedesktop.org
L:	dri-devel@lists.freedesktop.org
S:	Maintained
F:	drivers/gpu/drm/etnaviv/
F:	include/uapi/drm/etnaviv_drm.h
F:	Documentation/devicetree/bindings/display/etnaviv/

DRM DRIVERS FOR ZTE ZX
M:	Shawn Guo <shawnguo@kernel.org>
L:	dri-devel@lists.freedesktop.org
S:	Maintained
F:	drivers/gpu/drm/zte/
F:	Documentation/devicetree/bindings/display/zte,vou.txt
T:	git git://anongit.freedesktop.org/drm/drm-misc

DRM PANEL DRIVERS
M:	Thierry Reding <thierry.reding@gmail.com>
L:	dri-devel@lists.freedesktop.org
T:	git git://anongit.freedesktop.org/tegra/linux.git
S:	Maintained
F:	drivers/gpu/drm/drm_panel.c
F:	drivers/gpu/drm/panel/
F:	include/drm/drm_panel.h
F:	Documentation/devicetree/bindings/display/panel/

DSBR100 USB FM RADIO DRIVER
M:	Alexey Klimov <klimov.linux@gmail.com>
L:	linux-media@vger.kernel.org
T:	git git://linuxtv.org/media_tree.git
S:	Maintained
F:	drivers/media/radio/dsbr100.c

DSCC4 DRIVER
M:	Francois Romieu <romieu@fr.zoreil.com>
L:	netdev@vger.kernel.org
S:	Maintained
F:	drivers/net/wan/dscc4.c

DT3155 MEDIA DRIVER
M:	Hans Verkuil <hverkuil@xs4all.nl>
L:	linux-media@vger.kernel.org
T:	git git://linuxtv.org/media_tree.git
W:	https://linuxtv.org
S:	Odd Fixes
F:	drivers/media/pci/dt3155/

DVB_USB_AF9015 MEDIA DRIVER
M:	Antti Palosaari <crope@iki.fi>
L:	linux-media@vger.kernel.org
W:	https://linuxtv.org
W:	http://palosaari.fi/linux/
Q:	http://patchwork.linuxtv.org/project/linux-media/list/
T:	git git://linuxtv.org/anttip/media_tree.git
S:	Maintained
F:	drivers/media/usb/dvb-usb-v2/af9015*

DVB_USB_AF9035 MEDIA DRIVER
M:	Antti Palosaari <crope@iki.fi>
L:	linux-media@vger.kernel.org
W:	https://linuxtv.org
W:	http://palosaari.fi/linux/
Q:	http://patchwork.linuxtv.org/project/linux-media/list/
T:	git git://linuxtv.org/anttip/media_tree.git
S:	Maintained
F:	drivers/media/usb/dvb-usb-v2/af9035*

DVB_USB_ANYSEE MEDIA DRIVER
M:	Antti Palosaari <crope@iki.fi>
L:	linux-media@vger.kernel.org
W:	https://linuxtv.org
W:	http://palosaari.fi/linux/
Q:	http://patchwork.linuxtv.org/project/linux-media/list/
T:	git git://linuxtv.org/anttip/media_tree.git
S:	Maintained
F:	drivers/media/usb/dvb-usb-v2/anysee*

DVB_USB_AU6610 MEDIA DRIVER
M:	Antti Palosaari <crope@iki.fi>
L:	linux-media@vger.kernel.org
W:	https://linuxtv.org
W:	http://palosaari.fi/linux/
Q:	http://patchwork.linuxtv.org/project/linux-media/list/
T:	git git://linuxtv.org/anttip/media_tree.git
S:	Maintained
F:	drivers/media/usb/dvb-usb-v2/au6610*

DVB_USB_CE6230 MEDIA DRIVER
M:	Antti Palosaari <crope@iki.fi>
L:	linux-media@vger.kernel.org
W:	https://linuxtv.org
W:	http://palosaari.fi/linux/
Q:	http://patchwork.linuxtv.org/project/linux-media/list/
T:	git git://linuxtv.org/anttip/media_tree.git
S:	Maintained
F:	drivers/media/usb/dvb-usb-v2/ce6230*

DVB_USB_CXUSB MEDIA DRIVER
M:	Michael Krufky <mkrufky@linuxtv.org>
L:	linux-media@vger.kernel.org
W:	https://linuxtv.org
W:	http://github.com/mkrufky
Q:	http://patchwork.linuxtv.org/project/linux-media/list/
T:	git git://linuxtv.org/media_tree.git
S:	Maintained
F:	drivers/media/usb/dvb-usb/cxusb*

DVB_USB_EC168 MEDIA DRIVER
M:	Antti Palosaari <crope@iki.fi>
L:	linux-media@vger.kernel.org
W:	https://linuxtv.org
W:	http://palosaari.fi/linux/
Q:	http://patchwork.linuxtv.org/project/linux-media/list/
T:	git git://linuxtv.org/anttip/media_tree.git
S:	Maintained
F:	drivers/media/usb/dvb-usb-v2/ec168*

DVB_USB_GL861 MEDIA DRIVER
M:	Antti Palosaari <crope@iki.fi>
L:	linux-media@vger.kernel.org
W:	https://linuxtv.org
Q:	http://patchwork.linuxtv.org/project/linux-media/list/
T:	git git://linuxtv.org/anttip/media_tree.git
S:	Maintained
F:	drivers/media/usb/dvb-usb-v2/gl861*

DVB_USB_MXL111SF MEDIA DRIVER
M:	Michael Krufky <mkrufky@linuxtv.org>
L:	linux-media@vger.kernel.org
W:	https://linuxtv.org
W:	http://github.com/mkrufky
Q:	http://patchwork.linuxtv.org/project/linux-media/list/
T:	git git://linuxtv.org/mkrufky/mxl111sf.git
S:	Maintained
F:	drivers/media/usb/dvb-usb-v2/mxl111sf*

DVB_USB_RTL28XXU MEDIA DRIVER
M:	Antti Palosaari <crope@iki.fi>
L:	linux-media@vger.kernel.org
W:	https://linuxtv.org
W:	http://palosaari.fi/linux/
Q:	http://patchwork.linuxtv.org/project/linux-media/list/
T:	git git://linuxtv.org/anttip/media_tree.git
S:	Maintained
F:	drivers/media/usb/dvb-usb-v2/rtl28xxu*

DVB_USB_V2 MEDIA DRIVER
M:	Antti Palosaari <crope@iki.fi>
L:	linux-media@vger.kernel.org
W:	https://linuxtv.org
W:	http://palosaari.fi/linux/
Q:	http://patchwork.linuxtv.org/project/linux-media/list/
T:	git git://linuxtv.org/anttip/media_tree.git
S:	Maintained
F:	drivers/media/usb/dvb-usb-v2/dvb_usb*
F:	drivers/media/usb/dvb-usb-v2/usb_urb.c

DYNAMIC DEBUG
M:	Jason Baron <jbaron@akamai.com>
S:	Maintained
F:	lib/dynamic_debug.c
F:	include/linux/dynamic_debug.h

DZ DECSTATION DZ11 SERIAL DRIVER
M:	"Maciej W. Rozycki" <macro@linux-mips.org>
S:	Maintained
F:	drivers/tty/serial/dz.*

E3X0 POWER BUTTON DRIVER
M:	Moritz Fischer <moritz.fischer@ettus.com>
L:	usrp-users@lists.ettus.com
W:	http://www.ettus.com
S:	Supported
F:	drivers/input/misc/e3x0-button.c
F:	Documentation/devicetree/bindings/input/e3x0-button.txt

E4000 MEDIA DRIVER
M:	Antti Palosaari <crope@iki.fi>
L:	linux-media@vger.kernel.org
W:	https://linuxtv.org
W:	http://palosaari.fi/linux/
Q:	http://patchwork.linuxtv.org/project/linux-media/list/
T:	git git://linuxtv.org/anttip/media_tree.git
S:	Maintained
F:	drivers/media/tuners/e4000*

EATA ISA/EISA/PCI SCSI DRIVER
M:	Dario Ballabio <ballabio_dario@emc.com>
L:	linux-scsi@vger.kernel.org
S:	Maintained
F:	drivers/scsi/eata.c

EC100 MEDIA DRIVER
M:	Antti Palosaari <crope@iki.fi>
L:	linux-media@vger.kernel.org
W:	https://linuxtv.org
W:	http://palosaari.fi/linux/
Q:	http://patchwork.linuxtv.org/project/linux-media/list/
T:	git git://linuxtv.org/anttip/media_tree.git
S:	Maintained
F:	drivers/media/dvb-frontends/ec100*

ECRYPT FILE SYSTEM
M:	Tyler Hicks <tyhicks@canonical.com>
L:	ecryptfs@vger.kernel.org
W:	http://ecryptfs.org
W:	https://launchpad.net/ecryptfs
T:	git git://git.kernel.org/pub/scm/linux/kernel/git/tyhicks/ecryptfs.git
S:	Supported
F:	Documentation/filesystems/ecryptfs.txt
F:	fs/ecryptfs/

EDAC-AMD64
M:	Borislav Petkov <bp@alien8.de>
L:	linux-edac@vger.kernel.org
S:	Maintained
F:	drivers/edac/amd64_edac*

EDAC-CALXEDA
M:	Robert Richter <rric@kernel.org>
L:	linux-edac@vger.kernel.org
S:	Maintained
F:	drivers/edac/highbank*

EDAC-CAVIUM
M:	Ralf Baechle <ralf@linux-mips.org>
M:	David Daney <david.daney@cavium.com>
L:	linux-edac@vger.kernel.org
L:	linux-mips@linux-mips.org
S:	Supported
F:	drivers/edac/octeon_edac*
F:	drivers/edac/thunderx_edac*

EDAC-CORE
M:	Borislav Petkov <bp@alien8.de>
M:	Mauro Carvalho Chehab <mchehab@s-opensource.com>
M:	Mauro Carvalho Chehab <mchehab@kernel.org>
L:	linux-edac@vger.kernel.org
T:	git git://git.kernel.org/pub/scm/linux/kernel/git/bp/bp.git for-next
T:	git git://git.kernel.org/pub/scm/linux/kernel/git/mchehab/linux-edac.git linux_next
S:	Supported
F:	Documentation/admin-guide/ras.rst
F:	Documentation/driver-api/edac.rst
F:	drivers/edac/
F:	include/linux/edac.h

EDAC-E752X
M:	Mark Gross <mark.gross@intel.com>
L:	linux-edac@vger.kernel.org
S:	Maintained
F:	drivers/edac/e752x_edac.c

EDAC-E7XXX
L:	linux-edac@vger.kernel.org
S:	Maintained
F:	drivers/edac/e7xxx_edac.c

EDAC-FSL_DDR
M:	York Sun <york.sun@nxp.com>
L:	linux-edac@vger.kernel.org
S:	Maintained
F:	drivers/edac/fsl_ddr_edac.*

EDAC-GHES
M:	Mauro Carvalho Chehab <mchehab@s-opensource.com>
M:	Mauro Carvalho Chehab <mchehab@kernel.org>
L:	linux-edac@vger.kernel.org
S:	Maintained
F:	drivers/edac/ghes_edac.c

EDAC-I3000
L:	linux-edac@vger.kernel.org
S:	Orphan
F:	drivers/edac/i3000_edac.c

EDAC-I5000
L:	linux-edac@vger.kernel.org
S:	Maintained
F:	drivers/edac/i5000_edac.c

EDAC-I5400
M:	Mauro Carvalho Chehab <mchehab@s-opensource.com>
M:	Mauro Carvalho Chehab <mchehab@kernel.org>
L:	linux-edac@vger.kernel.org
S:	Maintained
F:	drivers/edac/i5400_edac.c

EDAC-I7300
M:	Mauro Carvalho Chehab <mchehab@s-opensource.com>
M:	Mauro Carvalho Chehab <mchehab@kernel.org>
L:	linux-edac@vger.kernel.org
S:	Maintained
F:	drivers/edac/i7300_edac.c

EDAC-I7CORE
M:	Mauro Carvalho Chehab <mchehab@s-opensource.com>
M:	Mauro Carvalho Chehab <mchehab@kernel.org>
L:	linux-edac@vger.kernel.org
S:	Maintained
F:	drivers/edac/i7core_edac.c

EDAC-I82443BXGX
M:	Tim Small <tim@buttersideup.com>
L:	linux-edac@vger.kernel.org
S:	Maintained
F:	drivers/edac/i82443bxgx_edac.c

EDAC-I82975X
M:	Ranganathan Desikan <ravi@jetztechnologies.com>
M:	"Arvind R." <arvino55@gmail.com>
L:	linux-edac@vger.kernel.org
S:	Maintained
F:	drivers/edac/i82975x_edac.c

EDAC-IE31200
M:	Jason Baron <jbaron@akamai.com>
L:	linux-edac@vger.kernel.org
S:	Maintained
F:	drivers/edac/ie31200_edac.c

EDAC-MPC85XX
M:	Johannes Thumshirn <morbidrsa@gmail.com>
L:	linux-edac@vger.kernel.org
S:	Maintained
F:	drivers/edac/mpc85xx_edac.[ch]

EDAC-PASEMI
M:	Egor Martovetsky <egor@pasemi.com>
L:	linux-edac@vger.kernel.org
S:	Maintained
F:	drivers/edac/pasemi_edac.c

EDAC-PND2
M:	Tony Luck <tony.luck@intel.com>
L:	linux-edac@vger.kernel.org
S:	Maintained
F:	drivers/edac/pnd2_edac.[ch]

EDAC-R82600
M:	Tim Small <tim@buttersideup.com>
L:	linux-edac@vger.kernel.org
S:	Maintained
F:	drivers/edac/r82600_edac.c

EDAC-SBRIDGE
M:	Mauro Carvalho Chehab <mchehab@s-opensource.com>
M:	Mauro Carvalho Chehab <mchehab@kernel.org>
L:	linux-edac@vger.kernel.org
S:	Maintained
F:	drivers/edac/sb_edac.c

EDAC-SKYLAKE
M:	Tony Luck <tony.luck@intel.com>
L:	linux-edac@vger.kernel.org
S:	Maintained
F:	drivers/edac/skx_edac.c

EDIROL UA-101/UA-1000 DRIVER
M:	Clemens Ladisch <clemens@ladisch.de>
L:	alsa-devel@alsa-project.org (moderated for non-subscribers)
T:	git git://git.alsa-project.org/alsa-kernel.git
S:	Maintained
F:	sound/usb/misc/ua101.c

EFI TEST DRIVER
L:	linux-efi@vger.kernel.org
M:	Ivan Hu <ivan.hu@canonical.com>
M:	Matt Fleming <matt@codeblueprint.co.uk>
S:	Maintained
F:	drivers/firmware/efi/test/

EFI VARIABLE FILESYSTEM
M:	Matthew Garrett <matthew.garrett@nebula.com>
M:	Jeremy Kerr <jk@ozlabs.org>
M:	Matt Fleming <matt@codeblueprint.co.uk>
T:	git git://git.kernel.org/pub/scm/linux/kernel/git/mfleming/efi.git
L:	linux-efi@vger.kernel.org
S:	Maintained
F:	fs/efivarfs/

EFIFB FRAMEBUFFER DRIVER
L:	linux-fbdev@vger.kernel.org
M:	Peter Jones <pjones@redhat.com>
S:	Maintained
F:	drivers/video/fbdev/efifb.c

EFS FILESYSTEM
W:	http://aeschi.ch.eu.org/efs/
S:	Orphan
F:	fs/efs/

EHEA (IBM pSeries eHEA 10Gb ethernet adapter) DRIVER
M:	Douglas Miller <dougmill@linux.vnet.ibm.com>
L:	netdev@vger.kernel.org
S:	Maintained
F:	drivers/net/ethernet/ibm/ehea/

EM28XX VIDEO4LINUX DRIVER
M:	Mauro Carvalho Chehab <mchehab@s-opensource.com>
M:	Mauro Carvalho Chehab <mchehab@kernel.org>
L:	linux-media@vger.kernel.org
W:	https://linuxtv.org
T:	git git://linuxtv.org/media_tree.git
S:	Maintained
F:	drivers/media/usb/em28xx/
F:	Documentation/media/v4l-drivers/em28xx*

EMBEDDED LINUX
M:	Paul Gortmaker <paul.gortmaker@windriver.com>
M:	Matt Mackall <mpm@selenic.com>
M:	David Woodhouse <dwmw2@infradead.org>
L:	linux-embedded@vger.kernel.org
S:	Maintained

Emulex 10Gbps iSCSI - OneConnect DRIVER
M:	Subbu Seetharaman <subbu.seetharaman@broadcom.com>
M:	Ketan Mukadam <ketan.mukadam@broadcom.com>
M:	Jitendra Bhivare <jitendra.bhivare@broadcom.com>
L:	linux-scsi@vger.kernel.org
W:	http://www.broadcom.com
S:	Supported
F:	drivers/scsi/be2iscsi/

Emulex 10Gbps NIC BE2, BE3-R, Lancer, Skyhawk-R DRIVER (be2net)
M:	Sathya Perla <sathya.perla@broadcom.com>
M:	Ajit Khaparde <ajit.khaparde@broadcom.com>
M:	Sriharsha Basavapatna <sriharsha.basavapatna@broadcom.com>
M:	Somnath Kotur <somnath.kotur@broadcom.com>
L:	netdev@vger.kernel.org
W:	http://www.emulex.com
S:	Supported
F:	drivers/net/ethernet/emulex/benet/

EMULEX ONECONNECT ROCE DRIVER
M:	Selvin Xavier <selvin.xavier@broadcom.com>
M:	Devesh Sharma <devesh.sharma@broadcom.com>
L:	linux-rdma@vger.kernel.org
W:	http://www.broadcom.com
S:	Odd Fixes
F:	drivers/infiniband/hw/ocrdma/
F:	include/uapi/rdma/ocrdma-abi.h

EMULEX/BROADCOM LPFC FC/FCOE SCSI DRIVER
M:	James Smart <james.smart@broadcom.com>
M:	Dick Kennedy <dick.kennedy@broadcom.com>
L:	linux-scsi@vger.kernel.org
W:	http://www.broadcom.com
S:	Supported
F:	drivers/scsi/lpfc/

ENE CB710 FLASH CARD READER DRIVER
M:	Michał Mirosław <mirq-linux@rere.qmqm.pl>
S:	Maintained
F:	drivers/misc/cb710/
F:	drivers/mmc/host/cb710-mmc.*
F:	include/linux/cb710.h

ENE KB2426 (ENE0100/ENE020XX) INFRARED RECEIVER
M:	Maxim Levitsky <maximlevitsky@gmail.com>
S:	Maintained
F:	drivers/media/rc/ene_ir.*

EPSON S1D13XXX FRAMEBUFFER DRIVER
M:	Kristoffer Ericson <kristoffer.ericson@gmail.com>
S:	Maintained
T:	git git://git.kernel.org/pub/scm/linux/kernel/git/kristoffer/linux-hpc.git
F:	drivers/video/fbdev/s1d13xxxfb.c
F:	include/video/s1d13xxxfb.h

ERRSEQ ERROR TRACKING INFRASTRUCTURE
M:	Jeff Layton <jlayton@poochiereds.net>
S:	Maintained
F:	lib/errseq.c
F:	include/linux/errseq.h

ET131X NETWORK DRIVER
M:	Mark Einon <mark.einon@gmail.com>
S:	Odd Fixes
F:	drivers/net/ethernet/agere/

ETHERNET BRIDGE
M:	Stephen Hemminger <stephen@networkplumber.org>
L:	bridge@lists.linux-foundation.org (moderated for non-subscribers)
L:	netdev@vger.kernel.org
W:	http://www.linuxfoundation.org/en/Net:Bridge
S:	Maintained
F:	include/linux/netfilter_bridge/
F:	net/bridge/

ETHERNET PHY LIBRARY
M:	Andrew Lunn <andrew@lunn.ch>
M:	Florian Fainelli <f.fainelli@gmail.com>
L:	netdev@vger.kernel.org
S:	Maintained
F:	Documentation/ABI/testing/sysfs-bus-mdio
F:	Documentation/devicetree/bindings/net/mdio*
F:	Documentation/networking/phy.txt
F:	drivers/net/phy/
F:	drivers/of/of_mdio.c
F:	drivers/of/of_net.c
F:	include/linux/*mdio*.h
F:	include/linux/of_net.h
F:	include/linux/phy.h
F:	include/linux/phy_fixed.h
F:	include/linux/platform_data/mdio-gpio.h
F:	include/trace/events/mdio.h
F:	include/uapi/linux/mdio.h
F:	include/uapi/linux/mii.h

EXT2 FILE SYSTEM
M:	Jan Kara <jack@suse.com>
L:	linux-ext4@vger.kernel.org
S:	Maintained
F:	Documentation/filesystems/ext2.txt
F:	fs/ext2/
F:	include/linux/ext2*

EXT4 FILE SYSTEM
M:	"Theodore Ts'o" <tytso@mit.edu>
M:	Andreas Dilger <adilger.kernel@dilger.ca>
L:	linux-ext4@vger.kernel.org
W:	http://ext4.wiki.kernel.org
Q:	http://patchwork.ozlabs.org/project/linux-ext4/list/
T:	git git://git.kernel.org/pub/scm/linux/kernel/git/tytso/ext4.git
S:	Maintained
F:	Documentation/filesystems/ext4.txt
F:	fs/ext4/

Extended Verification Module (EVM)
M:	Mimi Zohar <zohar@linux.vnet.ibm.com>
L:	linux-ima-devel@lists.sourceforge.net
L:	linux-security-module@vger.kernel.org
S:	Supported
F:	security/integrity/evm/

EXTENSIBLE FIRMWARE INTERFACE (EFI)
M:	Matt Fleming <matt@codeblueprint.co.uk>
M:	Ard Biesheuvel <ard.biesheuvel@linaro.org>
L:	linux-efi@vger.kernel.org
T:	git git://git.kernel.org/pub/scm/linux/kernel/git/efi/efi.git
S:	Maintained
F:	Documentation/efi-stub.txt
F:	arch/*/kernel/efi.c
F:	arch/x86/boot/compressed/eboot.[ch]
F:	arch/*/include/asm/efi.h
F:	arch/x86/platform/efi/
F:	drivers/firmware/efi/
F:	include/linux/efi*.h
F:	arch/arm/boot/compressed/efi-header.S
F:	arch/arm64/kernel/efi-entry.S

EXTERNAL CONNECTOR SUBSYSTEM (EXTCON)
M:	MyungJoo Ham <myungjoo.ham@samsung.com>
M:	Chanwoo Choi <cw00.choi@samsung.com>
L:	linux-kernel@vger.kernel.org
T:	git git://git.kernel.org/pub/scm/linux/kernel/git/chanwoo/extcon.git
S:	Maintained
F:	drivers/extcon/
F:	include/linux/extcon/
F:	include/linux/extcon.h
F:	Documentation/extcon/
F:	Documentation/devicetree/bindings/extcon/

EXYNOS DP DRIVER
M:	Jingoo Han <jingoohan1@gmail.com>
L:	dri-devel@lists.freedesktop.org
S:	Maintained
F:	drivers/gpu/drm/exynos/exynos_dp*

EXYNOS SYSMMU (IOMMU) driver
M:	Marek Szyprowski <m.szyprowski@samsung.com>
L:	iommu@lists.linux-foundation.org
S:	Maintained
F:	drivers/iommu/exynos-iommu.c

EZchip NPS platform support
M:	Noam Camus <noamc@ezchip.com>
S:	Supported
F:	arch/arc/plat-eznps
F:	arch/arc/boot/dts/eznps.dts

F2FS FILE SYSTEM
M:	Jaegeuk Kim <jaegeuk@kernel.org>
M:	Chao Yu <yuchao0@huawei.com>
L:	linux-f2fs-devel@lists.sourceforge.net
W:	https://f2fs.wiki.kernel.org/
T:	git git://git.kernel.org/pub/scm/linux/kernel/git/jaegeuk/f2fs.git
S:	Maintained
F:	Documentation/filesystems/f2fs.txt
F:	Documentation/ABI/testing/sysfs-fs-f2fs
F:	fs/f2fs/
F:	include/linux/f2fs_fs.h
F:	include/trace/events/f2fs.h

F71805F HARDWARE MONITORING DRIVER
M:	Jean Delvare <jdelvare@suse.com>
L:	linux-hwmon@vger.kernel.org
S:	Maintained
F:	Documentation/hwmon/f71805f
F:	drivers/hwmon/f71805f.c

FANOTIFY
M:	Eric Paris <eparis@redhat.com>
S:	Maintained
F:	fs/notify/fanotify/
F:	include/linux/fanotify.h
F:	include/uapi/linux/fanotify.h

FARSYNC SYNCHRONOUS DRIVER
M:	Kevin Curtis <kevin.curtis@farsite.co.uk>
W:	http://www.farsite.co.uk/
S:	Supported
F:	drivers/net/wan/farsync.*

FAULT INJECTION SUPPORT
M:	Akinobu Mita <akinobu.mita@gmail.com>
S:	Supported
F:	Documentation/fault-injection/
F:	lib/fault-inject.c

FBTFT Framebuffer drivers
M:	Thomas Petazzoni <thomas.petazzoni@free-electrons.com>
S:	Maintained
F:	drivers/staging/fbtft/

FC0011 TUNER DRIVER
M:	Michael Buesch <m@bues.ch>
L:	linux-media@vger.kernel.org
S:	Maintained
F:	drivers/media/tuners/fc0011.h
F:	drivers/media/tuners/fc0011.c

FC2580 MEDIA DRIVER
M:	Antti Palosaari <crope@iki.fi>
L:	linux-media@vger.kernel.org
W:	https://linuxtv.org
W:	http://palosaari.fi/linux/
Q:	http://patchwork.linuxtv.org/project/linux-media/list/
T:	git git://linuxtv.org/anttip/media_tree.git
S:	Maintained
F:	drivers/media/tuners/fc2580*

FCOE SUBSYSTEM (libfc, libfcoe, fcoe)
M:	Johannes Thumshirn <jth@kernel.org>
L:	fcoe-devel@open-fcoe.org
W:	www.Open-FCoE.org
S:	Supported
F:	drivers/scsi/libfc/
F:	drivers/scsi/fcoe/
F:	include/scsi/fc/
F:	include/scsi/libfc.h
F:	include/scsi/libfcoe.h
F:	include/uapi/scsi/fc/

FILE LOCKING (flock() and fcntl()/lockf())
M:	Jeff Layton <jlayton@poochiereds.net>
M:	"J. Bruce Fields" <bfields@fieldses.org>
L:	linux-fsdevel@vger.kernel.org
S:	Maintained
F:	include/linux/fcntl.h
F:	include/linux/fs.h
F:	include/uapi/linux/fcntl.h
F:	include/uapi/linux/fs.h
F:	fs/fcntl.c
F:	fs/locks.c

FILESYSTEMS (VFS and infrastructure)
M:	Alexander Viro <viro@zeniv.linux.org.uk>
L:	linux-fsdevel@vger.kernel.org
S:	Maintained
F:	fs/*

FINTEK F75375S HARDWARE MONITOR AND FAN CONTROLLER DRIVER
M:	Riku Voipio <riku.voipio@iki.fi>
L:	linux-hwmon@vger.kernel.org
S:	Maintained
F:	drivers/hwmon/f75375s.c
F:	include/linux/f75375s.h

FIREWIRE AUDIO DRIVERS
M:	Clemens Ladisch <clemens@ladisch.de>
L:	alsa-devel@alsa-project.org (moderated for non-subscribers)
T:	git git://git.alsa-project.org/alsa-kernel.git
S:	Maintained
F:	sound/firewire/

FIREWIRE MEDIA DRIVERS (firedtv)
M:	Stefan Richter <stefanr@s5r6.in-berlin.de>
L:	linux-media@vger.kernel.org
L:	linux1394-devel@lists.sourceforge.net
T:	git git://git.kernel.org/pub/scm/linux/kernel/git/mchehab/linux-media.git
S:	Maintained
F:	drivers/media/firewire/

FIREWIRE SBP-2 TARGET
M:	Chris Boot <bootc@bootc.net>
L:	linux-scsi@vger.kernel.org
L:	target-devel@vger.kernel.org
L:	linux1394-devel@lists.sourceforge.net
T:	git git://git.kernel.org/pub/scm/linux/kernel/git/nab/lio-core-2.6.git master
S:	Maintained
F:	drivers/target/sbp/

FIREWIRE SUBSYSTEM
M:	Stefan Richter <stefanr@s5r6.in-berlin.de>
L:	linux1394-devel@lists.sourceforge.net
W:	http://ieee1394.wiki.kernel.org/
T:	git git://git.kernel.org/pub/scm/linux/kernel/git/ieee1394/linux1394.git
S:	Maintained
F:	drivers/firewire/
F:	include/linux/firewire.h
F:	include/uapi/linux/firewire*.h
F:	tools/firewire/

FIRMWARE LOADER (request_firmware)
M:	Luis R. Rodriguez <mcgrof@kernel.org>
L:	linux-kernel@vger.kernel.org
S:	Maintained
F:	Documentation/firmware_class/
F:	drivers/base/firmware*.c
F:	include/linux/firmware.h

FLASH ADAPTER DRIVER (IBM Flash Adapter 900GB Full Height PCI Flash Card)
M:	Joshua Morris <josh.h.morris@us.ibm.com>
M:	Philip Kelleher <pjk1939@linux.vnet.ibm.com>
S:	Maintained
F:	drivers/block/rsxx/

FLOPPY DRIVER
M:	Jiri Kosina <jikos@kernel.org>
T:	git git://git.kernel.org/pub/scm/linux/kernel/git/jikos/floppy.git
S:	Odd fixes
F:	drivers/block/floppy.c

FMC SUBSYSTEM
M:	Alessandro Rubini <rubini@gnudd.com>
W:	http://www.ohwr.org/projects/fmc-bus
S:	Supported
F:	drivers/fmc/
F:	include/linux/fmc*.h
F:	include/linux/ipmi-fru.h
K:	fmc_d.*register

FPGA MANAGER FRAMEWORK
M:	Alan Tull <atull@kernel.org>
R:	Moritz Fischer <moritz.fischer@ettus.com>
L:	linux-fpga@vger.kernel.org
S:	Maintained
T:	git git://git.kernel.org/pub/scm/linux/kernel/git/atull/linux-fpga.git
F:	Documentation/fpga/
F:	Documentation/devicetree/bindings/fpga/
F:	drivers/fpga/
F:	include/linux/fpga/
W:	http://www.rocketboards.org

FPU EMULATOR
M:	Bill Metzenthen <billm@melbpc.org.au>
W:	http://floatingpoint.sourceforge.net/emulator/index.html
S:	Maintained
F:	arch/x86/math-emu/

FRAME RELAY DLCI/FRAD (Sangoma drivers too)
L:	netdev@vger.kernel.org
S:	Orphan
F:	drivers/net/wan/dlci.c
F:	drivers/net/wan/sdla.c

FRAMEBUFFER LAYER
M:	Bartlomiej Zolnierkiewicz <b.zolnierkie@samsung.com>
L:	linux-fbdev@vger.kernel.org
T:	git git://github.com/bzolnier/linux.git
Q:	http://patchwork.kernel.org/project/linux-fbdev/list/
S:	Maintained
F:	Documentation/fb/
F:	drivers/video/
F:	include/video/
F:	include/linux/fb.h
F:	include/uapi/video/
F:	include/uapi/linux/fb.h

FREESCALE CAAM (Cryptographic Acceleration and Assurance Module) DRIVER
M:	Horia Geantă <horia.geanta@nxp.com>
M:	Dan Douglass <dan.douglass@nxp.com>
L:	linux-crypto@vger.kernel.org
S:	Maintained
F:	drivers/crypto/caam/
F:	Documentation/devicetree/bindings/crypto/fsl-sec4.txt

FREESCALE DIU FRAMEBUFFER DRIVER
M:	Timur Tabi <timur@tabi.org>
L:	linux-fbdev@vger.kernel.org
S:	Maintained
F:	drivers/video/fbdev/fsl-diu-fb.*

FREESCALE DMA DRIVER
M:	Li Yang <leoyang.li@nxp.com>
M:	Zhang Wei <zw@zh-kernel.org>
L:	linuxppc-dev@lists.ozlabs.org
S:	Maintained
F:	drivers/dma/fsldma.*

FREESCALE eTSEC ETHERNET DRIVER (GIANFAR)
M:	Claudiu Manoil <claudiu.manoil@freescale.com>
L:	netdev@vger.kernel.org
S:	Maintained
F:	drivers/net/ethernet/freescale/gianfar*
X:	drivers/net/ethernet/freescale/gianfar_ptp.c
F:	Documentation/devicetree/bindings/net/fsl-tsec-phy.txt

FREESCALE GPMI NAND DRIVER
M:	Han Xu <han.xu@nxp.com>
L:	linux-mtd@lists.infradead.org
S:	Maintained
F:	drivers/mtd/nand/gpmi-nand/*

FREESCALE I2C CPM DRIVER
M:	Jochen Friedrich <jochen@scram.de>
L:	linuxppc-dev@lists.ozlabs.org
L:	linux-i2c@vger.kernel.org
S:	Maintained
F:	drivers/i2c/busses/i2c-cpm.c

FREESCALE IMX / MXC FEC DRIVER
M:	Fugang Duan <fugang.duan@nxp.com>
L:	netdev@vger.kernel.org
S:	Maintained
F:	drivers/net/ethernet/freescale/fec_main.c
F:	drivers/net/ethernet/freescale/fec_ptp.c
F:	drivers/net/ethernet/freescale/fec.h
F:	Documentation/devicetree/bindings/net/fsl-fec.txt

FREESCALE IMX / MXC FRAMEBUFFER DRIVER
M:	Sascha Hauer <kernel@pengutronix.de>
L:	linux-fbdev@vger.kernel.org
L:	linux-arm-kernel@lists.infradead.org (moderated for non-subscribers)
S:	Maintained
F:	include/linux/platform_data/video-imxfb.h
F:	drivers/video/fbdev/imxfb.c

FREESCALE QORIQ DPAA ETHERNET DRIVER
M:	Madalin Bucur <madalin.bucur@nxp.com>
L:	netdev@vger.kernel.org
S:	Maintained
F:	drivers/net/ethernet/freescale/dpaa

FREESCALE QORIQ DPAA FMAN DRIVER
M:	Madalin Bucur <madalin.bucur@nxp.com>
L:	netdev@vger.kernel.org
S:	Maintained
F:	drivers/net/ethernet/freescale/fman
F:	Documentation/devicetree/bindings/powerpc/fsl/fman.txt

FREESCALE QUAD SPI DRIVER
M:	Han Xu <han.xu@nxp.com>
L:	linux-mtd@lists.infradead.org
S:	Maintained
F:	drivers/mtd/spi-nor/fsl-quadspi.c

FREESCALE QUICC ENGINE LIBRARY
M:	Qiang Zhao <qiang.zhao@nxp.com>
L:	linuxppc-dev@lists.ozlabs.org
S:	Maintained
F:	drivers/soc/fsl/qe/
F:	include/soc/fsl/*qe*.h
F:	include/soc/fsl/*ucc*.h

FREESCALE QUICC ENGINE UCC ETHERNET DRIVER
M:	Li Yang <leoyang.li@nxp.com>
L:	netdev@vger.kernel.org
L:	linuxppc-dev@lists.ozlabs.org
S:	Maintained
F:	drivers/net/ethernet/freescale/ucc_geth*

FREESCALE QUICC ENGINE UCC HDLC DRIVER
M:	Zhao Qiang <qiang.zhao@nxp.com>
L:	netdev@vger.kernel.org
L:	linuxppc-dev@lists.ozlabs.org
S:	Maintained
F:	drivers/net/wan/fsl_ucc_hdlc*

FREESCALE QUICC ENGINE UCC UART DRIVER
M:	Timur Tabi <timur@tabi.org>
L:	linuxppc-dev@lists.ozlabs.org
S:	Maintained
F:	drivers/tty/serial/ucc_uart.c

FREESCALE SOC DRIVERS
M:	Li Yang <leoyang.li@nxp.com>
L:	linuxppc-dev@lists.ozlabs.org
L:	linux-arm-kernel@lists.infradead.org
S:	Maintained
F:	Documentation/devicetree/bindings/soc/fsl/
F:	drivers/soc/fsl/
F:	include/linux/fsl/

FREESCALE SOC FS_ENET DRIVER
M:	Pantelis Antoniou <pantelis.antoniou@gmail.com>
M:	Vitaly Bordug <vbordug@ru.mvista.com>
L:	linuxppc-dev@lists.ozlabs.org
L:	netdev@vger.kernel.org
S:	Maintained
F:	drivers/net/ethernet/freescale/fs_enet/
F:	include/linux/fs_enet_pd.h

FREESCALE SOC SOUND DRIVERS
M:	Timur Tabi <timur@tabi.org>
M:	Nicolin Chen <nicoleotsuka@gmail.com>
M:	Xiubo Li <Xiubo.Lee@gmail.com>
R:	Fabio Estevam <fabio.estevam@nxp.com>
L:	alsa-devel@alsa-project.org (moderated for non-subscribers)
L:	linuxppc-dev@lists.ozlabs.org
S:	Maintained
F:	sound/soc/fsl/fsl*
F:	sound/soc/fsl/imx*
F:	sound/soc/fsl/mpc8610_hpcd.c

FREESCALE USB PERIPHERAL DRIVERS
M:	Li Yang <leoyang.li@nxp.com>
L:	linux-usb@vger.kernel.org
L:	linuxppc-dev@lists.ozlabs.org
S:	Maintained
F:	drivers/usb/gadget/udc/fsl*

FREEVXFS FILESYSTEM
M:	Christoph Hellwig <hch@infradead.org>
W:	ftp://ftp.openlinux.org/pub/people/hch/vxfs
S:	Maintained
F:	fs/freevxfs/

FREEZER
M:	"Rafael J. Wysocki" <rjw@rjwysocki.net>
M:	Pavel Machek <pavel@ucw.cz>
L:	linux-pm@vger.kernel.org
S:	Supported
F:	Documentation/power/freezing-of-tasks.txt
F:	include/linux/freezer.h
F:	kernel/freezer.c

FRONTSWAP API
M:	Konrad Rzeszutek Wilk <konrad.wilk@oracle.com>
L:	linux-kernel@vger.kernel.org
S:	Maintained
F:	mm/frontswap.c
F:	include/linux/frontswap.h

FS-CACHE: LOCAL CACHING FOR NETWORK FILESYSTEMS
M:	David Howells <dhowells@redhat.com>
L:	linux-cachefs@redhat.com (moderated for non-subscribers)
S:	Supported
F:	Documentation/filesystems/caching/
F:	fs/fscache/
F:	include/linux/fscache*.h

FSCRYPT: FILE SYSTEM LEVEL ENCRYPTION SUPPORT
M:	Theodore Y. Ts'o <tytso@mit.edu>
M:	Jaegeuk Kim <jaegeuk@kernel.org>
L:	linux-fscrypt@vger.kernel.org
Q:	https://patchwork.kernel.org/project/linux-fscrypt/list/
T:	git git://git.kernel.org/pub/scm/linux/kernel/git/tytso/fscrypt.git
S:	Supported
F:	fs/crypto/
F:	include/linux/fscrypt*.h

FUJITSU FR-V (FRV) PORT
S:	Orphan
F:	arch/frv/

FUJITSU LAPTOP EXTRAS
M:	Jonathan Woithe <jwoithe@just42.net>
L:	platform-driver-x86@vger.kernel.org
S:	Maintained
F:	drivers/platform/x86/fujitsu-laptop.c

FUJITSU M-5MO LS CAMERA ISP DRIVER
M:	Kyungmin Park <kyungmin.park@samsung.com>
M:	Heungjun Kim <riverful.kim@samsung.com>
L:	linux-media@vger.kernel.org
S:	Maintained
F:	drivers/media/i2c/m5mols/
F:	include/media/i2c/m5mols.h

FUJITSU TABLET EXTRAS
M:	Robert Gerlach <khnz@gmx.de>
L:	platform-driver-x86@vger.kernel.org
S:	Maintained
F:	drivers/platform/x86/fujitsu-tablet.c

FUSE: FILESYSTEM IN USERSPACE
M:	Miklos Szeredi <miklos@szeredi.hu>
L:	linux-fsdevel@vger.kernel.org
W:	http://fuse.sourceforge.net/
T:	git git://git.kernel.org/pub/scm/linux/kernel/git/mszeredi/fuse.git
S:	Maintained
F:	fs/fuse/
F:	include/uapi/linux/fuse.h
F:	Documentation/filesystems/fuse.txt

FUTEX SUBSYSTEM
M:	Thomas Gleixner <tglx@linutronix.de>
M:	Ingo Molnar <mingo@redhat.com>
R:	Peter Zijlstra <peterz@infradead.org>
R:	Darren Hart <dvhart@infradead.org>
L:	linux-kernel@vger.kernel.org
T:	git git://git.kernel.org/pub/scm/linux/kernel/git/tip/tip.git locking/core
S:	Maintained
F:	kernel/futex.c
F:	kernel/futex_compat.c
F:	include/asm-generic/futex.h
F:	include/linux/futex.h
F:	include/uapi/linux/futex.h
F:	tools/testing/selftests/futex/
F:	tools/perf/bench/futex*
F:	Documentation/*futex*

FUTURE DOMAIN TMC-16x0 SCSI DRIVER (16-bit)
M:	Rik Faith <faith@cs.unc.edu>
L:	linux-scsi@vger.kernel.org
S:	Odd Fixes (e.g., new signatures)
F:	drivers/scsi/fdomain.*

GCC PLUGINS
M:	Kees Cook <keescook@chromium.org>
R:	Emese Revfy <re.emese@gmail.com>
L:	kernel-hardening@lists.openwall.com
S:	Maintained
F:	scripts/gcc-plugins/
F:	scripts/gcc-plugin.sh
F:	scripts/Makefile.gcc-plugins
F:	Documentation/gcc-plugins.txt

GCOV BASED KERNEL PROFILING
M:	Peter Oberparleiter <oberpar@linux.vnet.ibm.com>
S:	Maintained
F:	kernel/gcov/
F:	Documentation/dev-tools/gcov.rst

GDB KERNEL DEBUGGING HELPER SCRIPTS
M:	Jan Kiszka <jan.kiszka@siemens.com>
M:	Kieran Bingham <kieran@bingham.xyz>
S:	Supported
F:	scripts/gdb/

GDT SCSI DISK ARRAY CONTROLLER DRIVER
M:	Achim Leubner <achim_leubner@adaptec.com>
L:	linux-scsi@vger.kernel.org
W:	http://www.icp-vortex.com/
S:	Supported
F:	drivers/scsi/gdt*

GEMTEK FM RADIO RECEIVER DRIVER
M:	Hans Verkuil <hverkuil@xs4all.nl>
L:	linux-media@vger.kernel.org
T:	git git://linuxtv.org/media_tree.git
W:	https://linuxtv.org
S:	Maintained
F:	drivers/media/radio/radio-gemtek*

GENERIC GPIO I2C DRIVER
M:	Haavard Skinnemoen <hskinnemoen@gmail.com>
S:	Supported
F:	drivers/i2c/busses/i2c-gpio.c
F:	include/linux/i2c-gpio.h

GENERIC GPIO I2C MULTIPLEXER DRIVER
M:	Peter Korsgaard <peter.korsgaard@barco.com>
L:	linux-i2c@vger.kernel.org
S:	Supported
F:	drivers/i2c/muxes/i2c-mux-gpio.c
F:	include/linux/i2c-mux-gpio.h
F:	Documentation/i2c/muxes/i2c-mux-gpio

GENERIC HDLC (WAN) DRIVERS
M:	Krzysztof Halasa <khc@pm.waw.pl>
W:	http://www.kernel.org/pub/linux/utils/net/hdlc/
S:	Maintained
F:	drivers/net/wan/c101.c
F:	drivers/net/wan/hd6457*
F:	drivers/net/wan/hdlc*
F:	drivers/net/wan/n2.c
F:	drivers/net/wan/pc300too.c
F:	drivers/net/wan/pci200syn.c
F:	drivers/net/wan/wanxl*

GENERIC INCLUDE/ASM HEADER FILES
M:	Arnd Bergmann <arnd@arndb.de>
L:	linux-arch@vger.kernel.org
T:	git git://git.kernel.org/pub/scm/linux/kernel/git/arnd/asm-generic.git
S:	Maintained
F:	include/asm-generic/
F:	include/uapi/asm-generic/

GENERIC PHY FRAMEWORK
M:	Kishon Vijay Abraham I <kishon@ti.com>
L:	linux-kernel@vger.kernel.org
T:	git git://git.kernel.org/pub/scm/linux/kernel/git/kishon/linux-phy.git
S:	Supported
F:	drivers/phy/
F:	include/linux/phy/

GENERIC PM DOMAINS
M:	"Rafael J. Wysocki" <rjw@rjwysocki.net>
M:	Kevin Hilman <khilman@kernel.org>
M:	Ulf Hansson <ulf.hansson@linaro.org>
L:	linux-pm@vger.kernel.org
S:	Supported
F:	drivers/base/power/domain*.c
F:	include/linux/pm_domain.h
F:	Documentation/devicetree/bindings/power/power_domain.txt

GENERIC UIO DRIVER FOR PCI DEVICES
M:	"Michael S. Tsirkin" <mst@redhat.com>
L:	kvm@vger.kernel.org
S:	Supported
F:	drivers/uio/uio_pci_generic.c

GENWQE (IBM Generic Workqueue Card)
M:	Frank Haverkamp <haver@linux.vnet.ibm.com>
M:	Guilherme G. Piccoli <gpiccoli@linux.vnet.ibm.com>
S:	Supported
F:	drivers/misc/genwqe/

GET_MAINTAINER SCRIPT
M:	Joe Perches <joe@perches.com>
S:	Maintained
F:	scripts/get_maintainer.pl

GFS2 FILE SYSTEM
M:	Steven Whitehouse <swhiteho@redhat.com>
M:	Bob Peterson <rpeterso@redhat.com>
L:	cluster-devel@redhat.com
W:	http://sources.redhat.com/cluster/
T:	git git://git.kernel.org/pub/scm/linux/kernel/git/gfs2/linux-gfs2.git
S:	Supported
F:	Documentation/filesystems/gfs2*.txt
F:	fs/gfs2/
F:	include/uapi/linux/gfs2_ondisk.h

GIGASET ISDN DRIVERS
M:	Paul Bolle <pebolle@tiscali.nl>
L:	gigaset307x-common@lists.sourceforge.net
W:	http://gigaset307x.sourceforge.net/
S:	Odd Fixes
F:	Documentation/isdn/README.gigaset
F:	drivers/isdn/gigaset/
F:	include/uapi/linux/gigaset_dev.h

GO7007 MPEG CODEC
M:	Hans Verkuil <hans.verkuil@cisco.com>
L:	linux-media@vger.kernel.org
S:	Maintained
F:	drivers/media/usb/go7007/

GOODIX TOUCHSCREEN
M:	Bastien Nocera <hadess@hadess.net>
L:	linux-input@vger.kernel.org
S:	Maintained
F:	drivers/input/touchscreen/goodix.c

GPIO ACPI SUPPORT
M:	Mika Westerberg <mika.westerberg@linux.intel.com>
M:	Andy Shevchenko <andriy.shevchenko@linux.intel.com>
L:	linux-gpio@vger.kernel.org
L:	linux-acpi@vger.kernel.org
S:	Maintained
F:	Documentation/acpi/gpio-properties.txt
F:	drivers/gpio/gpiolib-acpi.c

GPIO MOCKUP DRIVER
M:	Bamvor Jian Zhang <bamvor.zhangjian@linaro.org>
L:	linux-gpio@vger.kernel.org
S:	Maintained
F:	drivers/gpio/gpio-mockup.c
F:	tools/testing/selftests/gpio/

GPIO SUBSYSTEM
M:	Linus Walleij <linus.walleij@linaro.org>
L:	linux-gpio@vger.kernel.org
T:	git git://git.kernel.org/pub/scm/linux/kernel/git/linusw/linux-gpio.git
S:	Maintained
F:	Documentation/devicetree/bindings/gpio/
F:	Documentation/gpio/
F:	Documentation/ABI/testing/gpio-cdev
F:	Documentation/ABI/obsolete/sysfs-gpio
F:	drivers/gpio/
F:	include/linux/gpio/
F:	include/linux/gpio.h
F:	include/asm-generic/gpio.h
F:	include/uapi/linux/gpio.h
F:	tools/gpio/

GRE DEMULTIPLEXER DRIVER
M:	Dmitry Kozlov <xeb@mail.ru>
L:	netdev@vger.kernel.org
S:	Maintained
F:	net/ipv4/gre_demux.c
F:	net/ipv4/gre_offload.c
F:	include/net/gre.h

GRETH 10/100/1G Ethernet MAC device driver
M:	Andreas Larsson <andreas@gaisler.com>
L:	netdev@vger.kernel.org
S:	Maintained
F:	drivers/net/ethernet/aeroflex/

GREYBUS AUDIO PROTOCOLS DRIVERS
M:	Vaibhav Agarwal <vaibhav.sr@gmail.com>
M:	Mark Greer <mgreer@animalcreek.com>
S:	Maintained
F:	drivers/staging/greybus/audio_apbridgea.c
F:	drivers/staging/greybus/audio_apbridgea.h
F:	drivers/staging/greybus/audio_codec.c
F:	drivers/staging/greybus/audio_codec.h
F:	drivers/staging/greybus/audio_gb.c
F:	drivers/staging/greybus/audio_manager.c
F:	drivers/staging/greybus/audio_manager.h
F:	drivers/staging/greybus/audio_manager_module.c
F:	drivers/staging/greybus/audio_manager_private.h
F:	drivers/staging/greybus/audio_manager_sysfs.c
F:	drivers/staging/greybus/audio_module.c
F:	drivers/staging/greybus/audio_topology.c

GREYBUS FW/HID/SPI PROTOCOLS DRIVERS
M:	Viresh Kumar <vireshk@kernel.org>
S:	Maintained
F:	drivers/staging/greybus/authentication.c
F:	drivers/staging/greybus/bootrom.c
F:	drivers/staging/greybus/firmware.h
F:	drivers/staging/greybus/fw-core.c
F:	drivers/staging/greybus/fw-download.c
F:	drivers/staging/greybus/fw-managament.c
F:	drivers/staging/greybus/greybus_authentication.h
F:	drivers/staging/greybus/greybus_firmware.h
F:	drivers/staging/greybus/hid.c
F:	drivers/staging/greybus/i2c.c
F:	drivers/staging/greybus/spi.c
F:	drivers/staging/greybus/spilib.c
F:	drivers/staging/greybus/spilib.h

GREYBUS LOOPBACK/TIME PROTOCOLS DRIVERS
M:	Bryan O'Donoghue <pure.logic@nexus-software.ie>
S:	Maintained
F:	drivers/staging/greybus/loopback.c
F:	drivers/staging/greybus/timesync.c
F:	drivers/staging/greybus/timesync_platform.c

GREYBUS PLATFORM DRIVERS
M:	Vaibhav Hiremath <hvaibhav.linux@gmail.com>
S:	Maintained
F:	drivers/staging/greybus/arche-platform.c
F:	drivers/staging/greybus/arche-apb-ctrl.c
F:	drivers/staging/greybus/arche_platform.h

GREYBUS SDIO/GPIO/SPI PROTOCOLS DRIVERS
M:	Rui Miguel Silva <rmfrfs@gmail.com>
S:	Maintained
F:	drivers/staging/greybus/sdio.c
F:	drivers/staging/greybus/light.c
F:	drivers/staging/greybus/gpio.c
F:	drivers/staging/greybus/power_supply.c
F:	drivers/staging/greybus/spi.c
F:	drivers/staging/greybus/spilib.c

GREYBUS SUBSYSTEM
M:	Johan Hovold <johan@kernel.org>
M:	Alex Elder <elder@kernel.org>
M:	Greg Kroah-Hartman <gregkh@linuxfoundation.org>
S:	Maintained
F:	drivers/staging/greybus/
L:	greybus-dev@lists.linaro.org (moderated for non-subscribers)

GREYBUS UART PROTOCOLS DRIVERS
M:	David Lin <dtwlin@gmail.com>
S:	Maintained
F:	drivers/staging/greybus/uart.c
F:	drivers/staging/greybus/log.c

GS1662 VIDEO SERIALIZER
M:	Charles-Antoine Couret <charles-antoine.couret@nexvision.fr>
L:	linux-media@vger.kernel.org
T:	git git://linuxtv.org/media_tree.git
S:	Maintained
F:	drivers/media/spi/gs1662.c

GSPCA FINEPIX SUBDRIVER
M:	Frank Zago <frank@zago.net>
L:	linux-media@vger.kernel.org
T:	git git://linuxtv.org/media_tree.git
S:	Maintained
F:	drivers/media/usb/gspca/finepix.c

GSPCA GL860 SUBDRIVER
M:	Olivier Lorin <o.lorin@laposte.net>
L:	linux-media@vger.kernel.org
T:	git git://linuxtv.org/media_tree.git
S:	Maintained
F:	drivers/media/usb/gspca/gl860/

GSPCA M5602 SUBDRIVER
M:	Erik Andren <erik.andren@gmail.com>
L:	linux-media@vger.kernel.org
T:	git git://linuxtv.org/media_tree.git
S:	Maintained
F:	drivers/media/usb/gspca/m5602/

GSPCA PAC207 SONIXB SUBDRIVER
M:	Hans Verkuil <hverkuil@xs4all.nl>
L:	linux-media@vger.kernel.org
T:	git git://linuxtv.org/media_tree.git
S:	Odd Fixes
F:	drivers/media/usb/gspca/pac207.c

GSPCA SN9C20X SUBDRIVER
M:	Brian Johnson <brijohn@gmail.com>
L:	linux-media@vger.kernel.org
T:	git git://linuxtv.org/media_tree.git
S:	Maintained
F:	drivers/media/usb/gspca/sn9c20x.c

GSPCA T613 SUBDRIVER
M:	Leandro Costantino <lcostantino@gmail.com>
L:	linux-media@vger.kernel.org
T:	git git://linuxtv.org/media_tree.git
S:	Maintained
F:	drivers/media/usb/gspca/t613.c

GSPCA USB WEBCAM DRIVER
M:	Hans Verkuil <hverkuil@xs4all.nl>
L:	linux-media@vger.kernel.org
T:	git git://linuxtv.org/media_tree.git
S:	Odd Fixes
F:	drivers/media/usb/gspca/

GTP (GPRS Tunneling Protocol)
M:	Pablo Neira Ayuso <pablo@netfilter.org>
M:	Harald Welte <laforge@gnumonks.org>
L:	osmocom-net-gprs@lists.osmocom.org
T:	git git://git.kernel.org/pub/scm/linux/kernel/git/pablo/gtp.git
S:	Maintained
F:	drivers/net/gtp.c

GUID PARTITION TABLE (GPT)
M:	Davidlohr Bueso <dave@stgolabs.net>
L:	linux-efi@vger.kernel.org
S:	Maintained
F:	block/partitions/efi.*

H8/300 ARCHITECTURE
M:	Yoshinori Sato <ysato@users.sourceforge.jp>
L:	uclinux-h8-devel@lists.sourceforge.jp (moderated for non-subscribers)
W:	http://uclinux-h8.sourceforge.jp
T:	git git://git.sourceforge.jp/gitroot/uclinux-h8/linux.git
S:	Maintained
F:	arch/h8300/
F:	drivers/clocksource/h8300_*.c
F:	drivers/clk/h8300/
F:	drivers/irqchip/irq-renesas-h8*.c

HACKRF MEDIA DRIVER
M:	Antti Palosaari <crope@iki.fi>
L:	linux-media@vger.kernel.org
W:	https://linuxtv.org
W:	http://palosaari.fi/linux/
Q:	http://patchwork.linuxtv.org/project/linux-media/list/
T:	git git://linuxtv.org/anttip/media_tree.git
S:	Maintained
F:	drivers/media/usb/hackrf/

HARD DRIVE ACTIVE PROTECTION SYSTEM (HDAPS) DRIVER
M:	Frank Seidel <frank@f-seidel.de>
L:	platform-driver-x86@vger.kernel.org
W:	http://www.kernel.org/pub/linux/kernel/people/fseidel/hdaps/
S:	Maintained
F:	drivers/platform/x86/hdaps.c

HARDWARE MONITORING
M:	Jean Delvare <jdelvare@suse.com>
M:	Guenter Roeck <linux@roeck-us.net>
L:	linux-hwmon@vger.kernel.org
W:	http://hwmon.wiki.kernel.org/
T:	quilt http://jdelvare.nerim.net/devel/linux/jdelvare-hwmon/
T:	git git://git.kernel.org/pub/scm/linux/kernel/git/groeck/linux-staging.git
S:	Maintained
F:	Documentation/hwmon/
F:	drivers/hwmon/
F:	include/linux/hwmon*.h

HARDWARE RANDOM NUMBER GENERATOR CORE
M:	Matt Mackall <mpm@selenic.com>
M:	Herbert Xu <herbert@gondor.apana.org.au>
L:	linux-crypto@vger.kernel.org
S:	Odd fixes
F:	Documentation/devicetree/bindings/rng/
F:	Documentation/hw_random.txt
F:	drivers/char/hw_random/
F:	include/linux/hw_random.h

HARDWARE SPINLOCK CORE
M:	Ohad Ben-Cohen <ohad@wizery.com>
M:	Bjorn Andersson <bjorn.andersson@linaro.org>
L:	linux-remoteproc@vger.kernel.org
S:	Maintained
T:	git git://git.kernel.org/pub/scm/linux/kernel/git/ohad/hwspinlock.git
F:	Documentation/devicetree/bindings/hwlock/
F:	Documentation/hwspinlock.txt
F:	drivers/hwspinlock/
F:	include/linux/hwspinlock.h

HARMONY SOUND DRIVER
L:	linux-parisc@vger.kernel.org
S:	Maintained
F:	sound/parisc/harmony.*

HDPVR USB VIDEO ENCODER DRIVER
M:	Hans Verkuil <hverkuil@xs4all.nl>
L:	linux-media@vger.kernel.org
T:	git git://linuxtv.org/media_tree.git
W:	https://linuxtv.org
S:	Odd Fixes
F:	drivers/media/usb/hdpvr/

HEWLETT PACKARD ENTERPRISE ILO NMI WATCHDOG DRIVER
M:	Jimmy Vance <jimmy.vance@hpe.com>
S:	Supported
F:	Documentation/watchdog/hpwdt.txt
F:	drivers/watchdog/hpwdt.c

HEWLETT-PACKARD SMART ARRAY RAID DRIVER (hpsa)
M:	Don Brace <don.brace@microsemi.com>
L:	esc.storagedev@microsemi.com
L:	linux-scsi@vger.kernel.org
S:	Supported
F:	Documentation/scsi/hpsa.txt
F:	drivers/scsi/hpsa*.[ch]
F:	include/linux/cciss*.h
F:	include/uapi/linux/cciss*.h

HEWLETT-PACKARD SMART CISS RAID DRIVER (cciss)
M:	Don Brace <don.brace@microsemi.com>
L:	esc.storagedev@microsemi.com
L:	linux-scsi@vger.kernel.org
S:	Supported
F:	Documentation/blockdev/cciss.txt
F:	drivers/block/cciss*
F:	include/linux/cciss_ioctl.h
F:	include/uapi/linux/cciss_ioctl.h

HFI1 DRIVER
M:	Mike Marciniszyn <mike.marciniszyn@intel.com>
M:	Dennis Dalessandro <dennis.dalessandro@intel.com>
L:	linux-rdma@vger.kernel.org
S:	Supported
F:	drivers/infiniband/hw/hfi1

HFS FILESYSTEM
L:	linux-fsdevel@vger.kernel.org
S:	Orphan
F:	Documentation/filesystems/hfs.txt
F:	fs/hfs/

HFSPLUS FILESYSTEM
L:	linux-fsdevel@vger.kernel.org
S:	Orphan
F:	Documentation/filesystems/hfsplus.txt
F:	fs/hfsplus/

HGA FRAMEBUFFER DRIVER
M:	Ferenc Bakonyi <fero@drama.obuda.kando.hu>
L:	linux-nvidia@lists.surfsouth.com
W:	http://drama.obuda.kando.hu/~fero/cgi-bin/hgafb.shtml
S:	Maintained
F:	drivers/video/fbdev/hgafb.c

HIBERNATION (aka Software Suspend, aka swsusp)
M:	"Rafael J. Wysocki" <rjw@rjwysocki.net>
M:	Pavel Machek <pavel@ucw.cz>
L:	linux-pm@vger.kernel.org
B:	https://bugzilla.kernel.org
S:	Supported
F:	arch/x86/power/
F:	drivers/base/power/
F:	kernel/power/
F:	include/linux/suspend.h
F:	include/linux/freezer.h
F:	include/linux/pm.h
F:	arch/*/include/asm/suspend*.h

HID CORE LAYER
M:	Jiri Kosina <jikos@kernel.org>
R:	Benjamin Tissoires <benjamin.tissoires@redhat.com>
L:	linux-input@vger.kernel.org
T:	git git://git.kernel.org/pub/scm/linux/kernel/git/jikos/hid.git
S:	Maintained
F:	drivers/hid/
F:	include/linux/hid*
F:	include/uapi/linux/hid*

HID SENSOR HUB DRIVERS
M:	Jiri Kosina <jikos@kernel.org>
M:	Jonathan Cameron <jic23@kernel.org>
M:	Srinivas Pandruvada <srinivas.pandruvada@linux.intel.com>
L:	linux-input@vger.kernel.org
L:	linux-iio@vger.kernel.org
S:	Maintained
F:	Documentation/hid/hid-sensor*
F:	drivers/hid/hid-sensor-*
F:	drivers/iio/*/hid-*
F:	include/linux/hid-sensor-*

HIGH-RESOLUTION TIMERS, CLOCKEVENTS
M:	Thomas Gleixner <tglx@linutronix.de>
L:	linux-kernel@vger.kernel.org
T:	git git://git.kernel.org/pub/scm/linux/kernel/git/tip/tip.git timers/core
S:	Maintained
F:	Documentation/timers/
F:	kernel/time/hrtimer.c
F:	kernel/time/clockevents.c
F:	kernel/time/timer_*.c
F:	include/linux/clockchips.h
F:	include/linux/hrtimer.h

HIGH-SPEED SCC DRIVER FOR AX.25
L:	linux-hams@vger.kernel.org
S:	Orphan
F:	drivers/net/hamradio/dmascc.c
F:	drivers/net/hamradio/scc.c

HIGHPOINT ROCKETRAID 3xxx RAID DRIVER
M:	HighPoint Linux Team <linux@highpoint-tech.com>
W:	http://www.highpoint-tech.com
S:	Supported
F:	Documentation/scsi/hptiop.txt
F:	drivers/scsi/hptiop.c

HIPPI
M:	Jes Sorensen <jes@trained-monkey.org>
L:	linux-hippi@sunsite.dk
S:	Maintained
F:	include/linux/hippidevice.h
F:	include/uapi/linux/if_hippi.h
F:	net/802/hippi.c
F:	drivers/net/hippi/

HISILICON NETWORK SUBSYSTEM DRIVER
M:	Yisen Zhuang <yisen.zhuang@huawei.com>
M:	Salil Mehta <salil.mehta@huawei.com>
L:	netdev@vger.kernel.org
W:	http://www.hisilicon.com
S:	Maintained
F:	drivers/net/ethernet/hisilicon/
F:	Documentation/devicetree/bindings/net/hisilicon*.txt

HISILICON ROCE DRIVER
M:	Lijun Ou <oulijun@huawei.com>
M:	Wei Hu(Xavier) <xavier.huwei@huawei.com>
L:	linux-rdma@vger.kernel.org
S:	Maintained
F:	drivers/infiniband/hw/hns/
F:	Documentation/devicetree/bindings/infiniband/hisilicon-hns-roce.txt

HISILICON SAS Controller
M:	John Garry <john.garry@huawei.com>
W:	http://www.hisilicon.com
S:	Supported
F:	drivers/scsi/hisi_sas/
F:	Documentation/devicetree/bindings/scsi/hisilicon-sas.txt

HOST AP DRIVER
M:	Jouni Malinen <j@w1.fi>
L:	linux-wireless@vger.kernel.org
W:	http://w1.fi/hostap-driver.html
S:	Obsolete
F:	drivers/net/wireless/intersil/hostap/

HP COMPAQ TC1100 TABLET WMI EXTRAS DRIVER
L:	platform-driver-x86@vger.kernel.org
S:	Orphan
F:	drivers/platform/x86/tc1100-wmi.c

HP100:	Driver for HP 10/100 Mbit/s Voice Grade Network Adapter Series
M:	Jaroslav Kysela <perex@perex.cz>
S:	Maintained
F:	drivers/net/ethernet/hp/hp100.*

HPET:	High Precision Event Timers driver
M:	Clemens Ladisch <clemens@ladisch.de>
S:	Maintained
F:	Documentation/timers/hpet.txt
F:	drivers/char/hpet.c
F:	include/linux/hpet.h
F:	include/uapi/linux/hpet.h

HPET:	x86
S:	Orphan
F:	arch/x86/kernel/hpet.c
F:	arch/x86/include/asm/hpet.h

HPFS FILESYSTEM
M:	Mikulas Patocka <mikulas@artax.karlin.mff.cuni.cz>
W:	http://artax.karlin.mff.cuni.cz/~mikulas/vyplody/hpfs/index-e.cgi
S:	Maintained
F:	fs/hpfs/

HSI SUBSYSTEM
M:	Sebastian Reichel <sre@kernel.org>
T:	git git://git.kernel.org/pub/scm/linux/kernel/git/sre/linux-hsi.git
S:	Maintained
F:	Documentation/ABI/testing/sysfs-bus-hsi
F:	Documentation/driver-api/hsi.rst
F:	drivers/hsi/
F:	include/linux/hsi/
F:	include/uapi/linux/hsi/

HSO 3G MODEM DRIVER
L:	linux-usb@vger.kernel.org
S:	Orphan
F:	drivers/net/usb/hso.c

HSR NETWORK PROTOCOL
M:	Arvid Brodin <arvid.brodin@alten.se>
L:	netdev@vger.kernel.org
S:	Maintained
F:	net/hsr/

HT16K33 LED CONTROLLER DRIVER
M:	Robin van der Gracht <robin@protonic.nl>
S:	Maintained
F:	drivers/auxdisplay/ht16k33.c
F:	Documentation/devicetree/bindings/display/ht16k33.txt

HTCPEN TOUCHSCREEN DRIVER
M:	Pau Oliva Fora <pof@eslack.org>
L:	linux-input@vger.kernel.org
S:	Maintained
F:	drivers/input/touchscreen/htcpen.c

HUGETLB FILESYSTEM
M:	Nadia Yvette Chambers <nyc@holomorphy.com>
S:	Maintained
F:	fs/hugetlbfs/

HVA ST MEDIA DRIVER
M:	Jean-Christophe Trotin <jean-christophe.trotin@st.com>
L:	linux-media@vger.kernel.org
T:	git git://linuxtv.org/media_tree.git
W:	https://linuxtv.org
S:	Supported
F:	drivers/media/platform/sti/hva

HWPOISON MEMORY FAILURE HANDLING
M:	Naoya Horiguchi <n-horiguchi@ah.jp.nec.com>
L:	linux-mm@kvack.org
S:	Maintained
F:	mm/memory-failure.c
F:	mm/hwpoison-inject.c

Hyper-V CORE AND DRIVERS
M:	"K. Y. Srinivasan" <kys@microsoft.com>
M:	Haiyang Zhang <haiyangz@microsoft.com>
M:	Stephen Hemminger <sthemmin@microsoft.com>
L:	devel@linuxdriverproject.org
S:	Maintained
F:	arch/x86/include/asm/mshyperv.h
F:	arch/x86/include/uapi/asm/hyperv.h
F:	arch/x86/kernel/cpu/mshyperv.c
F:	arch/x86/hyperv
F:	drivers/hid/hid-hyperv.c
F:	drivers/hv/
F:	drivers/input/serio/hyperv-keyboard.c
F:	drivers/pci/host/pci-hyperv.c
F:	drivers/net/hyperv/
F:	drivers/scsi/storvsc_drv.c
F:	drivers/uio/uio_hv_generic.c
F:	drivers/video/fbdev/hyperv_fb.c
F:	include/linux/hyperv.h
F:	tools/hv/
F:	Documentation/ABI/stable/sysfs-bus-vmbus

HYPERVISOR VIRTUAL CONSOLE DRIVER
L:	linuxppc-dev@lists.ozlabs.org
S:	Odd Fixes
F:	drivers/tty/hvc/

I2C ACPI SUPPORT
M:	Mika Westerberg <mika.westerberg@linux.intel.com>
L:	linux-i2c@vger.kernel.org
L:	linux-acpi@vger.kernel.org
S:	Maintained
F:	drivers/i2c/i2c-core-acpi.c

I2C MUXES
M:	Peter Rosin <peda@axentia.se>
L:	linux-i2c@vger.kernel.org
S:	Maintained
F:	Documentation/i2c/i2c-topology
F:	Documentation/i2c/muxes/
F:	Documentation/devicetree/bindings/i2c/i2c-mux*
F:	Documentation/devicetree/bindings/i2c/i2c-arb*
F:	Documentation/devicetree/bindings/i2c/i2c-gate*
F:	drivers/i2c/i2c-mux.c
F:	drivers/i2c/muxes/
F:	include/linux/i2c-mux.h

I2C OVER PARALLEL PORT
M:	Jean Delvare <jdelvare@suse.com>
L:	linux-i2c@vger.kernel.org
S:	Maintained
F:	Documentation/i2c/busses/i2c-parport
F:	Documentation/i2c/busses/i2c-parport-light
F:	drivers/i2c/busses/i2c-parport.c
F:	drivers/i2c/busses/i2c-parport-light.c

I2C SUBSYSTEM
M:	Wolfram Sang <wsa@the-dreams.de>
L:	linux-i2c@vger.kernel.org
W:	https://i2c.wiki.kernel.org/
Q:	https://patchwork.ozlabs.org/project/linux-i2c/list/
T:	git git://git.kernel.org/pub/scm/linux/kernel/git/wsa/linux.git
S:	Maintained
F:	Documentation/devicetree/bindings/i2c/
F:	Documentation/i2c/
F:	drivers/i2c/
F:	drivers/i2c/*/
F:	include/linux/i2c.h
F:	include/linux/i2c-*.h
F:	include/uapi/linux/i2c.h
F:	include/uapi/linux/i2c-*.h

I2C-TAOS-EVM DRIVER
M:	Jean Delvare <jdelvare@suse.com>
L:	linux-i2c@vger.kernel.org
S:	Maintained
F:	Documentation/i2c/busses/i2c-taos-evm
F:	drivers/i2c/busses/i2c-taos-evm.c

I2C-TINY-USB DRIVER
M:	Till Harbaum <till@harbaum.org>
L:	linux-i2c@vger.kernel.org
W:	http://www.harbaum.org/till/i2c_tiny_usb
S:	Maintained
F:	drivers/i2c/busses/i2c-tiny-usb.c

I2C/SMBUS CONTROLLER DRIVERS FOR PC
M:	Jean Delvare <jdelvare@suse.com>
L:	linux-i2c@vger.kernel.org
S:	Maintained
F:	Documentation/i2c/busses/i2c-ali1535
F:	Documentation/i2c/busses/i2c-ali1563
F:	Documentation/i2c/busses/i2c-ali15x3
F:	Documentation/i2c/busses/i2c-amd756
F:	Documentation/i2c/busses/i2c-amd8111
F:	Documentation/i2c/busses/i2c-i801
F:	Documentation/i2c/busses/i2c-nforce2
F:	Documentation/i2c/busses/i2c-piix4
F:	Documentation/i2c/busses/i2c-sis5595
F:	Documentation/i2c/busses/i2c-sis630
F:	Documentation/i2c/busses/i2c-sis96x
F:	Documentation/i2c/busses/i2c-via
F:	Documentation/i2c/busses/i2c-viapro
F:	drivers/i2c/busses/i2c-ali1535.c
F:	drivers/i2c/busses/i2c-ali1563.c
F:	drivers/i2c/busses/i2c-ali15x3.c
F:	drivers/i2c/busses/i2c-amd756.c
F:	drivers/i2c/busses/i2c-amd756-s4882.c
F:	drivers/i2c/busses/i2c-amd8111.c
F:	drivers/i2c/busses/i2c-i801.c
F:	drivers/i2c/busses/i2c-isch.c
F:	drivers/i2c/busses/i2c-nforce2.c
F:	drivers/i2c/busses/i2c-nforce2-s4985.c
F:	drivers/i2c/busses/i2c-piix4.c
F:	drivers/i2c/busses/i2c-sis5595.c
F:	drivers/i2c/busses/i2c-sis630.c
F:	drivers/i2c/busses/i2c-sis96x.c
F:	drivers/i2c/busses/i2c-via.c
F:	drivers/i2c/busses/i2c-viapro.c

I2C/SMBUS ISMT DRIVER
M:	Seth Heasley <seth.heasley@intel.com>
M:	Neil Horman <nhorman@tuxdriver.com>
L:	linux-i2c@vger.kernel.org
F:	drivers/i2c/busses/i2c-ismt.c
F:	Documentation/i2c/busses/i2c-ismt

I2C/SMBUS STUB DRIVER
M:	Jean Delvare <jdelvare@suse.com>
L:	linux-i2c@vger.kernel.org
S:	Maintained
F:	drivers/i2c/i2c-stub.c

i386 BOOT CODE
M:	"H. Peter Anvin" <hpa@zytor.com>
S:	Maintained
F:	arch/x86/boot/

i386 SETUP CODE / CPU ERRATA WORKAROUNDS
M:	"H. Peter Anvin" <hpa@zytor.com>
T:	git git://git.kernel.org/pub/scm/linux/kernel/git/hpa/linux-2.6-x86setup.git
S:	Maintained

IA64 (Itanium) PLATFORM
M:	Tony Luck <tony.luck@intel.com>
M:	Fenghua Yu <fenghua.yu@intel.com>
L:	linux-ia64@vger.kernel.org
T:	git git://git.kernel.org/pub/scm/linux/kernel/git/aegl/linux.git
S:	Maintained
F:	arch/ia64/

IBM Power 842 compression accelerator
M:	Haren Myneni <haren@us.ibm.com>
S:	Supported
F:	drivers/crypto/nx/Makefile
F:	drivers/crypto/nx/Kconfig
F:	drivers/crypto/nx/nx-842*
F:	include/linux/sw842.h
F:	crypto/842.c
F:	lib/842/

IBM Power in-Nest Crypto Acceleration
M:	Leonidas S. Barbosa <leosilva@linux.vnet.ibm.com>
M:	Paulo Flabiano Smorigo <pfsmorigo@linux.vnet.ibm.com>
L:	linux-crypto@vger.kernel.org
S:	Supported
F:	drivers/crypto/nx/Makefile
F:	drivers/crypto/nx/Kconfig
F:	drivers/crypto/nx/nx-aes*
F:	drivers/crypto/nx/nx-sha*
F:	drivers/crypto/nx/nx.*
F:	drivers/crypto/nx/nx_csbcpb.h
F:	drivers/crypto/nx/nx_debugfs.h

IBM Power Linux RAID adapter
M:	Brian King <brking@us.ibm.com>
S:	Supported
F:	drivers/scsi/ipr.*

IBM Power SRIOV Virtual NIC Device Driver
M:	Thomas Falcon <tlfalcon@linux.vnet.ibm.com>
M:	John Allen <jallen@linux.vnet.ibm.com>
L:	netdev@vger.kernel.org
S:	Supported
F:	drivers/net/ethernet/ibm/ibmvnic.*

IBM Power Virtual Ethernet Device Driver
M:	Thomas Falcon <tlfalcon@linux.vnet.ibm.com>
L:	netdev@vger.kernel.org
S:	Supported
F:	drivers/net/ethernet/ibm/ibmveth.*

IBM Power Virtual FC Device Drivers
M:	Tyrel Datwyler <tyreld@linux.vnet.ibm.com>
L:	linux-scsi@vger.kernel.org
S:	Supported
F:	drivers/scsi/ibmvscsi/ibmvfc*

IBM Power Virtual SCSI Device Drivers
M:	Tyrel Datwyler <tyreld@linux.vnet.ibm.com>
L:	linux-scsi@vger.kernel.org
S:	Supported
F:	drivers/scsi/ibmvscsi/ibmvscsi*
F:	include/scsi/viosrp.h

IBM Power Virtual SCSI Device Target Driver
M:	Bryant G. Ly <bryantly@linux.vnet.ibm.com>
M:	Michael Cyr <mikecyr@linux.vnet.ibm.com>
L:	linux-scsi@vger.kernel.org
L:	target-devel@vger.kernel.org
S:	Supported
F:	drivers/scsi/ibmvscsi_tgt/

IBM Power VMX Cryptographic instructions
M:	Leonidas S. Barbosa <leosilva@linux.vnet.ibm.com>
M:	Paulo Flabiano Smorigo <pfsmorigo@linux.vnet.ibm.com>
L:	linux-crypto@vger.kernel.org
S:	Supported
F:	drivers/crypto/vmx/Makefile
F:	drivers/crypto/vmx/Kconfig
F:	drivers/crypto/vmx/vmx.c
F:	drivers/crypto/vmx/aes*
F:	drivers/crypto/vmx/ghash*
F:	drivers/crypto/vmx/ppc-xlate.pl

IBM ServeRAID RAID DRIVER
S:	Orphan
F:	drivers/scsi/ips.*

ICH LPC AND GPIO DRIVER
M:	Peter Tyser <ptyser@xes-inc.com>
S:	Maintained
F:	drivers/mfd/lpc_ich.c
F:	drivers/gpio/gpio-ich.c

IDE SUBSYSTEM
M:	"David S. Miller" <davem@davemloft.net>
L:	linux-ide@vger.kernel.org
Q:	http://patchwork.ozlabs.org/project/linux-ide/list/
T:	git git://git.kernel.org/pub/scm/linux/kernel/git/davem/ide.git
S:	Maintained
F:	Documentation/ide/
F:	drivers/ide/
F:	include/linux/ide.h

IDE/ATAPI DRIVERS
M:	Borislav Petkov <bp@alien8.de>
L:	linux-ide@vger.kernel.org
S:	Maintained
F:	Documentation/cdrom/ide-cd
F:	drivers/ide/ide-cd*

IDEAPAD LAPTOP EXTRAS DRIVER
M:	Ike Panhc <ike.pan@canonical.com>
L:	platform-driver-x86@vger.kernel.org
W:	http://launchpad.net/ideapad-laptop
S:	Maintained
F:	drivers/platform/x86/ideapad-laptop.c

IDEAPAD LAPTOP SLIDEBAR DRIVER
M:	Andrey Moiseev <o2g.org.ru@gmail.com>
L:	linux-input@vger.kernel.org
W:	https://github.com/o2genum/ideapad-slidebar
S:	Maintained
F:	drivers/input/misc/ideapad_slidebar.c

IDT VersaClock 5 CLOCK DRIVER
M:	Marek Vasut <marek.vasut@gmail.com>
S:	Maintained
F:	drivers/clk/clk-versaclock5.c

IEEE 802.15.4 SUBSYSTEM
M:	Alexander Aring <alex.aring@gmail.com>
M:	Stefan Schmidt <stefan@osg.samsung.com>
L:	linux-wpan@vger.kernel.org
W:	http://wpan.cakelab.org/
T:	git git://git.kernel.org/pub/scm/linux/kernel/git/bluetooth/bluetooth.git
T:	git git://git.kernel.org/pub/scm/linux/kernel/git/bluetooth/bluetooth-next.git
S:	Maintained
F:	net/ieee802154/
F:	net/mac802154/
F:	drivers/net/ieee802154/
F:	include/linux/nl802154.h
F:	include/linux/ieee802154.h
F:	include/net/nl802154.h
F:	include/net/mac802154.h
F:	include/net/af_ieee802154.h
F:	include/net/cfg802154.h
F:	include/net/ieee802154_netdev.h
F:	Documentation/networking/ieee802154.txt

IFE PROTOCOL
M:	Yotam Gigi <yotamg@mellanox.com>
M:	Jamal Hadi Salim <jhs@mojatatu.com>
F:	net/ife
F:	include/net/ife.h
F:	include/uapi/linux/ife.h

IGORPLUG-USB IR RECEIVER
M:	Sean Young <sean@mess.org>
L:	linux-media@vger.kernel.org
S:	Maintained
F:	drivers/media/rc/igorplugusb.c

IGUANAWORKS USB IR TRANSCEIVER
M:	Sean Young <sean@mess.org>
L:	linux-media@vger.kernel.org
S:	Maintained
F:	drivers/media/rc/iguanair.c

IIO DIGITAL POTENTIOMETER DAC
M:	Peter Rosin <peda@axentia.se>
L:	linux-iio@vger.kernel.org
S:	Maintained
F:	Documentation/ABI/testing/sysfs-bus-iio-dac-dpot-dac
F:	Documentation/devicetree/bindings/iio/dac/dpot-dac.txt
F:	drivers/iio/dac/dpot-dac.c

IIO ENVELOPE DETECTOR
M:	Peter Rosin <peda@axentia.se>
L:	linux-iio@vger.kernel.org
S:	Maintained
F:	Documentation/ABI/testing/sysfs-bus-iio-adc-envelope-detector
F:	Documentation/devicetree/bindings/iio/adc/envelope-detector.txt
F:	drivers/iio/adc/envelope-detector.c

IIO MULTIPLEXER
M:	Peter Rosin <peda@axentia.se>
L:	linux-iio@vger.kernel.org
S:	Maintained
F:	Documentation/devicetree/bindings/iio/multiplexer/iio-mux.txt
F:	drivers/iio/multiplexer/iio-mux.c

IIO SUBSYSTEM AND DRIVERS
M:	Jonathan Cameron <jic23@kernel.org>
R:	Hartmut Knaack <knaack.h@gmx.de>
R:	Lars-Peter Clausen <lars@metafoo.de>
R:	Peter Meerwald-Stadler <pmeerw@pmeerw.net>
L:	linux-iio@vger.kernel.org
T:	git git://git.kernel.org/pub/scm/linux/kernel/git/jic23/iio.git
S:	Maintained
F:	Documentation/devicetree/bindings/iio/
F:	drivers/iio/
F:	drivers/staging/iio/
F:	include/linux/iio/
F:	tools/iio/

IKANOS/ADI EAGLE ADSL USB DRIVER
M:	Matthieu Castet <castet.matthieu@free.fr>
M:	Stanislaw Gruszka <stf_xl@wp.pl>
S:	Maintained
F:	drivers/usb/atm/ueagle-atm.c

IMGTEC ASCII LCD DRIVER
M:	Paul Burton <paul.burton@imgtec.com>
S:	Maintained
F:	Documentation/devicetree/bindings/auxdisplay/img-ascii-lcd.txt
F:	drivers/auxdisplay/img-ascii-lcd.c

IMGTEC IR DECODER DRIVER
M:	James Hogan <james.hogan@imgtec.com>
S:	Maintained
F:	drivers/media/rc/img-ir/

IMS TWINTURBO FRAMEBUFFER DRIVER
L:	linux-fbdev@vger.kernel.org
S:	Orphan
F:	drivers/video/fbdev/imsttfb.c

INA209 HARDWARE MONITOR DRIVER
M:	Guenter Roeck <linux@roeck-us.net>
L:	linux-hwmon@vger.kernel.org
S:	Maintained
F:	Documentation/hwmon/ina209
F:	Documentation/devicetree/bindings/i2c/ina209.txt
F:	drivers/hwmon/ina209.c

INA2XX HARDWARE MONITOR DRIVER
M:	Guenter Roeck <linux@roeck-us.net>
L:	linux-hwmon@vger.kernel.org
S:	Maintained
F:	Documentation/hwmon/ina2xx
F:	drivers/hwmon/ina2xx.c
F:	include/linux/platform_data/ina2xx.h

INDUSTRY PACK SUBSYSTEM (IPACK)
M:	Samuel Iglesias Gonsalvez <siglesias@igalia.com>
M:	Jens Taprogge <jens.taprogge@taprogge.org>
M:	Greg Kroah-Hartman <gregkh@linuxfoundation.org>
L:	industrypack-devel@lists.sourceforge.net
W:	http://industrypack.sourceforge.net
S:	Maintained
F:	drivers/ipack/

INFINIBAND SUBSYSTEM
M:	Doug Ledford <dledford@redhat.com>
M:	Sean Hefty <sean.hefty@intel.com>
M:	Hal Rosenstock <hal.rosenstock@gmail.com>
L:	linux-rdma@vger.kernel.org
W:	http://www.openfabrics.org/
Q:	http://patchwork.kernel.org/project/linux-rdma/list/
T:	git git://git.kernel.org/pub/scm/linux/kernel/git/dledford/rdma.git
S:	Supported
F:	Documentation/devicetree/bindings/infiniband/
F:	Documentation/infiniband/
F:	drivers/infiniband/
F:	include/uapi/linux/if_infiniband.h
F:	include/uapi/rdma/
F:	include/rdma/

INGENIC JZ4780 DMA Driver
M:	Zubair Lutfullah Kakakhel <Zubair.Kakakhel@imgtec.com>
S:	Maintained
F:	drivers/dma/dma-jz4780.c

INGENIC JZ4780 NAND DRIVER
M:	Harvey Hunt <harveyhuntnexus@gmail.com>
L:	linux-mtd@lists.infradead.org
S:	Maintained
F:	drivers/mtd/nand/jz4780_*

INOTIFY
M:	John McCutchan <john@johnmccutchan.com>
M:	Robert Love <rlove@rlove.org>
M:	Eric Paris <eparis@parisplace.org>
S:	Maintained
F:	Documentation/filesystems/inotify.txt
F:	fs/notify/inotify/
F:	include/linux/inotify.h
F:	include/uapi/linux/inotify.h

INPUT (KEYBOARD, MOUSE, JOYSTICK, TOUCHSCREEN) DRIVERS
M:	Dmitry Torokhov <dmitry.torokhov@gmail.com>
L:	linux-input@vger.kernel.org
Q:	http://patchwork.kernel.org/project/linux-input/list/
T:	git git://git.kernel.org/pub/scm/linux/kernel/git/dtor/input.git
S:	Maintained
F:	drivers/input/
F:	include/linux/input.h
F:	include/uapi/linux/input.h
F:	include/uapi/linux/input-event-codes.h
F:	include/linux/input/
F:	Documentation/devicetree/bindings/input/
F:	Documentation/input/

INPUT MULTITOUCH (MT) PROTOCOL
M:	Henrik Rydberg <rydberg@bitmath.org>
L:	linux-input@vger.kernel.org
S:	Odd fixes
F:	Documentation/input/multi-touch-protocol.rst
F:	drivers/input/input-mt.c
K:	\b(ABS|SYN)_MT_

INSIDE SECURE CRYPTO DRIVER
M:	Antoine Tenart <antoine.tenart@free-electrons.com>
F:	drivers/crypto/inside-secure/
S:	Maintained
L:	linux-crypto@vger.kernel.org

INTEGRITY MEASUREMENT ARCHITECTURE (IMA)
M:	Mimi Zohar <zohar@linux.vnet.ibm.com>
M:	Dmitry Kasatkin <dmitry.kasatkin@gmail.com>
L:	linux-ima-devel@lists.sourceforge.net
L:	linux-ima-user@lists.sourceforge.net
L:	linux-security-module@vger.kernel.org
T:	git git://git.kernel.org/pub/scm/linux/kernel/git/zohar/linux-integrity.git
S:	Supported
F:	security/integrity/ima/

INTEL 810/815 FRAMEBUFFER DRIVER
M:	Antonino Daplas <adaplas@gmail.com>
L:	linux-fbdev@vger.kernel.org
S:	Maintained
F:	drivers/video/fbdev/i810/

INTEL ASoC BDW/HSW DRIVERS
M:	Jie Yang <yang.jie@linux.intel.com>
L:	alsa-devel@alsa-project.org (moderated for non-subscribers)
S:	Supported
F:	sound/soc/intel/common/sst-dsp*
F:	sound/soc/intel/common/sst-firmware.c
F:	sound/soc/intel/boards/broadwell.c
F:	sound/soc/intel/haswell/

INTEL C600 SERIES SAS CONTROLLER DRIVER
M:	Intel SCU Linux support <intel-linux-scu@intel.com>
M:	Artur Paszkiewicz <artur.paszkiewicz@intel.com>
L:	linux-scsi@vger.kernel.org
T:	git git://git.code.sf.net/p/intel-sas/isci
S:	Supported
F:	drivers/scsi/isci/

INTEL DRM DRIVERS (excluding Poulsbo, Moorestown and derivative chipsets)
M:	Daniel Vetter <daniel.vetter@intel.com>
M:	Jani Nikula <jani.nikula@linux.intel.com>
L:	intel-gfx@lists.freedesktop.org
W:	https://01.org/linuxgraphics/
B:	https://01.org/linuxgraphics/documentation/how-report-bugs
C:	irc://chat.freenode.net/intel-gfx
Q:	http://patchwork.freedesktop.org/project/intel-gfx/
T:	git git://anongit.freedesktop.org/drm-intel
S:	Supported
F:	drivers/gpu/drm/i915/
F:	include/drm/i915*
F:	include/uapi/drm/i915_drm.h
F:	Documentation/gpu/i915.rst

INTEL ETHERNET DRIVERS
M:	Jeff Kirsher <jeffrey.t.kirsher@intel.com>
L:	intel-wired-lan@lists.osuosl.org (moderated for non-subscribers)
W:	http://www.intel.com/support/feedback.htm
W:	http://e1000.sourceforge.net/
Q:	http://patchwork.ozlabs.org/project/intel-wired-lan/list/
T:	git git://git.kernel.org/pub/scm/linux/kernel/git/jkirsher/net-queue.git
T:	git git://git.kernel.org/pub/scm/linux/kernel/git/jkirsher/next-queue.git
S:	Supported
F:	Documentation/networking/e100.txt
F:	Documentation/networking/e1000.txt
F:	Documentation/networking/e1000e.txt
F:	Documentation/networking/igb.txt
F:	Documentation/networking/igbvf.txt
F:	Documentation/networking/ixgb.txt
F:	Documentation/networking/ixgbe.txt
F:	Documentation/networking/ixgbevf.txt
F:	Documentation/networking/i40e.txt
F:	Documentation/networking/i40evf.txt
F:	drivers/net/ethernet/intel/
F:	drivers/net/ethernet/intel/*/
F:	include/linux/avf/virtchnl.h

INTEL FRAMEBUFFER DRIVER (excluding 810 and 815)
M:	Maik Broemme <mbroemme@libmpq.org>
L:	linux-fbdev@vger.kernel.org
S:	Maintained
F:	Documentation/fb/intelfb.txt
F:	drivers/video/fbdev/intelfb/

INTEL GVT-g DRIVERS (Intel GPU Virtualization)
M:	Zhenyu Wang <zhenyuw@linux.intel.com>
M:	Zhi Wang <zhi.a.wang@intel.com>
L:	intel-gvt-dev@lists.freedesktop.org
L:	intel-gfx@lists.freedesktop.org
W:	https://01.org/igvt-g
T:	git https://github.com/01org/gvt-linux.git
S:	Supported
F:	drivers/gpu/drm/i915/gvt/

INTEL HID EVENT DRIVER
M:	Alex Hung <alex.hung@canonical.com>
L:	platform-driver-x86@vger.kernel.org
S:	Maintained
F:	drivers/platform/x86/intel-hid.c

INTEL I/OAT DMA DRIVER
M:	Dave Jiang <dave.jiang@intel.com>
R:	Dan Williams <dan.j.williams@intel.com>
L:	dmaengine@vger.kernel.org
Q:	https://patchwork.kernel.org/project/linux-dmaengine/list/
S:	Supported
F:	drivers/dma/ioat*

INTEL IDLE DRIVER
M:	Jacob Pan <jacob.jun.pan@linux.intel.com>
M:	Len Brown <lenb@kernel.org>
L:	linux-pm@vger.kernel.org
T:	git git://git.kernel.org/pub/scm/linux/kernel/git/lenb/linux.git
B:	https://bugzilla.kernel.org
S:	Supported
F:	drivers/idle/intel_idle.c

INTEL INTEGRATED SENSOR HUB DRIVER
M:	Srinivas Pandruvada <srinivas.pandruvada@linux.intel.com>
M:	Jiri Kosina <jikos@kernel.org>
L:	linux-input@vger.kernel.org
S:	Maintained
F:	drivers/hid/intel-ish-hid/

INTEL IOMMU (VT-d)
M:	David Woodhouse <dwmw2@infradead.org>
L:	iommu@lists.linux-foundation.org
T:	git git://git.infradead.org/iommu-2.6.git
S:	Supported
F:	drivers/iommu/intel-iommu.c
F:	include/linux/intel-iommu.h

INTEL IOP-ADMA DMA DRIVER
R:	Dan Williams <dan.j.williams@intel.com>
S:	Odd fixes
F:	drivers/dma/iop-adma.c

INTEL IXP4XX QMGR, NPE, ETHERNET and HSS SUPPORT
M:	Krzysztof Halasa <khalasa@piap.pl>
S:	Maintained
F:	arch/arm/mach-ixp4xx/include/mach/qmgr.h
F:	arch/arm/mach-ixp4xx/include/mach/npe.h
F:	arch/arm/mach-ixp4xx/ixp4xx_qmgr.c
F:	arch/arm/mach-ixp4xx/ixp4xx_npe.c
F:	drivers/net/ethernet/xscale/ixp4xx_eth.c
F:	drivers/net/wan/ixp4xx_hss.c

INTEL IXP4XX RANDOM NUMBER GENERATOR SUPPORT
M:	Deepak Saxena <dsaxena@plexity.net>
S:	Maintained
F:	drivers/char/hw_random/ixp4xx-rng.c

INTEL MANAGEMENT ENGINE (mei)
M:	Tomas Winkler <tomas.winkler@intel.com>
L:	linux-kernel@vger.kernel.org
S:	Supported
F:	include/uapi/linux/mei.h
F:	include/linux/mei_cl_bus.h
F:	drivers/misc/mei/*
F:	drivers/watchdog/mei_wdt.c
F:	Documentation/misc-devices/mei/*
F:	samples/mei/*

INTEL MENLOW THERMAL DRIVER
M:	Sujith Thomas <sujith.thomas@intel.com>
L:	platform-driver-x86@vger.kernel.org
W:	https://01.org/linux-acpi
S:	Supported
F:	drivers/platform/x86/intel_menlow.c

INTEL MERRIFIELD GPIO DRIVER
M:	Andy Shevchenko <andriy.shevchenko@linux.intel.com>
L:	linux-gpio@vger.kernel.org
S:	Maintained
F:	drivers/gpio/gpio-merrifield.c

INTEL MIC DRIVERS (mic)
M:	Sudeep Dutt <sudeep.dutt@intel.com>
M:	Ashutosh Dixit <ashutosh.dixit@intel.com>
S:	Supported
W:	https://github.com/sudeepdutt/mic
W:	http://software.intel.com/en-us/mic-developer
F:	include/linux/mic_bus.h
F:	include/linux/scif.h
F:	include/uapi/linux/mic_common.h
F:	include/uapi/linux/mic_ioctl.h
F:	include/uapi/linux/scif_ioctl.h
F:	drivers/misc/mic/
F:	drivers/dma/mic_x100_dma.c
F:	drivers/dma/mic_x100_dma.h
F:	Documentation/mic/

INTEL PMC CORE DRIVER
M:	Rajneesh Bhardwaj <rajneesh.bhardwaj@intel.com>
M:	Vishwanath Somayaji <vishwanath.somayaji@intel.com>
L:	platform-driver-x86@vger.kernel.org
S:	Maintained
F:	arch/x86/include/asm/pmc_core.h
F:	drivers/platform/x86/intel_pmc_core*

INTEL PMC/P-Unit IPC DRIVER
M:	Zha Qipeng<qipeng.zha@intel.com>
L:	platform-driver-x86@vger.kernel.org
S:	Maintained
F:	drivers/platform/x86/intel_pmc_ipc.c
F:	drivers/platform/x86/intel_punit_ipc.c
F:	arch/x86/include/asm/intel_pmc_ipc.h
F:	arch/x86/include/asm/intel_punit_ipc.h

INTEL PRO/WIRELESS 2100, 2200BG, 2915ABG NETWORK CONNECTION SUPPORT
M:	Stanislav Yakovlev <stas.yakovlev@gmail.com>
L:	linux-wireless@vger.kernel.org
S:	Maintained
F:	Documentation/networking/README.ipw2100
F:	Documentation/networking/README.ipw2200
F:	drivers/net/wireless/intel/ipw2x00/

INTEL PSTATE DRIVER
M:	Srinivas Pandruvada <srinivas.pandruvada@linux.intel.com>
M:	Len Brown <lenb@kernel.org>
L:	linux-pm@vger.kernel.org
S:	Supported
F:	drivers/cpufreq/intel_pstate.c

INTEL RDMA RNIC DRIVER
M:	Faisal Latif <faisal.latif@intel.com>
M:	Shiraz Saleem <shiraz.saleem@intel.com>
L:	linux-rdma@vger.kernel.org
S:	Supported
F:	drivers/infiniband/hw/i40iw/

INTEL TELEMETRY DRIVER
M:	Souvik Kumar Chakravarty <souvik.k.chakravarty@intel.com>
L:	platform-driver-x86@vger.kernel.org
S:	Maintained
F:	arch/x86/include/asm/intel_telemetry.h
F:	drivers/platform/x86/intel_telemetry*

INTEL VIRTUAL BUTTON DRIVER
M:	AceLan Kao <acelan.kao@canonical.com>
L:	platform-driver-x86@vger.kernel.org
S:	Maintained
F:	drivers/platform/x86/intel-vbtn.c

INTEL WIRELESS 3945ABG/BG, 4965AGN (iwlegacy)
M:	Stanislaw Gruszka <sgruszka@redhat.com>
L:	linux-wireless@vger.kernel.org
S:	Supported
F:	drivers/net/wireless/intel/iwlegacy/

INTEL WIRELESS WIFI LINK (iwlwifi)
M:	Johannes Berg <johannes.berg@intel.com>
M:	Emmanuel Grumbach <emmanuel.grumbach@intel.com>
M:	Luca Coelho <luciano.coelho@intel.com>
M:	Intel Linux Wireless <linuxwifi@intel.com>
L:	linux-wireless@vger.kernel.org
W:	http://intellinuxwireless.org
T:	git git://git.kernel.org/pub/scm/linux/kernel/git/iwlwifi/iwlwifi.git
S:	Supported
F:	drivers/net/wireless/intel/iwlwifi/

INTEL WIRELESS WIMAX CONNECTION 2400
M:	Inaky Perez-Gonzalez <inaky.perez-gonzalez@intel.com>
M:	linux-wimax@intel.com
L:	wimax@linuxwimax.org (subscribers-only)
S:	Supported
W:	http://linuxwimax.org
F:	Documentation/wimax/README.i2400m
F:	drivers/net/wimax/i2400m/
F:	include/uapi/linux/wimax/i2400m.h

INTEL(R) TRACE HUB
M:	Alexander Shishkin <alexander.shishkin@linux.intel.com>
S:	Supported
F:	Documentation/trace/intel_th.txt
F:	drivers/hwtracing/intel_th/

INTEL(R) TRUSTED EXECUTION TECHNOLOGY (TXT)
M:	Ning Sun <ning.sun@intel.com>
L:	tboot-devel@lists.sourceforge.net
W:	http://tboot.sourceforge.net
T:	hg http://tboot.hg.sourceforge.net:8000/hgroot/tboot/tboot
S:	Supported
F:	Documentation/intel_txt.txt
F:	include/linux/tboot.h
F:	arch/x86/kernel/tboot.c

INTEL-MID GPIO DRIVER
M:	David Cohen <david.a.cohen@linux.intel.com>
L:	linux-gpio@vger.kernel.org
S:	Maintained
F:	drivers/gpio/gpio-intel-mid.c

INVENSENSE MPU-3050 GYROSCOPE DRIVER
M:	Linus Walleij <linus.walleij@linaro.org>
L:	linux-iio@vger.kernel.org
S:	Maintained
F:	drivers/iio/gyro/mpu3050*
F:	Documentation/devicetree/bindings/iio/gyroscope/inv,mpu3050.txt

IOC3 ETHERNET DRIVER
M:	Ralf Baechle <ralf@linux-mips.org>
L:	linux-mips@linux-mips.org
S:	Maintained
F:	drivers/net/ethernet/sgi/ioc3-eth.c

IOC3 SERIAL DRIVER
M:	Pat Gefre <pfg@sgi.com>
L:	linux-serial@vger.kernel.org
S:	Maintained
F:	drivers/tty/serial/ioc3_serial.c

IOMMU DRIVERS
M:	Joerg Roedel <joro@8bytes.org>
L:	iommu@lists.linux-foundation.org
T:	git git://git.kernel.org/pub/scm/linux/kernel/git/joro/iommu.git
S:	Maintained
F:	Documentation/devicetree/bindings/iommu/
F:	drivers/iommu/
F:	include/linux/iommu.h
F:	include/linux/iova.h

IP MASQUERADING
M:	Juanjo Ciarlante <jjciarla@raiz.uncu.edu.ar>
S:	Maintained
F:	net/ipv4/netfilter/ipt_MASQUERADE.c

IPMI SUBSYSTEM
M:	Corey Minyard <minyard@acm.org>
L:	openipmi-developer@lists.sourceforge.net (moderated for non-subscribers)
W:	http://openipmi.sourceforge.net/
S:	Supported
F:	Documentation/IPMI.txt
F:	drivers/char/ipmi/
F:	include/linux/ipmi*
F:	include/uapi/linux/ipmi*

IPS SCSI RAID DRIVER
M:	Adaptec OEM Raid Solutions <aacraid@adaptec.com>
L:	linux-scsi@vger.kernel.org
W:	http://www.adaptec.com/
S:	Maintained
F:	drivers/scsi/ips*

IPVS
M:	Wensong Zhang <wensong@linux-vs.org>
M:	Simon Horman <horms@verge.net.au>
M:	Julian Anastasov <ja@ssi.bg>
L:	netdev@vger.kernel.org
L:	lvs-devel@vger.kernel.org
S:	Maintained
T:	git git://git.kernel.org/pub/scm/linux/kernel/git/horms/ipvs-next.git
T:	git git://git.kernel.org/pub/scm/linux/kernel/git/horms/ipvs.git
F:	Documentation/networking/ipvs-sysctl.txt
F:	include/net/ip_vs.h
F:	include/uapi/linux/ip_vs.h
F:	net/netfilter/ipvs/

IPWIRELESS DRIVER
M:	Jiri Kosina <jikos@kernel.org>
M:	David Sterba <dsterba@suse.com>
S:	Odd Fixes
F:	drivers/tty/ipwireless/

IPX NETWORK LAYER
L:	netdev@vger.kernel.org
S:	Odd fixes
F:	include/net/ipx.h
F:	include/uapi/linux/ipx.h
F:	net/ipx/

IRDA SUBSYSTEM
M:	Samuel Ortiz <samuel@sortiz.org>
L:	irda-users@lists.sourceforge.net (subscribers-only)
L:	netdev@vger.kernel.org
W:	http://irda.sourceforge.net/
S:	Maintained
T:	git git://git.kernel.org/pub/scm/linux/kernel/git/sameo/irda-2.6.git
F:	Documentation/networking/irda.txt
F:	drivers/net/irda/
F:	include/net/irda/
F:	net/irda/

IRQ DOMAINS (IRQ NUMBER MAPPING LIBRARY)
M:	Marc Zyngier <marc.zyngier@arm.com>
S:	Maintained
T:	git git://git.kernel.org/pub/scm/linux/kernel/git/tip/tip.git irq/core
F:	Documentation/IRQ-domain.txt
F:	include/linux/irqdomain.h
F:	kernel/irq/irqdomain.c
F:	kernel/irq/msi.c

IRQ SUBSYSTEM
M:	Thomas Gleixner <tglx@linutronix.de>
L:	linux-kernel@vger.kernel.org
S:	Maintained
T:	git git://git.kernel.org/pub/scm/linux/kernel/git/tip/tip.git irq/core
F:	kernel/irq/

IRQCHIP DRIVERS
M:	Thomas Gleixner <tglx@linutronix.de>
M:	Jason Cooper <jason@lakedaemon.net>
M:	Marc Zyngier <marc.zyngier@arm.com>
L:	linux-kernel@vger.kernel.org
S:	Maintained
T:	git git://git.kernel.org/pub/scm/linux/kernel/git/tip/tip.git irq/core
T:	git git://git.infradead.org/users/jcooper/linux.git irqchip/core
F:	Documentation/devicetree/bindings/interrupt-controller/
F:	drivers/irqchip/

ISA
M:	William Breathitt Gray <vilhelm.gray@gmail.com>
S:	Maintained
F:	Documentation/isa.txt
F:	drivers/base/isa.c
F:	include/linux/isa.h

ISA RADIO MODULE
M:	Hans Verkuil <hverkuil@xs4all.nl>
L:	linux-media@vger.kernel.org
T:	git git://linuxtv.org/media_tree.git
W:	https://linuxtv.org
S:	Maintained
F:	drivers/media/radio/radio-isa*

ISAPNP
M:	Jaroslav Kysela <perex@perex.cz>
S:	Maintained
F:	Documentation/isapnp.txt
F:	drivers/pnp/isapnp/
F:	include/linux/isapnp.h

ISCSI
M:	Lee Duncan <lduncan@suse.com>
M:	Chris Leech <cleech@redhat.com>
L:	open-iscsi@googlegroups.com
W:	www.open-iscsi.com
S:	Maintained
F:	drivers/scsi/*iscsi*
F:	include/scsi/*iscsi*

iSCSI BOOT FIRMWARE TABLE (iBFT) DRIVER
M:	Peter Jones <pjones@redhat.com>
M:	Konrad Rzeszutek Wilk <konrad@kernel.org>
S:	Maintained
F:	drivers/firmware/iscsi_ibft*

ISCSI EXTENSIONS FOR RDMA (ISER) INITIATOR
M:	Or Gerlitz <ogerlitz@mellanox.com>
M:	Sagi Grimberg <sagi@grimberg.me>
M:	Roi Dayan <roid@mellanox.com>
L:	linux-rdma@vger.kernel.org
S:	Supported
W:	http://www.openfabrics.org
W:	www.open-iscsi.org
Q:	http://patchwork.kernel.org/project/linux-rdma/list/
F:	drivers/infiniband/ulp/iser/

ISCSI EXTENSIONS FOR RDMA (ISER) TARGET
M:	Sagi Grimberg <sagi@grimberg.me>
T:	git git://git.kernel.org/pub/scm/linux/kernel/git/nab/target-pending.git master
L:	linux-rdma@vger.kernel.org
L:	target-devel@vger.kernel.org
S:	Supported
W:	http://www.linux-iscsi.org
F:	drivers/infiniband/ulp/isert

ISDN SUBSYSTEM
M:	Karsten Keil <isdn@linux-pingi.de>
L:	isdn4linux@listserv.isdn4linux.de (subscribers-only)
L:	netdev@vger.kernel.org
W:	http://www.isdn4linux.de
T:	git git://git.kernel.org/pub/scm/linux/kernel/git/kkeil/isdn-2.6.git
S:	Maintained
F:	Documentation/isdn/
F:	drivers/isdn/
F:	include/linux/isdn.h
F:	include/linux/isdn/
F:	include/uapi/linux/isdn.h
F:	include/uapi/linux/isdn/

ISDN SUBSYSTEM (Eicon active card driver)
M:	Armin Schindler <mac@melware.de>
L:	isdn4linux@listserv.isdn4linux.de (subscribers-only)
W:	http://www.melware.de
S:	Maintained
F:	drivers/isdn/hardware/eicon/

IT87 HARDWARE MONITORING DRIVER
M:	Jean Delvare <jdelvare@suse.com>
L:	linux-hwmon@vger.kernel.org
S:	Maintained
F:	Documentation/hwmon/it87
F:	drivers/hwmon/it87.c

IT913X MEDIA DRIVER
M:	Antti Palosaari <crope@iki.fi>
L:	linux-media@vger.kernel.org
W:	https://linuxtv.org
W:	http://palosaari.fi/linux/
Q:	http://patchwork.linuxtv.org/project/linux-media/list/
T:	git git://linuxtv.org/anttip/media_tree.git
S:	Maintained
F:	drivers/media/tuners/it913x*

IVTV VIDEO4LINUX DRIVER
M:	Andy Walls <awalls@md.metrocast.net>
L:	ivtv-devel@ivtvdriver.org (subscribers-only)
L:	linux-media@vger.kernel.org
T:	git git://linuxtv.org/media_tree.git
W:	http://www.ivtvdriver.org
S:	Maintained
F:	Documentation/media/v4l-drivers/ivtv*
F:	drivers/media/pci/ivtv/
F:	include/uapi/linux/ivtv*

IX2505V MEDIA DRIVER
M:	Malcolm Priestley <tvboxspy@gmail.com>
L:	linux-media@vger.kernel.org
W:	https://linuxtv.org
Q:	http://patchwork.linuxtv.org/project/linux-media/list/
S:	Maintained
F:	drivers/media/dvb-frontends/ix2505v*

JC42.4 TEMPERATURE SENSOR DRIVER
M:	Guenter Roeck <linux@roeck-us.net>
L:	linux-hwmon@vger.kernel.org
S:	Maintained
F:	drivers/hwmon/jc42.c
F:	Documentation/hwmon/jc42

JFS FILESYSTEM
M:	Dave Kleikamp <shaggy@kernel.org>
L:	jfs-discussion@lists.sourceforge.net
W:	http://jfs.sourceforge.net/
T:	git git://git.kernel.org/pub/scm/linux/kernel/git/shaggy/jfs-2.6.git
S:	Maintained
F:	Documentation/filesystems/jfs.txt
F:	fs/jfs/

JME NETWORK DRIVER
M:	Guo-Fu Tseng <cooldavid@cooldavid.org>
L:	netdev@vger.kernel.org
S:	Maintained
F:	drivers/net/ethernet/jme.*

JOURNALLING FLASH FILE SYSTEM V2 (JFFS2)
M:	David Woodhouse <dwmw2@infradead.org>
L:	linux-mtd@lists.infradead.org
W:	http://www.linux-mtd.infradead.org/doc/jffs2.html
S:	Maintained
F:	fs/jffs2/
F:	include/uapi/linux/jffs2.h

JOURNALLING LAYER FOR BLOCK DEVICES (JBD2)
M:	"Theodore Ts'o" <tytso@mit.edu>
M:	Jan Kara <jack@suse.com>
L:	linux-ext4@vger.kernel.org
S:	Maintained
F:	fs/jbd2/
F:	include/linux/jbd2.h

JPU V4L2 MEM2MEM DRIVER FOR RENESAS
M:	Mikhail Ulyanov <mikhail.ulyanov@cogentembedded.com>
L:	linux-media@vger.kernel.org
S:	Maintained
F:	drivers/media/platform/rcar_jpu.c

JSM Neo PCI based serial card
M:	Guilherme G. Piccoli <gpiccoli@linux.vnet.ibm.com>
L:	linux-serial@vger.kernel.org
S:	Maintained
F:	drivers/tty/serial/jsm/

K10TEMP HARDWARE MONITORING DRIVER
M:	Clemens Ladisch <clemens@ladisch.de>
L:	linux-hwmon@vger.kernel.org
S:	Maintained
F:	Documentation/hwmon/k10temp
F:	drivers/hwmon/k10temp.c

K8TEMP HARDWARE MONITORING DRIVER
M:	Rudolf Marek <r.marek@assembler.cz>
L:	linux-hwmon@vger.kernel.org
S:	Maintained
F:	Documentation/hwmon/k8temp
F:	drivers/hwmon/k8temp.c

KASAN
M:	Andrey Ryabinin <aryabinin@virtuozzo.com>
R:	Alexander Potapenko <glider@google.com>
R:	Dmitry Vyukov <dvyukov@google.com>
L:	kasan-dev@googlegroups.com
S:	Maintained
F:	arch/*/include/asm/kasan.h
F:	arch/*/mm/kasan_init*
F:	Documentation/dev-tools/kasan.rst
F:	include/linux/kasan*.h
F:	lib/test_kasan.c
F:	mm/kasan/
F:	scripts/Makefile.kasan

KCONFIG
M:	"Yann E. MORIN" <yann.morin.1998@free.fr>
L:	linux-kbuild@vger.kernel.org
T:	git git://gitorious.org/linux-kconfig/linux-kconfig
S:	Maintained
F:	Documentation/kbuild/kconfig-language.txt
F:	scripts/kconfig/

KDUMP
M:	Dave Young <dyoung@redhat.com>
M:	Baoquan He <bhe@redhat.com>
R:	Vivek Goyal <vgoyal@redhat.com>
L:	kexec@lists.infradead.org
W:	http://lse.sourceforge.net/kdump/
S:	Maintained
F:	Documentation/kdump/

KEENE FM RADIO TRANSMITTER DRIVER
M:	Hans Verkuil <hverkuil@xs4all.nl>
L:	linux-media@vger.kernel.org
T:	git git://linuxtv.org/media_tree.git
W:	https://linuxtv.org
S:	Maintained
F:	drivers/media/radio/radio-keene*

KERNEL AUTOMOUNTER v4 (AUTOFS4)
M:	Ian Kent <raven@themaw.net>
L:	autofs@vger.kernel.org
S:	Maintained
F:	fs/autofs4/

KERNEL BUILD + files below scripts/ (unless maintained elsewhere)
M:	Masahiro Yamada <yamada.masahiro@socionext.com>
M:	Michal Marek <mmarek@suse.com>
T:	git git://git.kernel.org/pub/scm/linux/kernel/git/masahiroy/linux-kbuild.git
L:	linux-kbuild@vger.kernel.org
S:	Maintained
F:	Documentation/kbuild/
F:	Makefile
F:	scripts/Makefile.*
F:	scripts/basic/
F:	scripts/mk*
F:	scripts/package/

KERNEL JANITORS
L:	kernel-janitors@vger.kernel.org
W:	http://kernelnewbies.org/KernelJanitors
S:	Odd Fixes

KERNEL NFSD, SUNRPC, AND LOCKD SERVERS
M:	"J. Bruce Fields" <bfields@fieldses.org>
M:	Jeff Layton <jlayton@poochiereds.net>
L:	linux-nfs@vger.kernel.org
W:	http://nfs.sourceforge.net/
T:	git git://linux-nfs.org/~bfields/linux.git
S:	Supported
F:	fs/nfsd/
F:	include/uapi/linux/nfsd/
F:	fs/lockd/
F:	fs/nfs_common/
F:	net/sunrpc/
F:	include/linux/lockd/
F:	include/linux/sunrpc/
F:	include/uapi/linux/sunrpc/

KERNEL SELFTEST FRAMEWORK
M:	Shuah Khan <shuahkh@osg.samsung.com>
M:	Shuah Khan <shuah@kernel.org>
L:	linux-kselftest@vger.kernel.org
T:	git git://git.kernel.org/pub/scm/linux/kernel/git/shuah/linux-kselftest.git
S:	Maintained
F:	tools/testing/selftests/
F:	Documentation/dev-tools/kselftest*

KERNEL VIRTUAL MACHINE (KVM)
M:	Paolo Bonzini <pbonzini@redhat.com>
M:	Radim Krčmář <rkrcmar@redhat.com>
L:	kvm@vger.kernel.org
W:	http://www.linux-kvm.org
T:	git git://git.kernel.org/pub/scm/virt/kvm/kvm.git
S:	Supported
F:	Documentation/*/kvm*.txt
F:	Documentation/virtual/kvm/
F:	arch/*/kvm/
F:	arch/x86/kernel/kvm.c
F:	arch/x86/kernel/kvmclock.c
F:	arch/*/include/asm/kvm*
F:	include/linux/kvm*
F:	include/uapi/linux/kvm*
F:	virt/kvm/
F:	tools/kvm/

KERNEL VIRTUAL MACHINE (KVM) FOR AMD-V
M:	Joerg Roedel <joro@8bytes.org>
L:	kvm@vger.kernel.org
W:	http://www.linux-kvm.org/
S:	Maintained
F:	arch/x86/include/asm/svm.h
F:	arch/x86/kvm/svm.c

KERNEL VIRTUAL MACHINE (KVM) FOR ARM
M:	Christoffer Dall <christoffer.dall@linaro.org>
M:	Marc Zyngier <marc.zyngier@arm.com>
L:	linux-arm-kernel@lists.infradead.org (moderated for non-subscribers)
L:	kvmarm@lists.cs.columbia.edu
W:	http://systems.cs.columbia.edu/projects/kvm-arm
T:	git git://git.kernel.org/pub/scm/linux/kernel/git/kvmarm/kvmarm.git
S:	Supported
F:	arch/arm/include/uapi/asm/kvm*
F:	arch/arm/include/asm/kvm*
F:	arch/arm/kvm/
F:	virt/kvm/arm/
F:	include/kvm/arm_*

KERNEL VIRTUAL MACHINE (KVM) FOR POWERPC
M:	Alexander Graf <agraf@suse.com>
L:	kvm-ppc@vger.kernel.org
W:	http://www.linux-kvm.org/
T:	git git://github.com/agraf/linux-2.6.git
S:	Supported
F:	arch/powerpc/include/asm/kvm*
F:	arch/powerpc/kvm/

KERNEL VIRTUAL MACHINE FOR ARM64 (KVM/arm64)
M:	Christoffer Dall <christoffer.dall@linaro.org>
M:	Marc Zyngier <marc.zyngier@arm.com>
L:	linux-arm-kernel@lists.infradead.org (moderated for non-subscribers)
L:	kvmarm@lists.cs.columbia.edu
S:	Maintained
F:	arch/arm64/include/uapi/asm/kvm*
F:	arch/arm64/include/asm/kvm*
F:	arch/arm64/kvm/

KERNEL VIRTUAL MACHINE FOR MIPS (KVM/mips)
M:	James Hogan <james.hogan@imgtec.com>
L:	linux-mips@linux-mips.org
S:	Supported
F:	arch/mips/include/uapi/asm/kvm*
F:	arch/mips/include/asm/kvm*
F:	arch/mips/kvm/

KERNEL VIRTUAL MACHINE for s390 (KVM/s390)
M:	Christian Borntraeger <borntraeger@de.ibm.com>
M:	Cornelia Huck <cohuck@redhat.com>
L:	linux-s390@vger.kernel.org
W:	http://www.ibm.com/developerworks/linux/linux390/
T:	git git://git.kernel.org/pub/scm/linux/kernel/git/kvms390/linux.git
S:	Supported
F:	Documentation/s390/kvm.txt
F:	arch/s390/include/asm/kvm*
F:	arch/s390/kvm/
F:	arch/s390/mm/gmap.c

KERNFS
M:	Greg Kroah-Hartman <gregkh@linuxfoundation.org>
M:	Tejun Heo <tj@kernel.org>
T:	git git://git.kernel.org/pub/scm/linux/kernel/git/gregkh/driver-core.git
S:	Supported
F:	include/linux/kernfs.h
F:	fs/kernfs/

KEXEC
M:	Eric Biederman <ebiederm@xmission.com>
W:	http://kernel.org/pub/linux/utils/kernel/kexec/
L:	kexec@lists.infradead.org
S:	Maintained
F:	include/linux/kexec.h
F:	include/uapi/linux/kexec.h
F:	kernel/kexec*

KEYS-ENCRYPTED
M:	Mimi Zohar <zohar@linux.vnet.ibm.com>
M:	David Safford <safford@us.ibm.com>
L:	linux-security-module@vger.kernel.org
L:	keyrings@vger.kernel.org
S:	Supported
F:	Documentation/security/keys/trusted-encrypted.rst
F:	include/keys/encrypted-type.h
F:	security/keys/encrypted-keys/

KEYS-TRUSTED
M:	David Safford <safford@us.ibm.com>
M:	Mimi Zohar <zohar@linux.vnet.ibm.com>
L:	linux-security-module@vger.kernel.org
L:	keyrings@vger.kernel.org
S:	Supported
F:	Documentation/security/keys/trusted-encrypted.rst
F:	include/keys/trusted-type.h
F:	security/keys/trusted.c
F:	security/keys/trusted.h

KEYS/KEYRINGS:
M:	David Howells <dhowells@redhat.com>
L:	keyrings@vger.kernel.org
S:	Maintained
F:	Documentation/security/keys/core.rst
F:	include/linux/key.h
F:	include/linux/key-type.h
F:	include/linux/keyctl.h
F:	include/uapi/linux/keyctl.h
F:	include/keys/
F:	security/keys/

KGDB / KDB /debug_core
M:	Jason Wessel <jason.wessel@windriver.com>
W:	http://kgdb.wiki.kernel.org/
L:	kgdb-bugreport@lists.sourceforge.net
T:	git git://git.kernel.org/pub/scm/linux/kernel/git/jwessel/kgdb.git
S:	Maintained
F:	Documentation/dev-tools/kgdb.rst
F:	drivers/misc/kgdbts.c
F:	drivers/tty/serial/kgdboc.c
F:	include/linux/kdb.h
F:	include/linux/kgdb.h
F:	kernel/debug/

KMEMCHECK
M:	Vegard Nossum <vegardno@ifi.uio.no>
M:	Pekka Enberg <penberg@kernel.org>
S:	Maintained
F:	Documentation/dev-tools/kmemcheck.rst
F:	arch/x86/include/asm/kmemcheck.h
F:	arch/x86/mm/kmemcheck/
F:	include/linux/kmemcheck.h
F:	mm/kmemcheck.c

KMEMLEAK
M:	Catalin Marinas <catalin.marinas@arm.com>
S:	Maintained
F:	Documentation/dev-tools/kmemleak.rst
F:	include/linux/kmemleak.h
F:	mm/kmemleak.c
F:	mm/kmemleak-test.c

KMOD MODULE USERMODE HELPER
M:	"Luis R. Rodriguez" <mcgrof@kernel.org>
L:	linux-kernel@vger.kernel.org
S:	Maintained
F:	kernel/kmod.c
F:	include/linux/kmod.h
F:	lib/test_kmod.c
F:	tools/testing/selftests/kmod/

KPROBES
M:	Ananth N Mavinakayanahalli <ananth@linux.vnet.ibm.com>
M:	Anil S Keshavamurthy <anil.s.keshavamurthy@intel.com>
M:	"David S. Miller" <davem@davemloft.net>
M:	Masami Hiramatsu <mhiramat@kernel.org>
S:	Maintained
F:	Documentation/kprobes.txt
F:	include/linux/kprobes.h
F:	include/asm-generic/kprobes.h
F:	kernel/kprobes.c

KS0108 LCD CONTROLLER DRIVER
M:	Miguel Ojeda Sandonis <miguel.ojeda.sandonis@gmail.com>
W:	http://miguelojeda.es/auxdisplay.htm
W:	http://jair.lab.fi.uva.es/~migojed/auxdisplay.htm
S:	Maintained
F:	Documentation/auxdisplay/ks0108
F:	drivers/auxdisplay/ks0108.c
F:	include/linux/ks0108.h

L3MDEV
M:	David Ahern <dsa@cumulusnetworks.com>
L:	netdev@vger.kernel.org
S:	Maintained
F:	net/l3mdev
F:	include/net/l3mdev.h

LANTIQ MIPS ARCHITECTURE
M:	John Crispin <john@phrozen.org>
L:	linux-mips@linux-mips.org
S:	Maintained
F:	arch/mips/lantiq

LAPB module
L:	linux-x25@vger.kernel.org
S:	Orphan
F:	Documentation/networking/lapb-module.txt
F:	include/*/lapb.h
F:	net/lapb/

LASI 53c700 driver for PARISC
M:	"James E.J. Bottomley" <James.Bottomley@HansenPartnership.com>
L:	linux-scsi@vger.kernel.org
S:	Maintained
F:	Documentation/scsi/53c700.txt
F:	drivers/scsi/53c700*

LED SUBSYSTEM
M:	Richard Purdie <rpurdie@rpsys.net>
M:	Jacek Anaszewski <jacek.anaszewski@gmail.com>
M:	Pavel Machek <pavel@ucw.cz>
L:	linux-leds@vger.kernel.org
T:	git git://git.kernel.org/pub/scm/linux/kernel/git/j.anaszewski/linux-leds.git
S:	Maintained
F:	Documentation/devicetree/bindings/leds/
F:	drivers/leds/
F:	include/linux/leds.h

LEGACY EEPROM DRIVER
M:	Jean Delvare <jdelvare@suse.com>
S:	Maintained
F:	Documentation/misc-devices/eeprom
F:	drivers/misc/eeprom/eeprom.c

LEGO USB Tower driver
M:	Juergen Stuber <starblue@users.sourceforge.net>
L:	legousb-devel@lists.sourceforge.net
W:	http://legousb.sourceforge.net/
S:	Maintained
F:	drivers/usb/misc/legousbtower.c

LG2160 MEDIA DRIVER
M:	Michael Krufky <mkrufky@linuxtv.org>
L:	linux-media@vger.kernel.org
W:	https://linuxtv.org
W:	http://github.com/mkrufky
Q:	http://patchwork.linuxtv.org/project/linux-media/list/
T:	git git://linuxtv.org/mkrufky/tuners.git
S:	Maintained
F:	drivers/media/dvb-frontends/lg2160.*

LGDT3305 MEDIA DRIVER
M:	Michael Krufky <mkrufky@linuxtv.org>
L:	linux-media@vger.kernel.org
W:	https://linuxtv.org
W:	http://github.com/mkrufky
Q:	http://patchwork.linuxtv.org/project/linux-media/list/
T:	git git://linuxtv.org/mkrufky/tuners.git
S:	Maintained
F:	drivers/media/dvb-frontends/lgdt3305.*

LGUEST
M:	Rusty Russell <rusty@rustcorp.com.au>
L:	lguest@lists.ozlabs.org
W:	http://lguest.ozlabs.org/
S:	Odd Fixes
F:	arch/x86/include/asm/lguest*.h
F:	arch/x86/lguest/
F:	drivers/lguest/
F:	include/linux/lguest*.h
F:	tools/lguest/

LIBATA PATA ARASAN COMPACT FLASH CONTROLLER
M:	Viresh Kumar <vireshk@kernel.org>
L:	linux-ide@vger.kernel.org
T:	git git://git.kernel.org/pub/scm/linux/kernel/git/tj/libata.git
S:	Maintained
F:	include/linux/pata_arasan_cf_data.h
F:	drivers/ata/pata_arasan_cf.c

LIBATA PATA DRIVERS
M:	Bartlomiej Zolnierkiewicz <b.zolnierkie@samsung.com>
M:	Tejun Heo <tj@kernel.org>
L:	linux-ide@vger.kernel.org
T:	git git://git.kernel.org/pub/scm/linux/kernel/git/tj/libata.git
S:	Maintained
F:	drivers/ata/pata_*.c
F:	drivers/ata/ata_generic.c

LIBATA PATA FARADAY FTIDE010 AND GEMINI SATA BRIDGE DRIVERS
M:	Linus Walleij <linus.walleij@linaro.org>
L:	linux-ide@vger.kernel.org
T:	git git://git.kernel.org/pub/scm/linux/kernel/git/tj/libata.git
S:	Maintained
F:	drivers/ata/pata_ftide010.c
F:	drivers/ata/sata_gemini.c
F:	drivers/ata/sata_gemini.h

LIBATA SATA AHCI PLATFORM devices support
M:	Hans de Goede <hdegoede@redhat.com>
M:	Tejun Heo <tj@kernel.org>
L:	linux-ide@vger.kernel.org
T:	git git://git.kernel.org/pub/scm/linux/kernel/git/tj/libata.git
S:	Maintained
F:	drivers/ata/ahci_platform.c
F:	drivers/ata/libahci_platform.c
F:	include/linux/ahci_platform.h

LIBATA SATA PROMISE TX2/TX4 CONTROLLER DRIVER
M:	Mikael Pettersson <mikpelinux@gmail.com>
L:	linux-ide@vger.kernel.org
T:	git git://git.kernel.org/pub/scm/linux/kernel/git/tj/libata.git
S:	Maintained
F:	drivers/ata/sata_promise.*

LIBATA SUBSYSTEM (Serial and Parallel ATA drivers)
M:	Tejun Heo <tj@kernel.org>
L:	linux-ide@vger.kernel.org
T:	git git://git.kernel.org/pub/scm/linux/kernel/git/tj/libata.git
S:	Maintained
F:	drivers/ata/
F:	include/linux/ata.h
F:	include/linux/libata.h
F:	Documentation/devicetree/bindings/ata/

LIBLOCKDEP
M:	Sasha Levin <alexander.levin@verizon.com>
S:	Maintained
F:	tools/lib/lockdep/

LIBNVDIMM BLK: MMIO-APERTURE DRIVER
M:	Ross Zwisler <ross.zwisler@linux.intel.com>
L:	linux-nvdimm@lists.01.org
Q:	https://patchwork.kernel.org/project/linux-nvdimm/list/
S:	Supported
F:	drivers/nvdimm/blk.c
F:	drivers/nvdimm/region_devs.c

LIBNVDIMM BTT: BLOCK TRANSLATION TABLE
M:	Vishal Verma <vishal.l.verma@intel.com>
L:	linux-nvdimm@lists.01.org
Q:	https://patchwork.kernel.org/project/linux-nvdimm/list/
S:	Supported
F:	drivers/nvdimm/btt*

LIBNVDIMM PMEM: PERSISTENT MEMORY DRIVER
M:	Ross Zwisler <ross.zwisler@linux.intel.com>
L:	linux-nvdimm@lists.01.org
Q:	https://patchwork.kernel.org/project/linux-nvdimm/list/
S:	Supported
F:	drivers/nvdimm/pmem*

LIBNVDIMM: NON-VOLATILE MEMORY DEVICE SUBSYSTEM
M:	Dan Williams <dan.j.williams@intel.com>
L:	linux-nvdimm@lists.01.org
Q:	https://patchwork.kernel.org/project/linux-nvdimm/list/
T:	git git://git.kernel.org/pub/scm/linux/kernel/git/nvdimm/nvdimm.git
S:	Supported
F:	drivers/nvdimm/*
F:	drivers/acpi/nfit/*
F:	include/linux/nd.h
F:	include/linux/libnvdimm.h
F:	include/uapi/linux/ndctl.h

LIGHTNVM PLATFORM SUPPORT
M:	Matias Bjorling <mb@lightnvm.io>
W:	http://github/OpenChannelSSD
L:	linux-block@vger.kernel.org
S:	Maintained
F:	drivers/lightnvm/
F:	include/linux/lightnvm.h
F:	include/uapi/linux/lightnvm.h

LINUX FOR POWER MACINTOSH
M:	Benjamin Herrenschmidt <benh@kernel.crashing.org>
W:	http://www.penguinppc.org/
L:	linuxppc-dev@lists.ozlabs.org
S:	Maintained
F:	arch/powerpc/platforms/powermac/
F:	drivers/macintosh/

LINUX FOR POWERPC (32-BIT AND 64-BIT)
M:	Benjamin Herrenschmidt <benh@kernel.crashing.org>
M:	Paul Mackerras <paulus@samba.org>
M:	Michael Ellerman <mpe@ellerman.id.au>
W:	https://github.com/linuxppc/linux/wiki
L:	linuxppc-dev@lists.ozlabs.org
Q:	http://patchwork.ozlabs.org/project/linuxppc-dev/list/
T:	git git://git.kernel.org/pub/scm/linux/kernel/git/powerpc/linux.git
S:	Supported
F:	Documentation/ABI/stable/sysfs-firmware-opal-*
F:	Documentation/devicetree/bindings/powerpc/
F:	Documentation/devicetree/bindings/rtc/rtc-opal.txt
F:	Documentation/devicetree/bindings/i2c/i2c-opal.txt
F:	Documentation/powerpc/
F:	arch/powerpc/
F:	drivers/char/tpm/tpm_ibmvtpm*
F:	drivers/crypto/nx/
F:	drivers/crypto/vmx/
F:	drivers/i2c/busses/i2c-opal.c
F:	drivers/net/ethernet/ibm/ibmveth.*
F:	drivers/net/ethernet/ibm/ibmvnic.*
F:	drivers/pci/hotplug/pnv_php.c
F:	drivers/pci/hotplug/rpa*
F:	drivers/rtc/rtc-opal.c
F:	drivers/scsi/ibmvscsi/
F:	drivers/tty/hvc/hvc_opal.c
F:	tools/testing/selftests/powerpc
N:	/pmac
N:	powermac
N:	powernv
N:	[^a-z0-9]ps3
N:	pseries

LINUX FOR POWERPC EMBEDDED MPC5XXX
M:	Anatolij Gustschin <agust@denx.de>
L:	linuxppc-dev@lists.ozlabs.org
T:	git git://git.denx.de/linux-denx-agust.git
S:	Maintained
F:	arch/powerpc/platforms/512x/
F:	arch/powerpc/platforms/52xx/

LINUX FOR POWERPC EMBEDDED PPC4XX
M:	Alistair Popple <alistair@popple.id.au>
M:	Matt Porter <mporter@kernel.crashing.org>
W:	http://www.penguinppc.org/
L:	linuxppc-dev@lists.ozlabs.org
S:	Maintained
F:	arch/powerpc/platforms/40x/
F:	arch/powerpc/platforms/44x/

LINUX FOR POWERPC EMBEDDED PPC83XX AND PPC85XX
M:	Scott Wood <oss@buserror.net>
M:	Kumar Gala <galak@kernel.crashing.org>
W:	http://www.penguinppc.org/
L:	linuxppc-dev@lists.ozlabs.org
T:	git git://git.kernel.org/pub/scm/linux/kernel/git/scottwood/linux.git
S:	Maintained
F:	arch/powerpc/platforms/83xx/
F:	arch/powerpc/platforms/85xx/
F:	Documentation/devicetree/bindings/powerpc/fsl/

LINUX FOR POWERPC EMBEDDED PPC8XX
M:	Vitaly Bordug <vitb@kernel.crashing.org>
W:	http://www.penguinppc.org/
L:	linuxppc-dev@lists.ozlabs.org
S:	Maintained
F:	arch/powerpc/platforms/8xx/

LINUX FOR POWERPC EMBEDDED XILINX VIRTEX
L:	linuxppc-dev@lists.ozlabs.org
S:	Orphan
F:	arch/powerpc/*/*virtex*
F:	arch/powerpc/*/*/*virtex*

LINUX FOR POWERPC PA SEMI PWRFICIENT
L:	linuxppc-dev@lists.ozlabs.org
S:	Orphan
F:	arch/powerpc/platforms/pasemi/
F:	drivers/*/*pasemi*
F:	drivers/*/*/*pasemi*

LINUX KERNEL DUMP TEST MODULE (LKDTM)
M:	Kees Cook <keescook@chromium.org>
S:	Maintained
F:	drivers/misc/lkdtm*

LINUX SECURITY MODULE (LSM) FRAMEWORK
M:	Chris Wright <chrisw@sous-sol.org>
L:	linux-security-module@vger.kernel.org
S:	Supported

LIS3LV02D ACCELEROMETER DRIVER
M:	Eric Piel <eric.piel@tremplin-utc.net>
S:	Maintained
F:	Documentation/misc-devices/lis3lv02d
F:	drivers/misc/lis3lv02d/
F:	drivers/platform/x86/hp_accel.c

LIVE PATCHING
M:	Josh Poimboeuf <jpoimboe@redhat.com>
M:	Jessica Yu <jeyu@kernel.org>
M:	Jiri Kosina <jikos@kernel.org>
M:	Miroslav Benes <mbenes@suse.cz>
R:	Petr Mladek <pmladek@suse.com>
S:	Maintained
F:	kernel/livepatch/
F:	include/linux/livepatch.h
F:	arch/x86/include/asm/livepatch.h
F:	arch/x86/kernel/livepatch.c
F:	Documentation/livepatch/
F:	Documentation/ABI/testing/sysfs-kernel-livepatch
F:	samples/livepatch/
L:	live-patching@vger.kernel.org
T:	git git://git.kernel.org/pub/scm/linux/kernel/git/jikos/livepatching.git

LLC (802.2)
L:	netdev@vger.kernel.org
S:	Odd fixes
F:	include/linux/llc.h
F:	include/uapi/linux/llc.h
F:	include/net/llc*
F:	net/llc/

LM73 HARDWARE MONITOR DRIVER
M:	Guillaume Ligneul <guillaume.ligneul@gmail.com>
L:	linux-hwmon@vger.kernel.org
S:	Maintained
F:	drivers/hwmon/lm73.c

LM78 HARDWARE MONITOR DRIVER
M:	Jean Delvare <jdelvare@suse.com>
L:	linux-hwmon@vger.kernel.org
S:	Maintained
F:	Documentation/hwmon/lm78
F:	drivers/hwmon/lm78.c

LM83 HARDWARE MONITOR DRIVER
M:	Jean Delvare <jdelvare@suse.com>
L:	linux-hwmon@vger.kernel.org
S:	Maintained
F:	Documentation/hwmon/lm83
F:	drivers/hwmon/lm83.c

LM90 HARDWARE MONITOR DRIVER
M:	Jean Delvare <jdelvare@suse.com>
L:	linux-hwmon@vger.kernel.org
S:	Maintained
F:	Documentation/hwmon/lm90
F:	Documentation/devicetree/bindings/hwmon/lm90.txt
F:	drivers/hwmon/lm90.c
F:	include/dt-bindings/thermal/lm90.h

LM95234 HARDWARE MONITOR DRIVER
M:	Guenter Roeck <linux@roeck-us.net>
L:	linux-hwmon@vger.kernel.org
S:	Maintained
F:	Documentation/hwmon/lm95234
F:	drivers/hwmon/lm95234.c

LME2510 MEDIA DRIVER
M:	Malcolm Priestley <tvboxspy@gmail.com>
L:	linux-media@vger.kernel.org
W:	https://linuxtv.org
Q:	http://patchwork.linuxtv.org/project/linux-media/list/
S:	Maintained
F:	drivers/media/usb/dvb-usb-v2/lmedm04*

LOADPIN SECURITY MODULE
M:	Kees Cook <keescook@chromium.org>
T:	git git://git.kernel.org/pub/scm/linux/kernel/git/kees/linux.git lsm/loadpin
S:	Supported
F:	security/loadpin/
F:	Documentation/admin-guide/LSM/LoadPin.rst

LOCKING PRIMITIVES
M:	Peter Zijlstra <peterz@infradead.org>
M:	Ingo Molnar <mingo@redhat.com>
L:	linux-kernel@vger.kernel.org
T:	git git://git.kernel.org/pub/scm/linux/kernel/git/tip/tip.git locking/core
S:	Maintained
F:	Documentation/locking/
F:	include/linux/lockdep.h
F:	include/linux/spinlock*.h
F:	arch/*/include/asm/spinlock*.h
F:	include/linux/rwlock*.h
F:	include/linux/mutex*.h
F:	arch/*/include/asm/mutex*.h
F:	include/linux/rwsem*.h
F:	arch/*/include/asm/rwsem.h
F:	include/linux/seqlock.h
F:	lib/locking*.[ch]
F:	kernel/locking/

LOGICAL DISK MANAGER SUPPORT (LDM, Windows 2000/XP/Vista Dynamic Disks)
M:	"Richard Russon (FlatCap)" <ldm@flatcap.org>
L:	linux-ntfs-dev@lists.sourceforge.net
W:	http://www.linux-ntfs.org/content/view/19/37/
S:	Maintained
F:	Documentation/ldm.txt
F:	block/partitions/ldm.*

LSILOGIC MPT FUSION DRIVERS (FC/SAS/SPI)
M:	Sathya Prakash <sathya.prakash@broadcom.com>
M:	Chaitra P B <chaitra.basappa@broadcom.com>
M:	Suganath Prabu Subramani <suganath-prabu.subramani@broadcom.com>
L:	MPT-FusionLinux.pdl@broadcom.com
L:	linux-scsi@vger.kernel.org
W:	http://www.avagotech.com/support/
S:	Supported
F:	drivers/message/fusion/
F:	drivers/scsi/mpt2sas/
F:	drivers/scsi/mpt3sas/

LSILOGIC/SYMBIOS/NCR 53C8XX and 53C1010 PCI-SCSI drivers
M:	Matthew Wilcox <matthew@wil.cx>
L:	linux-scsi@vger.kernel.org
S:	Maintained
F:	drivers/scsi/sym53c8xx_2/

LTC4261 HARDWARE MONITOR DRIVER
M:	Guenter Roeck <linux@roeck-us.net>
L:	linux-hwmon@vger.kernel.org
S:	Maintained
F:	Documentation/hwmon/ltc4261
F:	drivers/hwmon/ltc4261.c

LTC4306 I2C MULTIPLEXER DRIVER
M:	Michael Hennerich <michael.hennerich@analog.com>
W:	http://ez.analog.com/community/linux-device-drivers
L:	linux-i2c@vger.kernel.org
S:	Supported
F:	drivers/i2c/muxes/i2c-mux-ltc4306.c
F:	Documentation/devicetree/bindings/i2c/i2c-mux-ltc4306.txt

LTP (Linux Test Project)
M:	Mike Frysinger <vapier@gentoo.org>
M:	Cyril Hrubis <chrubis@suse.cz>
M:	Wanlong Gao <wanlong.gao@gmail.com>
M:	Jan Stancek <jstancek@redhat.com>
M:	Stanislav Kholmanskikh <stanislav.kholmanskikh@oracle.com>
M:	Alexey Kodanev <alexey.kodanev@oracle.com>
L:	ltp@lists.linux.it (subscribers-only)
W:	http://linux-test-project.github.io/
T:	git git://github.com/linux-test-project/ltp.git
S:	Maintained

M32R ARCHITECTURE
W:	http://www.linux-m32r.org/
S:	Orphan
F:	arch/m32r/

M68K ARCHITECTURE
M:	Geert Uytterhoeven <geert@linux-m68k.org>
L:	linux-m68k@lists.linux-m68k.org
W:	http://www.linux-m68k.org/
T:	git git://git.kernel.org/pub/scm/linux/kernel/git/geert/linux-m68k.git
S:	Maintained
F:	arch/m68k/
F:	drivers/zorro/

M68K ON APPLE MACINTOSH
M:	Joshua Thompson <funaho@jurai.org>
W:	http://www.mac.linux-m68k.org/
L:	linux-m68k@lists.linux-m68k.org
S:	Maintained
F:	arch/m68k/mac/

M68K ON HP9000/300
M:	Philip Blundell <philb@gnu.org>
W:	http://www.tazenda.demon.co.uk/phil/linux-hp
S:	Maintained
F:	arch/m68k/hp300/

M88DS3103 MEDIA DRIVER
M:	Antti Palosaari <crope@iki.fi>
L:	linux-media@vger.kernel.org
W:	https://linuxtv.org
W:	http://palosaari.fi/linux/
Q:	http://patchwork.linuxtv.org/project/linux-media/list/
T:	git git://linuxtv.org/anttip/media_tree.git
S:	Maintained
F:	drivers/media/dvb-frontends/m88ds3103*

M88RS2000 MEDIA DRIVER
M:	Malcolm Priestley <tvboxspy@gmail.com>
L:	linux-media@vger.kernel.org
W:	https://linuxtv.org
Q:	http://patchwork.linuxtv.org/project/linux-media/list/
S:	Maintained
F:	drivers/media/dvb-frontends/m88rs2000*

MA901 MASTERKIT USB FM RADIO DRIVER
M:	Alexey Klimov <klimov.linux@gmail.com>
L:	linux-media@vger.kernel.org
T:	git git://linuxtv.org/media_tree.git
S:	Maintained
F:	drivers/media/radio/radio-ma901.c

MAC80211
M:	Johannes Berg <johannes@sipsolutions.net>
L:	linux-wireless@vger.kernel.org
W:	http://wireless.kernel.org/
T:	git git://git.kernel.org/pub/scm/linux/kernel/git/jberg/mac80211.git
T:	git git://git.kernel.org/pub/scm/linux/kernel/git/jberg/mac80211-next.git
S:	Maintained
F:	Documentation/networking/mac80211-injection.txt
F:	include/net/mac80211.h
F:	net/mac80211/
F:	drivers/net/wireless/mac80211_hwsim.[ch]

MAILBOX API
M:	Jassi Brar <jassisinghbrar@gmail.com>
L:	linux-kernel@vger.kernel.org
S:	Maintained
F:	drivers/mailbox/
F:	include/linux/mailbox_client.h
F:	include/linux/mailbox_controller.h

MAN-PAGES: MANUAL PAGES FOR LINUX -- Sections 2, 3, 4, 5, and 7
M:	Michael Kerrisk <mtk.manpages@gmail.com>
W:	http://www.kernel.org/doc/man-pages
L:	linux-man@vger.kernel.org
S:	Maintained

MARDUK (CREATOR CI40) DEVICE TREE SUPPORT
M:	Rahul Bedarkar <rahulbedarkar89@gmail.com>
L:	linux-mips@linux-mips.org
S:	Maintained
F:	arch/mips/boot/dts/img/pistachio_marduk.dts

MARVELL 88E6XXX ETHERNET SWITCH FABRIC DRIVER
M:	Andrew Lunn <andrew@lunn.ch>
M:	Vivien Didelot <vivien.didelot@savoirfairelinux.com>
L:	netdev@vger.kernel.org
S:	Maintained
F:	drivers/net/dsa/mv88e6xxx/
F:	Documentation/devicetree/bindings/net/dsa/marvell.txt

MARVELL ARMADA DRM SUPPORT
M:	Russell King <linux@armlinux.org.uk>
S:	Maintained
T:	git git://git.armlinux.org.uk/~rmk/linux-arm.git drm-armada-devel
T:	git git://git.armlinux.org.uk/~rmk/linux-arm.git drm-armada-fixes
F:	drivers/gpu/drm/armada/
F:	include/uapi/drm/armada_drm.h
F:	Documentation/devicetree/bindings/display/armada/

MARVELL CRYPTO DRIVER
M:	Boris Brezillon <boris.brezillon@free-electrons.com>
M:	Arnaud Ebalard <arno@natisbad.org>
F:	drivers/crypto/marvell/
S:	Maintained
L:	linux-crypto@vger.kernel.org

MARVELL GIGABIT ETHERNET DRIVERS (skge/sky2)
M:	Mirko Lindner <mlindner@marvell.com>
M:	Stephen Hemminger <stephen@networkplumber.org>
L:	netdev@vger.kernel.org
S:	Maintained
F:	drivers/net/ethernet/marvell/sk*

MARVELL LIBERTAS WIRELESS DRIVER
L:	libertas-dev@lists.infradead.org
S:	Orphan
F:	drivers/net/wireless/marvell/libertas/

MARVELL MV643XX ETHERNET DRIVER
M:	Sebastian Hesselbarth <sebastian.hesselbarth@gmail.com>
L:	netdev@vger.kernel.org
S:	Maintained
F:	drivers/net/ethernet/marvell/mv643xx_eth.*
F:	include/linux/mv643xx.h

MARVELL MV88X3310 PHY DRIVER
M:	Russell King <rmk@armlinux.org.uk>
L:	netdev@vger.kernel.org
S:	Maintained
F:	drivers/net/phy/marvell10g.c

MARVELL MVNETA ETHERNET DRIVER
M:	Thomas Petazzoni <thomas.petazzoni@free-electrons.com>
L:	netdev@vger.kernel.org
S:	Maintained
F:	drivers/net/ethernet/marvell/mvneta.*

MARVELL MWIFIEX WIRELESS DRIVER
M:	Amitkumar Karwar <amitkarwar@gmail.com>
M:	Nishant Sarmukadam <nishants@marvell.com>
M:	Ganapathi Bhat <gbhat@marvell.com>
M:	Xinming Hu <huxm@marvell.com>
L:	linux-wireless@vger.kernel.org
S:	Maintained
F:	drivers/net/wireless/marvell/mwifiex/

MARVELL MWL8K WIRELESS DRIVER
M:	Lennert Buytenhek <buytenh@wantstofly.org>
L:	linux-wireless@vger.kernel.org
S:	Odd Fixes
F:	drivers/net/wireless/marvell/mwl8k.c

MARVELL SOC MMC/SD/SDIO CONTROLLER DRIVER
M:	Nicolas Pitre <nico@fluxnic.net>
S:	Odd Fixes
F:	drivers/mmc/host/mvsdio.*

MARVELL XENON MMC/SD/SDIO HOST CONTROLLER DRIVER
M:	Hu Ziji <huziji@marvell.com>
L:	linux-mmc@vger.kernel.org
S:	Supported
F:	drivers/mmc/host/sdhci-xenon*
F:	Documentation/devicetree/bindings/mmc/marvell,xenon-sdhci.txt

MATROX FRAMEBUFFER DRIVER
L:	linux-fbdev@vger.kernel.org
S:	Orphan
F:	drivers/video/fbdev/matrox/matroxfb_*
F:	include/uapi/linux/matroxfb.h

MAX16065 HARDWARE MONITOR DRIVER
M:	Guenter Roeck <linux@roeck-us.net>
L:	linux-hwmon@vger.kernel.org
S:	Maintained
F:	Documentation/hwmon/max16065
F:	drivers/hwmon/max16065.c

MAX20751 HARDWARE MONITOR DRIVER
M:	Guenter Roeck <linux@roeck-us.net>
L:	linux-hwmon@vger.kernel.org
S:	Maintained
F:	Documentation/hwmon/max20751
F:	drivers/hwmon/max20751.c

MAX2175 SDR TUNER DRIVER
M:	Ramesh Shanmugasundaram <ramesh.shanmugasundaram@bp.renesas.com>
L:	linux-media@vger.kernel.org
T:	git git://linuxtv.org/media_tree.git
S:	Maintained
F:	Documentation/devicetree/bindings/media/i2c/max2175.txt
F:	Documentation/media/v4l-drivers/max2175.rst
F:	drivers/media/i2c/max2175*
F:	include/uapi/linux/max2175.h

MAX6650 HARDWARE MONITOR AND FAN CONTROLLER DRIVER
L:	linux-hwmon@vger.kernel.org
S:	Orphan
F:	Documentation/hwmon/max6650
F:	drivers/hwmon/max6650.c

MAX6697 HARDWARE MONITOR DRIVER
M:	Guenter Roeck <linux@roeck-us.net>
L:	linux-hwmon@vger.kernel.org
S:	Maintained
F:	Documentation/hwmon/max6697
F:	Documentation/devicetree/bindings/i2c/max6697.txt
F:	drivers/hwmon/max6697.c
F:	include/linux/platform_data/max6697.h

MAX9860 MONO AUDIO VOICE CODEC DRIVER
M:	Peter Rosin <peda@axentia.se>
L:	alsa-devel@alsa-project.org (moderated for non-subscribers)
S:	Maintained
F:	Documentation/devicetree/bindings/sound/max9860.txt
F:	sound/soc/codecs/max9860.*

MAXIM MAX77802 PMIC REGULATOR DEVICE DRIVER
M:	Javier Martinez Canillas <javier@dowhile0.org>
L:	linux-kernel@vger.kernel.org
S:	Supported
F:	drivers/regulator/max77802-regulator.c
F:	Documentation/devicetree/bindings/*/*max77802.txt
F:	include/dt-bindings/*/*max77802.h

MAXIM MUIC CHARGER DRIVERS FOR EXYNOS BASED BOARDS
M:	Krzysztof Kozlowski <krzk@kernel.org>
M:	Bartlomiej Zolnierkiewicz <b.zolnierkie@samsung.com>
L:	linux-pm@vger.kernel.org
S:	Supported
F:	drivers/power/supply/max14577_charger.c
F:	drivers/power/supply/max77693_charger.c

MAXIM PMIC AND MUIC DRIVERS FOR EXYNOS BASED BOARDS
M:	Chanwoo Choi <cw00.choi@samsung.com>
M:	Krzysztof Kozlowski <krzk@kernel.org>
M:	Bartlomiej Zolnierkiewicz <b.zolnierkie@samsung.com>
L:	linux-kernel@vger.kernel.org
S:	Supported
F:	drivers/*/max14577*.c
F:	drivers/*/max77686*.c
F:	drivers/*/max77693*.c
F:	drivers/extcon/extcon-max14577.c
F:	drivers/extcon/extcon-max77693.c
F:	drivers/rtc/rtc-max77686.c
F:	drivers/clk/clk-max77686.c
F:	Documentation/devicetree/bindings/mfd/max14577.txt
F:	Documentation/devicetree/bindings/*/max77686.txt
F:	Documentation/devicetree/bindings/mfd/max77693.txt
F:	Documentation/devicetree/bindings/clock/maxim,max77686.txt
F:	include/linux/mfd/max14577*.h
F:	include/linux/mfd/max77686*.h
F:	include/linux/mfd/max77693*.h

MAXIRADIO FM RADIO RECEIVER DRIVER
M:	Hans Verkuil <hverkuil@xs4all.nl>
L:	linux-media@vger.kernel.org
T:	git git://linuxtv.org/media_tree.git
W:	https://linuxtv.org
S:	Maintained
F:	drivers/media/radio/radio-maxiradio*

MCP4531 MICROCHIP DIGITAL POTENTIOMETER DRIVER
M:	Peter Rosin <peda@axentia.se>
L:	linux-iio@vger.kernel.org
S:	Maintained
F:	Documentation/ABI/testing/sysfs-bus-iio-potentiometer-mcp4531
F:	drivers/iio/potentiometer/mcp4531.c

MEASUREMENT COMPUTING CIO-DAC IIO DRIVER
M:	William Breathitt Gray <vilhelm.gray@gmail.com>
L:	linux-iio@vger.kernel.org
S:	Maintained
F:	drivers/iio/dac/cio-dac.c

MEDIA DRIVERS FOR ASCOT2E
M:	Sergey Kozlov <serjk@netup.ru>
M:	Abylay Ospan <aospan@netup.ru>
L:	linux-media@vger.kernel.org
W:	https://linuxtv.org
W:	http://netup.tv/
T:	git git://linuxtv.org/media_tree.git
S:	Supported
F:	drivers/media/dvb-frontends/ascot2e*

MEDIA DRIVERS FOR CXD2841ER
M:	Sergey Kozlov <serjk@netup.ru>
M:	Abylay Ospan <aospan@netup.ru>
L:	linux-media@vger.kernel.org
W:	https://linuxtv.org
W:	http://netup.tv/
T:	git git://linuxtv.org/media_tree.git
S:	Supported
F:	drivers/media/dvb-frontends/cxd2841er*

MEDIA DRIVERS FOR FREESCALE IMX
M:	Steve Longerbeam <slongerbeam@gmail.com>
M:	Philipp Zabel <p.zabel@pengutronix.de>
L:	linux-media@vger.kernel.org
T:	git git://linuxtv.org/media_tree.git
S:	Maintained
F:	Documentation/devicetree/bindings/media/imx.txt
F:	Documentation/media/v4l-drivers/imx.rst
F:	drivers/staging/media/imx/
F:	include/linux/imx-media.h
F:	include/media/imx.h

MEDIA DRIVERS FOR HELENE
M:	Abylay Ospan <aospan@netup.ru>
L:	linux-media@vger.kernel.org
W:	https://linuxtv.org
W:	http://netup.tv/
T:	git git://linuxtv.org/media_tree.git
S:	Supported
F:	drivers/media/dvb-frontends/helene*

MEDIA DRIVERS FOR HORUS3A
M:	Sergey Kozlov <serjk@netup.ru>
M:	Abylay Ospan <aospan@netup.ru>
L:	linux-media@vger.kernel.org
W:	https://linuxtv.org
W:	http://netup.tv/
T:	git git://linuxtv.org/media_tree.git
S:	Supported
F:	drivers/media/dvb-frontends/horus3a*

MEDIA DRIVERS FOR LNBH25
M:	Sergey Kozlov <serjk@netup.ru>
M:	Abylay Ospan <aospan@netup.ru>
L:	linux-media@vger.kernel.org
W:	https://linuxtv.org
W:	http://netup.tv/
T:	git git://linuxtv.org/media_tree.git
S:	Supported
F:	drivers/media/dvb-frontends/lnbh25*

MEDIA DRIVERS FOR NETUP PCI UNIVERSAL DVB devices
M:	Sergey Kozlov <serjk@netup.ru>
M:	Abylay Ospan <aospan@netup.ru>
L:	linux-media@vger.kernel.org
W:	https://linuxtv.org
W:	http://netup.tv/
T:	git git://linuxtv.org/media_tree.git
S:	Supported
F:	drivers/media/pci/netup_unidvb/*

MEDIA DRIVERS FOR RENESAS - DRIF
M:	Ramesh Shanmugasundaram <ramesh.shanmugasundaram@bp.renesas.com>
L:	linux-media@vger.kernel.org
L:	linux-renesas-soc@vger.kernel.org
T:	git git://linuxtv.org/media_tree.git
S:	Supported
F:	Documentation/devicetree/bindings/media/renesas,drif.txt
F:	drivers/media/platform/rcar_drif.c

MEDIA DRIVERS FOR RENESAS - FCP
M:	Laurent Pinchart <laurent.pinchart@ideasonboard.com>
L:	linux-media@vger.kernel.org
L:	linux-renesas-soc@vger.kernel.org
T:	git git://linuxtv.org/media_tree.git
S:	Supported
F:	Documentation/devicetree/bindings/media/renesas,fcp.txt
F:	drivers/media/platform/rcar-fcp.c
F:	include/media/rcar-fcp.h

MEDIA DRIVERS FOR RENESAS - FDP1
M:	Kieran Bingham <kieran@bingham.xyz>
L:	linux-media@vger.kernel.org
L:	linux-renesas-soc@vger.kernel.org
T:	git git://linuxtv.org/media_tree.git
S:	Supported
F:	Documentation/devicetree/bindings/media/renesas,fdp1.txt
F:	drivers/media/platform/rcar_fdp1.c

MEDIA DRIVERS FOR RENESAS - VIN
M:	Niklas Söderlund <niklas.soderlund@ragnatech.se>
L:	linux-media@vger.kernel.org
L:	linux-renesas-soc@vger.kernel.org
T:	git git://linuxtv.org/media_tree.git
S:	Supported
F:	Documentation/devicetree/bindings/media/rcar_vin.txt
F:	drivers/media/platform/rcar-vin/

MEDIA DRIVERS FOR RENESAS - VSP1
M:	Laurent Pinchart <laurent.pinchart@ideasonboard.com>
L:	linux-media@vger.kernel.org
L:	linux-renesas-soc@vger.kernel.org
T:	git git://linuxtv.org/media_tree.git
S:	Supported
F:	Documentation/devicetree/bindings/media/renesas,vsp1.txt
F:	drivers/media/platform/vsp1/

MEDIA INPUT INFRASTRUCTURE (V4L/DVB)
M:	Mauro Carvalho Chehab <mchehab@s-opensource.com>
M:	Mauro Carvalho Chehab <mchehab@kernel.org>
P:	LinuxTV.org Project
L:	linux-media@vger.kernel.org
W:	https://linuxtv.org
Q:	http://patchwork.kernel.org/project/linux-media/list/
T:	git git://linuxtv.org/media_tree.git
S:	Maintained
F:	Documentation/devicetree/bindings/media/
F:	Documentation/media/
F:	drivers/media/
F:	drivers/staging/media/
F:	include/linux/platform_data/media/
F:	include/media/
F:	include/uapi/linux/dvb/
F:	include/uapi/linux/videodev2.h
F:	include/uapi/linux/media.h
F:	include/uapi/linux/v4l2-*
F:	include/uapi/linux/meye.h
F:	include/uapi/linux/ivtv*
F:	include/uapi/linux/uvcvideo.h

MEDIATEK ETHERNET DRIVER
M:	Felix Fietkau <nbd@openwrt.org>
M:	John Crispin <blogic@openwrt.org>
L:	netdev@vger.kernel.org
S:	Maintained
F:	drivers/net/ethernet/mediatek/

MEDIATEK JPEG DRIVER
M:	Rick Chang <rick.chang@mediatek.com>
M:	Bin Liu <bin.liu@mediatek.com>
S:	Supported
F:	drivers/media/platform/mtk-jpeg/
F:	Documentation/devicetree/bindings/media/mediatek-jpeg-decoder.txt

MEDIATEK MDP DRIVER
M:	Minghsiu Tsai <minghsiu.tsai@mediatek.com>
M:	Houlong Wei <houlong.wei@mediatek.com>
M:	Andrew-CT Chen <andrew-ct.chen@mediatek.com>
S:	Supported
F:	drivers/media/platform/mtk-mdp/
F:	drivers/media/platform/mtk-vpu/
F:	Documentation/devicetree/bindings/media/mediatek-mdp.txt

MEDIATEK MEDIA DRIVER
M:	Tiffany Lin <tiffany.lin@mediatek.com>
M:	Andrew-CT Chen <andrew-ct.chen@mediatek.com>
S:	Supported
F:	drivers/media/platform/mtk-vcodec/
F:	drivers/media/platform/mtk-vpu/
F:	Documentation/devicetree/bindings/media/mediatek-vcodec.txt
F:	Documentation/devicetree/bindings/media/mediatek-vpu.txt

MEDIATEK MT7601U WIRELESS LAN DRIVER
M:	Jakub Kicinski <kubakici@wp.pl>
L:	linux-wireless@vger.kernel.org
S:	Maintained
F:	drivers/net/wireless/mediatek/mt7601u/

MEDIATEK RANDOM NUMBER GENERATOR SUPPORT
M:	Sean Wang <sean.wang@mediatek.com>
S:	Maintained
F:	drivers/char/hw_random/mtk-rng.c

MEGACHIPS STDPXXXX-GE-B850V3-FW LVDS/DP++ BRIDGES
M:	Peter Senna Tschudin <peter.senna@collabora.com>
M:	Martin Donnelly <martin.donnelly@ge.com>
M:	Martyn Welch <martyn.welch@collabora.co.uk>
S:	Maintained
F:	drivers/gpu/drm/bridge/megachips-stdpxxxx-ge-b850v3-fw.c
F:	Documentation/devicetree/bindings/video/bridge/megachips-stdpxxxx-ge-b850v3-fw.txt

MEGARAID SCSI/SAS DRIVERS
M:	Kashyap Desai <kashyap.desai@broadcom.com>
M:	Sumit Saxena <sumit.saxena@broadcom.com>
M:	Shivasharan S <shivasharan.srikanteshwara@broadcom.com>
L:	megaraidlinux.pdl@broadcom.com
L:	linux-scsi@vger.kernel.org
W:	http://www.avagotech.com/support/
S:	Maintained
F:	Documentation/scsi/megaraid.txt
F:	drivers/scsi/megaraid.*
F:	drivers/scsi/megaraid/

MELEXIS MLX90614 DRIVER
M:	Crt Mori <cmo@melexis.com>
L:	linux-iio@vger.kernel.org
W:	http://www.melexis.com
S:	Supported
F:	drivers/iio/temperature/mlx90614.c

MELFAS MIP4 TOUCHSCREEN DRIVER
M:	Sangwon Jee <jeesw@melfas.com>
W:	http://www.melfas.com
S:	Supported
F:	drivers/input/touchscreen/melfas_mip4.c
F:	Documentation/devicetree/bindings/input/touchscreen/melfas_mip4.txt

MELLANOX ETHERNET DRIVER (mlx4_en)
M:	Tariq Toukan <tariqt@mellanox.com>
L:	netdev@vger.kernel.org
S:	Supported
W:	http://www.mellanox.com
Q:	http://patchwork.ozlabs.org/project/netdev/list/
F:	drivers/net/ethernet/mellanox/mlx4/en_*

MELLANOX ETHERNET DRIVER (mlx5e)
M:	Saeed Mahameed <saeedm@mellanox.com>
L:	netdev@vger.kernel.org
S:	Supported
W:	http://www.mellanox.com
Q:	http://patchwork.ozlabs.org/project/netdev/list/
F:	drivers/net/ethernet/mellanox/mlx5/core/en_*

MELLANOX ETHERNET INNOVA DRIVER
M:	Ilan Tayari <ilant@mellanox.com>
R:	Boris Pismenny <borisp@mellanox.com>
L:	netdev@vger.kernel.org
S:	Supported
W:	http://www.mellanox.com
Q:	http://patchwork.ozlabs.org/project/netdev/list/
F:	drivers/net/ethernet/mellanox/mlx5/core/fpga/*
F:	include/linux/mlx5/mlx5_ifc_fpga.h

MELLANOX ETHERNET INNOVA IPSEC DRIVER
M:	Ilan Tayari <ilant@mellanox.com>
R:	Boris Pismenny <borisp@mellanox.com>
L:	netdev@vger.kernel.org
S:	Supported
W:	http://www.mellanox.com
Q:	http://patchwork.ozlabs.org/project/netdev/list/
F:	drivers/net/ethernet/mellanox/mlx5/core/en_ipsec/*
F:	drivers/net/ethernet/mellanox/mlx5/core/ipsec*

MELLANOX ETHERNET SWITCH DRIVERS
M:	Jiri Pirko <jiri@mellanox.com>
M:	Ido Schimmel <idosch@mellanox.com>
L:	netdev@vger.kernel.org
S:	Supported
W:	http://www.mellanox.com
Q:	http://patchwork.ozlabs.org/project/netdev/list/
F:	drivers/net/ethernet/mellanox/mlxsw/

MELLANOX FIRMWARE FLASH LIBRARY (mlxfw)
M:	Yotam Gigi <yotamg@mellanox.com>
L:	netdev@vger.kernel.org
S:	Supported
W:	http://www.mellanox.com
Q:	http://patchwork.ozlabs.org/project/netdev/list/
F:	drivers/net/ethernet/mellanox/mlxfw/

MELLANOX MLX CPLD HOTPLUG DRIVER
M:	Vadim Pasternak <vadimp@mellanox.com>
L:	platform-driver-x86@vger.kernel.org
S:	Supported
F:	drivers/platform/x86/mlxcpld-hotplug.c
F:	include/linux/platform_data/mlxcpld-hotplug.h

MELLANOX MLX4 core VPI driver
M:	Tariq Toukan <tariqt@mellanox.com>
L:	netdev@vger.kernel.org
L:	linux-rdma@vger.kernel.org
W:	http://www.mellanox.com
Q:	http://patchwork.ozlabs.org/project/netdev/list/
S:	Supported
F:	drivers/net/ethernet/mellanox/mlx4/
F:	include/linux/mlx4/

MELLANOX MLX4 IB driver
M:	Yishai Hadas <yishaih@mellanox.com>
L:	linux-rdma@vger.kernel.org
W:	http://www.mellanox.com
Q:	http://patchwork.kernel.org/project/linux-rdma/list/
S:	Supported
F:	drivers/infiniband/hw/mlx4/
F:	include/linux/mlx4/
F:	include/uapi/rdma/mlx4-abi.h

MELLANOX MLX5 core VPI driver
M:	Saeed Mahameed <saeedm@mellanox.com>
M:	Matan Barak <matanb@mellanox.com>
M:	Leon Romanovsky <leonro@mellanox.com>
L:	netdev@vger.kernel.org
L:	linux-rdma@vger.kernel.org
W:	http://www.mellanox.com
Q:	http://patchwork.ozlabs.org/project/netdev/list/
S:	Supported
F:	drivers/net/ethernet/mellanox/mlx5/core/
F:	include/linux/mlx5/

MELLANOX MLX5 IB driver
M:	Matan Barak <matanb@mellanox.com>
M:	Leon Romanovsky <leonro@mellanox.com>
L:	linux-rdma@vger.kernel.org
W:	http://www.mellanox.com
Q:	http://patchwork.kernel.org/project/linux-rdma/list/
S:	Supported
F:	drivers/infiniband/hw/mlx5/
F:	include/linux/mlx5/
F:	include/uapi/rdma/mlx5-abi.h

MELLANOX MLXCPLD I2C AND MUX DRIVER
M:	Vadim Pasternak <vadimp@mellanox.com>
M:	Michael Shych <michaelsh@mellanox.com>
L:	linux-i2c@vger.kernel.org
S:	Supported
F:	drivers/i2c/busses/i2c-mlxcpld.c
F:	drivers/i2c/muxes/i2c-mux-mlxcpld.c
F:	Documentation/i2c/busses/i2c-mlxcpld

MELLANOX MLXCPLD LED DRIVER
M:	Vadim Pasternak <vadimp@mellanox.com>
L:	linux-leds@vger.kernel.org
S:	Supported
F:	drivers/leds/leds-mlxcpld.c
F:	Documentation/leds/leds-mlxcpld.txt

MELLANOX PLATFORM DRIVER
M:	Vadim Pasternak <vadimp@mellanox.com>
L:	platform-driver-x86@vger.kernel.org
S:	Supported
F:	drivers/platform/x86/mlx-platform.c

MEMBARRIER SUPPORT
M:	Mathieu Desnoyers <mathieu.desnoyers@efficios.com>
M:	"Paul E. McKenney" <paulmck@linux.vnet.ibm.com>
L:	linux-kernel@vger.kernel.org
S:	Supported
F:	kernel/membarrier.c
F:	include/uapi/linux/membarrier.h

MEMORY MANAGEMENT
L:	linux-mm@kvack.org
W:	http://www.linux-mm.org
S:	Maintained
F:	include/linux/mm.h
F:	include/linux/gfp.h
F:	include/linux/mmzone.h
F:	include/linux/memory_hotplug.h
F:	include/linux/vmalloc.h
F:	mm/

MEMORY TECHNOLOGY DEVICES (MTD)
M:	David Woodhouse <dwmw2@infradead.org>
M:	Brian Norris <computersforpeace@gmail.com>
M:	Boris Brezillon <boris.brezillon@free-electrons.com>
M:	Marek Vasut <marek.vasut@gmail.com>
M:	Richard Weinberger <richard@nod.at>
M:	Cyrille Pitchen <cyrille.pitchen@wedev4u.fr>
L:	linux-mtd@lists.infradead.org
W:	http://www.linux-mtd.infradead.org/
Q:	http://patchwork.ozlabs.org/project/linux-mtd/list/
T:	git git://git.infradead.org/linux-mtd.git master
T:	git git://git.infradead.org/l2-mtd.git master
S:	Maintained
F:	Documentation/devicetree/bindings/mtd/
F:	drivers/mtd/
F:	include/linux/mtd/
F:	include/uapi/mtd/

MEN A21 WATCHDOG DRIVER
M:	Johannes Thumshirn <morbidrsa@gmail.com>
L:	linux-watchdog@vger.kernel.org
S:	Maintained
F:	drivers/watchdog/mena21_wdt.c

MEN CHAMELEON BUS (mcb)
M:	Johannes Thumshirn <morbidrsa@gmail.com>
S:	Maintained
F:	drivers/mcb/
F:	include/linux/mcb.h
F:	Documentation/men-chameleon-bus.txt

MEN F21BMC (Board Management Controller)
M:	Andreas Werner <andreas.werner@men.de>
S:	Supported
F:	drivers/mfd/menf21bmc.c
F:	drivers/watchdog/menf21bmc_wdt.c
F:	drivers/leds/leds-menf21bmc.c
F:	drivers/hwmon/menf21bmc_hwmon.c
F:	Documentation/hwmon/menf21bmc

METAG ARCHITECTURE
M:	James Hogan <james.hogan@imgtec.com>
L:	linux-metag@vger.kernel.org
T:	git git://git.kernel.org/pub/scm/linux/kernel/git/jhogan/metag.git
S:	Odd Fixes
F:	arch/metag/
F:	Documentation/metag/
F:	Documentation/devicetree/bindings/metag/
F:	Documentation/devicetree/bindings/interrupt-controller/img,*
F:	drivers/clocksource/metag_generic.c
F:	drivers/irqchip/irq-metag.c
F:	drivers/irqchip/irq-metag-ext.c
F:	drivers/tty/metag_da.c

MICROBLAZE ARCHITECTURE
M:	Michal Simek <monstr@monstr.eu>
W:	http://www.monstr.eu/fdt/
T:	git git://git.monstr.eu/linux-2.6-microblaze.git
S:	Supported
F:	arch/microblaze/

MICROCHIP / ATMEL AT91 SERIAL DRIVER
M:	Richard Genoud <richard.genoud@gmail.com>
S:	Maintained
F:	drivers/tty/serial/atmel_serial.c
F:	drivers/tty/serial/atmel_serial.h

MICROCHIP / ATMEL DMA DRIVER
M:	Ludovic Desroches <ludovic.desroches@microchip.com>
L:	linux-arm-kernel@lists.infradead.org (moderated for non-subscribers)
L:	dmaengine@vger.kernel.org
S:	Supported
F:	drivers/dma/at_hdmac.c
F:	drivers/dma/at_hdmac_regs.h
F:	include/linux/platform_data/dma-atmel.h

MICROCHIP / ATMEL ISC DRIVER
M:	Songjun Wu <songjun.wu@microchip.com>
L:	linux-media@vger.kernel.org
S:	Supported
F:	drivers/media/platform/atmel/atmel-isc.c
F:	drivers/media/platform/atmel/atmel-isc-regs.h
F:	devicetree/bindings/media/atmel-isc.txt

MICROCHIP KSZ SERIES ETHERNET SWITCH DRIVER
M:	Woojung Huh <Woojung.Huh@microchip.com>
M:	Microchip Linux Driver Support <UNGLinuxDriver@microchip.com>
L:	netdev@vger.kernel.org
S:	Maintained
F:	net/dsa/tag_ksz.c
F:	drivers/net/dsa/microchip/*
F:	include/linux/platform_data/microchip-ksz.h
F:	Documentation/devicetree/bindings/net/dsa/ksz.txt

MICROCHIP USB251XB DRIVER
M:	Richard Leitner <richard.leitner@skidata.com>
L:	linux-usb@vger.kernel.org
S:	Maintained
F:	drivers/usb/misc/usb251xb.c
F:	Documentation/devicetree/bindings/usb/usb251xb.txt

MICROSEMI SMART ARRAY SMARTPQI DRIVER (smartpqi)
M:	Don Brace <don.brace@microsemi.com>
L:	esc.storagedev@microsemi.com
L:	linux-scsi@vger.kernel.org
S:	Supported
F:	drivers/scsi/smartpqi/smartpqi*.[ch]
F:	drivers/scsi/smartpqi/Kconfig
F:	drivers/scsi/smartpqi/Makefile
F:	include/linux/cciss*.h
F:	include/uapi/linux/cciss*.h
F:	Documentation/scsi/smartpqi.txt

MICROSOFT SURFACE PRO 3 BUTTON DRIVER
M:	Chen Yu <yu.c.chen@intel.com>
L:	platform-driver-x86@vger.kernel.org
S:	Supported
F:	drivers/platform/x86/surfacepro3_button.c

MICROTEK X6 SCANNER
M:	Oliver Neukum <oliver@neukum.org>
S:	Maintained
F:	drivers/usb/image/microtek.*

MIPS
M:	Ralf Baechle <ralf@linux-mips.org>
L:	linux-mips@linux-mips.org
W:	http://www.linux-mips.org/
T:	git git://git.linux-mips.org/pub/scm/ralf/linux.git
Q:	http://patchwork.linux-mips.org/project/linux-mips/list/
S:	Supported
F:	Documentation/devicetree/bindings/mips/
F:	Documentation/mips/
F:	arch/mips/

MIPS BOSTON DEVELOPMENT BOARD
M:	Paul Burton <paul.burton@imgtec.com>
L:	linux-mips@linux-mips.org
S:	Maintained
F:	Documentation/devicetree/bindings/clock/img,boston-clock.txt
F:	arch/mips/boot/dts/img/boston.dts
F:	arch/mips/configs/generic/board-boston.config
F:	drivers/clk/imgtec/clk-boston.c
F:	include/dt-bindings/clock/boston-clock.h

MIPS GENERIC PLATFORM
M:	Paul Burton <paul.burton@imgtec.com>
L:	linux-mips@linux-mips.org
S:	Supported
F:	arch/mips/generic/

MIPS/LOONGSON1 ARCHITECTURE
M:	Keguang Zhang <keguang.zhang@gmail.com>
L:	linux-mips@linux-mips.org
S:	Maintained
F:	arch/mips/loongson32/
F:	arch/mips/include/asm/mach-loongson32/
F:	drivers/*/*loongson1*
F:	drivers/*/*/*loongson1*

MIROSOUND PCM20 FM RADIO RECEIVER DRIVER
M:	Hans Verkuil <hverkuil@xs4all.nl>
L:	linux-media@vger.kernel.org
T:	git git://linuxtv.org/media_tree.git
W:	https://linuxtv.org
S:	Odd Fixes
F:	drivers/media/radio/radio-miropcm20*

MMP SUPPORT
M:	Eric Miao <eric.y.miao@gmail.com>
M:	Haojian Zhuang <haojian.zhuang@gmail.com>
L:	linux-arm-kernel@lists.infradead.org (moderated for non-subscribers)
T:	git git://github.com/hzhuang1/linux.git
T:	git git://git.linaro.org/people/ycmiao/pxa-linux.git
S:	Maintained
F:	arch/arm/boot/dts/mmp*
F:	arch/arm/mach-mmp/

MN88472 MEDIA DRIVER
M:	Antti Palosaari <crope@iki.fi>
L:	linux-media@vger.kernel.org
W:	https://linuxtv.org
W:	http://palosaari.fi/linux/
Q:	http://patchwork.linuxtv.org/project/linux-media/list/
S:	Maintained
F:	drivers/media/dvb-frontends/mn88472*

MN88473 MEDIA DRIVER
M:	Antti Palosaari <crope@iki.fi>
L:	linux-media@vger.kernel.org
W:	https://linuxtv.org
W:	http://palosaari.fi/linux/
Q:	http://patchwork.linuxtv.org/project/linux-media/list/
S:	Maintained
F:	drivers/media/dvb-frontends/mn88473*

MODULE SUPPORT
M:	Jessica Yu <jeyu@kernel.org>
M:	Rusty Russell <rusty@rustcorp.com.au>
T:	git git://git.kernel.org/pub/scm/linux/kernel/git/jeyu/linux.git modules-next
S:	Maintained
F:	include/linux/module.h
F:	kernel/module.c

MOTION EYE VAIO PICTUREBOOK CAMERA DRIVER
W:	http://popies.net/meye/
S:	Orphan
F:	Documentation/media/v4l-drivers/meye*
F:	drivers/media/pci/meye/
F:	include/uapi/linux/meye.h

MOXA SMARTIO/INDUSTIO/INTELLIO SERIAL CARD
M:	Jiri Slaby <jirislaby@gmail.com>
S:	Maintained
F:	Documentation/serial/moxa-smartio
F:	drivers/tty/mxser.*

MR800 AVERMEDIA USB FM RADIO DRIVER
M:	Alexey Klimov <klimov.linux@gmail.com>
L:	linux-media@vger.kernel.org
T:	git git://linuxtv.org/media_tree.git
S:	Maintained
F:	drivers/media/radio/radio-mr800.c

MRF24J40 IEEE 802.15.4 RADIO DRIVER
M:	Alan Ott <alan@signal11.us>
L:	linux-wpan@vger.kernel.org
S:	Maintained
F:	drivers/net/ieee802154/mrf24j40.c
F:	Documentation/devicetree/bindings/net/ieee802154/mrf24j40.txt

MSI LAPTOP SUPPORT
M:	"Lee, Chun-Yi" <jlee@suse.com>
L:	platform-driver-x86@vger.kernel.org
S:	Maintained
F:	drivers/platform/x86/msi-laptop.c

MSI WMI SUPPORT
L:	platform-driver-x86@vger.kernel.org
S:	Orphan
F:	drivers/platform/x86/msi-wmi.c

MSI001 MEDIA DRIVER
M:	Antti Palosaari <crope@iki.fi>
L:	linux-media@vger.kernel.org
W:	https://linuxtv.org
W:	http://palosaari.fi/linux/
Q:	http://patchwork.linuxtv.org/project/linux-media/list/
T:	git git://linuxtv.org/anttip/media_tree.git
S:	Maintained
F:	drivers/media/tuners/msi001*

MSI2500 MEDIA DRIVER
M:	Antti Palosaari <crope@iki.fi>
L:	linux-media@vger.kernel.org
W:	https://linuxtv.org
W:	http://palosaari.fi/linux/
Q:	http://patchwork.linuxtv.org/project/linux-media/list/
T:	git git://linuxtv.org/anttip/media_tree.git
S:	Maintained
F:	drivers/media/usb/msi2500/

MSYSTEMS DISKONCHIP G3 MTD DRIVER
M:	Robert Jarzmik <robert.jarzmik@free.fr>
L:	linux-mtd@lists.infradead.org
S:	Maintained
F:	drivers/mtd/devices/docg3*

MT9M032 APTINA SENSOR DRIVER
M:	Laurent Pinchart <laurent.pinchart@ideasonboard.com>
L:	linux-media@vger.kernel.org
T:	git git://linuxtv.org/media_tree.git
S:	Maintained
F:	drivers/media/i2c/mt9m032.c
F:	include/media/i2c/mt9m032.h

MT9P031 APTINA CAMERA SENSOR
M:	Laurent Pinchart <laurent.pinchart@ideasonboard.com>
L:	linux-media@vger.kernel.org
T:	git git://linuxtv.org/media_tree.git
S:	Maintained
F:	drivers/media/i2c/mt9p031.c
F:	include/media/i2c/mt9p031.h

MT9T001 APTINA CAMERA SENSOR
M:	Laurent Pinchart <laurent.pinchart@ideasonboard.com>
L:	linux-media@vger.kernel.org
T:	git git://linuxtv.org/media_tree.git
S:	Maintained
F:	drivers/media/i2c/mt9t001.c
F:	include/media/i2c/mt9t001.h

MT9V032 APTINA CAMERA SENSOR
M:	Laurent Pinchart <laurent.pinchart@ideasonboard.com>
L:	linux-media@vger.kernel.org
T:	git git://linuxtv.org/media_tree.git
S:	Maintained
F:	Documentation/devicetree/bindings/media/i2c/mt9v032.txt
F:	drivers/media/i2c/mt9v032.c
F:	include/media/i2c/mt9v032.h

MULTIFUNCTION DEVICES (MFD)
M:	Lee Jones <lee.jones@linaro.org>
T:	git git://git.kernel.org/pub/scm/linux/kernel/git/lee/mfd.git
S:	Supported
F:	Documentation/devicetree/bindings/mfd/
F:	drivers/mfd/
F:	include/linux/mfd/
F:	include/dt-bindings/mfd/

MULTIMEDIA CARD (MMC) ETC. OVER SPI
S:	Orphan
F:	drivers/mmc/host/mmc_spi.c
F:	include/linux/spi/mmc_spi.h

MULTIMEDIA CARD (MMC), SECURE DIGITAL (SD) AND SDIO SUBSYSTEM
M:	Ulf Hansson <ulf.hansson@linaro.org>
L:	linux-mmc@vger.kernel.org
T:	git git://git.kernel.org/pub/scm/linux/kernel/git/ulfh/mmc.git
S:	Maintained
F:	Documentation/devicetree/bindings/mmc/
F:	drivers/mmc/
F:	include/linux/mmc/
F:	include/uapi/linux/mmc/

MULTIPLEXER SUBSYSTEM
M:	Peter Rosin <peda@axentia.se>
S:	Maintained
F:	Documentation/ABI/testing/mux/sysfs-class-mux*
F:	Documentation/devicetree/bindings/mux/
F:	include/linux/dt-bindings/mux/
F:	include/linux/mux/
F:	drivers/mux/

MULTISOUND SOUND DRIVER
M:	Andrew Veliath <andrewtv@usa.net>
S:	Maintained
F:	Documentation/sound/oss/MultiSound
F:	sound/oss/msnd*

MULTITECH MULTIPORT CARD (ISICOM)
S:	Orphan
F:	drivers/tty/isicom.c
F:	include/linux/isicom.h

MUSB MULTIPOINT HIGH SPEED DUAL-ROLE CONTROLLER
M:	Bin Liu <b-liu@ti.com>
L:	linux-usb@vger.kernel.org
T:	git git://git.kernel.org/pub/scm/linux/kernel/git/balbi/usb.git
S:	Maintained
F:	drivers/usb/musb/

MXL5007T MEDIA DRIVER
M:	Michael Krufky <mkrufky@linuxtv.org>
L:	linux-media@vger.kernel.org
W:	https://linuxtv.org
W:	http://github.com/mkrufky
Q:	http://patchwork.linuxtv.org/project/linux-media/list/
T:	git git://linuxtv.org/mkrufky/tuners.git
S:	Maintained
F:	drivers/media/tuners/mxl5007t.*

MXSFB DRM DRIVER
M:	Marek Vasut <marex@denx.de>
S:	Supported
F:	drivers/gpu/drm/mxsfb/
F:	Documentation/devicetree/bindings/display/mxsfb-drm.txt

MYRICOM MYRI-10G 10GbE DRIVER (MYRI10GE)
M:	Hyong-Youb Kim <hykim@myri.com>
L:	netdev@vger.kernel.org
W:	https://www.myricom.com/support/downloads/myri10ge.html
S:	Supported
F:	drivers/net/ethernet/myricom/myri10ge/

NAND FLASH SUBSYSTEM
M:	Boris Brezillon <boris.brezillon@free-electrons.com>
R:	Richard Weinberger <richard@nod.at>
L:	linux-mtd@lists.infradead.org
W:	http://www.linux-mtd.infradead.org/
Q:	http://patchwork.ozlabs.org/project/linux-mtd/list/
T:	git git://git.infradead.org/linux-mtd.git nand/fixes
T:	git git://git.infradead.org/l2-mtd.git nand/next
S:	Maintained
F:	drivers/mtd/nand/
F:	include/linux/mtd/nand*.h

NATIVE INSTRUMENTS USB SOUND INTERFACE DRIVER
M:	Daniel Mack <zonque@gmail.com>
S:	Maintained
L:	alsa-devel@alsa-project.org (moderated for non-subscribers)
W:	http://www.native-instruments.com
F:	sound/usb/caiaq/

NATSEMI ETHERNET DRIVER (DP8381x)
S:	Orphan
F:	drivers/net/ethernet/natsemi/natsemi.c

NCP FILESYSTEM
M:	Petr Vandrovec <petr@vandrovec.name>
S:	Odd Fixes
F:	fs/ncpfs/

NCR 5380 SCSI DRIVERS
M:	Finn Thain <fthain@telegraphics.com.au>
M:	Michael Schmitz <schmitzmic@gmail.com>
L:	linux-scsi@vger.kernel.org
S:	Maintained
F:	Documentation/scsi/g_NCR5380.txt
F:	drivers/scsi/NCR5380.*
F:	drivers/scsi/arm/cumana_1.c
F:	drivers/scsi/arm/oak.c
F:	drivers/scsi/atari_scsi.*
F:	drivers/scsi/dmx3191d.c
F:	drivers/scsi/g_NCR5380.*
F:	drivers/scsi/mac_scsi.*
F:	drivers/scsi/sun3_scsi.*
F:	drivers/scsi/sun3_scsi_vme.c

NCR DUAL 700 SCSI DRIVER (MICROCHANNEL)
M:	"James E.J. Bottomley" <James.Bottomley@HansenPartnership.com>
L:	linux-scsi@vger.kernel.org
S:	Maintained
F:	drivers/scsi/NCR_D700.*

NCT6775 HARDWARE MONITOR DRIVER
M:	Guenter Roeck <linux@roeck-us.net>
L:	linux-hwmon@vger.kernel.org
S:	Maintained
F:	Documentation/hwmon/nct6775
F:	drivers/hwmon/nct6775.c

NETEFFECT IWARP RNIC DRIVER (IW_NES)
M:	Faisal Latif <faisal.latif@intel.com>
L:	linux-rdma@vger.kernel.org
W:	http://www.intel.com/Products/Server/Adapters/Server-Cluster/Server-Cluster-overview.htm
S:	Supported
F:	drivers/infiniband/hw/nes/
F:	include/uapi/rdma/nes-abi.h

NETEM NETWORK EMULATOR
M:	Stephen Hemminger <stephen@networkplumber.org>
L:	netem@lists.linux-foundation.org (moderated for non-subscribers)
S:	Maintained
F:	net/sched/sch_netem.c

NETERION 10GbE DRIVERS (s2io/vxge)
M:	Jon Mason <jdmason@kudzu.us>
L:	netdev@vger.kernel.org
S:	Supported
F:	Documentation/networking/s2io.txt
F:	Documentation/networking/vxge.txt
F:	drivers/net/ethernet/neterion/

NETFILTER
M:	Pablo Neira Ayuso <pablo@netfilter.org>
M:	Jozsef Kadlecsik <kadlec@blackhole.kfki.hu>
M:	Florian Westphal <fw@strlen.de>
L:	netfilter-devel@vger.kernel.org
L:	coreteam@netfilter.org
W:	http://www.netfilter.org/
W:	http://www.iptables.org/
W:	http://www.nftables.org/
Q:	http://patchwork.ozlabs.org/project/netfilter-devel/list/
T:	git git://git.kernel.org/pub/scm/linux/kernel/git/pablo/nf.git
T:	git git://git.kernel.org/pub/scm/linux/kernel/git/pablo/nf-next.git
S:	Maintained
F:	include/linux/netfilter*
F:	include/linux/netfilter/
F:	include/net/netfilter/
F:	include/uapi/linux/netfilter*
F:	include/uapi/linux/netfilter/
F:	net/*/netfilter.c
F:	net/*/netfilter/
F:	net/netfilter/
F:	net/bridge/br_netfilter*.c

NETLABEL
M:	Paul Moore <paul@paul-moore.com>
W:	http://netlabel.sf.net
L:	netdev@vger.kernel.org
S:	Maintained
F:	Documentation/netlabel/
F:	include/net/netlabel.h
F:	net/netlabel/

NETROM NETWORK LAYER
M:	Ralf Baechle <ralf@linux-mips.org>
L:	linux-hams@vger.kernel.org
W:	http://www.linux-ax25.org/
S:	Maintained
F:	include/net/netrom.h
F:	include/uapi/linux/netrom.h
F:	net/netrom/

NETRONOME ETHERNET DRIVERS
M:	Jakub Kicinski <jakub.kicinski@netronome.com>
L:	oss-drivers@netronome.com
S:	Maintained
F:	drivers/net/ethernet/netronome/

NETWORK BLOCK DEVICE (NBD)
M:	Josef Bacik <jbacik@fb.com>
S:	Maintained
L:	linux-block@vger.kernel.org
L:	nbd-general@lists.sourceforge.net
F:	Documentation/blockdev/nbd.txt
F:	drivers/block/nbd.c
F:	include/uapi/linux/nbd.h

NETWORK DROP MONITOR
M:	Neil Horman <nhorman@tuxdriver.com>
L:	netdev@vger.kernel.org
S:	Maintained
W:	https://fedorahosted.org/dropwatch/
F:	net/core/drop_monitor.c

NETWORKING DRIVERS
L:	netdev@vger.kernel.org
W:	http://www.linuxfoundation.org/en/Net
Q:	http://patchwork.ozlabs.org/project/netdev/list/
T:	git git://git.kernel.org/pub/scm/linux/kernel/git/davem/net.git
T:	git git://git.kernel.org/pub/scm/linux/kernel/git/davem/net-next.git
S:	Odd Fixes
F:	Documentation/devicetree/bindings/net/
F:	drivers/net/
F:	include/linux/if_*
F:	include/linux/netdevice.h
F:	include/linux/etherdevice.h
F:	include/linux/fcdevice.h
F:	include/linux/fddidevice.h
F:	include/linux/hippidevice.h
F:	include/linux/inetdevice.h
F:	include/uapi/linux/if_*
F:	include/uapi/linux/netdevice.h

NETWORKING DRIVERS (WIRELESS)
M:	Kalle Valo <kvalo@codeaurora.org>
L:	linux-wireless@vger.kernel.org
Q:	http://patchwork.kernel.org/project/linux-wireless/list/
T:	git git://git.kernel.org/pub/scm/linux/kernel/git/kvalo/wireless-drivers.git
T:	git git://git.kernel.org/pub/scm/linux/kernel/git/kvalo/wireless-drivers-next.git
S:	Maintained
F:	Documentation/devicetree/bindings/net/wireless/
F:	drivers/net/wireless/

NETWORKING [DSA]
M:	Andrew Lunn <andrew@lunn.ch>
M:	Vivien Didelot <vivien.didelot@savoirfairelinux.com>
M:	Florian Fainelli <f.fainelli@gmail.com>
S:	Maintained
F:	net/dsa/
F:	include/net/dsa.h
F:	drivers/net/dsa/

NETWORKING [GENERAL]
M:	"David S. Miller" <davem@davemloft.net>
L:	netdev@vger.kernel.org
W:	http://www.linuxfoundation.org/en/Net
Q:	http://patchwork.ozlabs.org/project/netdev/list/
T:	git git://git.kernel.org/pub/scm/linux/kernel/git/davem/net.git
T:	git git://git.kernel.org/pub/scm/linux/kernel/git/davem/net-next.git
B:	mailto:netdev@vger.kernel.org
S:	Maintained
F:	net/
F:	include/net/
F:	include/linux/in.h
F:	include/linux/net.h
F:	include/linux/netdevice.h
F:	include/uapi/linux/in.h
F:	include/uapi/linux/net.h
F:	include/uapi/linux/netdevice.h
F:	include/uapi/linux/net_namespace.h
F:	tools/net/
F:	tools/testing/selftests/net/
F:	lib/random32.c

NETWORKING [IPSEC]
M:	Steffen Klassert <steffen.klassert@secunet.com>
M:	Herbert Xu <herbert@gondor.apana.org.au>
M:	"David S. Miller" <davem@davemloft.net>
L:	netdev@vger.kernel.org
T:	git git://git.kernel.org/pub/scm/linux/kernel/git/klassert/ipsec.git
T:	git git://git.kernel.org/pub/scm/linux/kernel/git/klassert/ipsec-next.git
S:	Maintained
F:	net/core/flow.c
F:	net/xfrm/
F:	net/key/
F:	net/ipv4/xfrm*
F:	net/ipv4/esp4*
F:	net/ipv4/ah4.c
F:	net/ipv4/ipcomp.c
F:	net/ipv4/ip_vti.c
F:	net/ipv6/xfrm*
F:	net/ipv6/esp6*
F:	net/ipv6/ah6.c
F:	net/ipv6/ipcomp6.c
F:	net/ipv6/ip6_vti.c
F:	include/uapi/linux/xfrm.h
F:	include/net/xfrm.h

NETWORKING [IPv4/IPv6]
M:	"David S. Miller" <davem@davemloft.net>
M:	Alexey Kuznetsov <kuznet@ms2.inr.ac.ru>
M:	Hideaki YOSHIFUJI <yoshfuji@linux-ipv6.org>
L:	netdev@vger.kernel.org
T:	git git://git.kernel.org/pub/scm/linux/kernel/git/davem/net.git
S:	Maintained
F:	net/ipv4/
F:	net/ipv6/
F:	include/net/ip*
F:	arch/x86/net/*

NETWORKING [LABELED] (NetLabel, CIPSO, Labeled IPsec, SECMARK)
M:	Paul Moore <paul@paul-moore.com>
L:	netdev@vger.kernel.org
S:	Maintained

NETWORKING [TLS]
M:	Ilya Lesokhin <ilyal@mellanox.com>
M:	Aviad Yehezkel <aviadye@mellanox.com>
M:	Dave Watson <davejwatson@fb.com>
L:	netdev@vger.kernel.org
S:	Maintained
F:	net/tls/*
F:	include/uapi/linux/tls.h
F:	include/net/tls.h

NETWORKING [WIRELESS]
L:	linux-wireless@vger.kernel.org
Q:	http://patchwork.kernel.org/project/linux-wireless/list/

NETXEN (1/10) GbE SUPPORT
M:	Manish Chopra <manish.chopra@cavium.com>
M:	Rahul Verma <rahul.verma@cavium.com>
M:	Dept-GELinuxNICDev@cavium.com
L:	netdev@vger.kernel.org
S:	Supported
F:	drivers/net/ethernet/qlogic/netxen/

NFC SUBSYSTEM
M:	Samuel Ortiz <sameo@linux.intel.com>
L:	linux-wireless@vger.kernel.org
L:	linux-nfc@lists.01.org (subscribers-only)
S:	Supported
F:	net/nfc/
F:	include/net/nfc/
F:	include/uapi/linux/nfc.h
F:	drivers/nfc/
F:	include/linux/platform_data/nfcmrvl.h
F:	include/linux/platform_data/nxp-nci.h
F:	Documentation/devicetree/bindings/net/nfc/

NFS, SUNRPC, AND LOCKD CLIENTS
M:	Trond Myklebust <trond.myklebust@primarydata.com>
M:	Anna Schumaker <anna.schumaker@netapp.com>
L:	linux-nfs@vger.kernel.org
W:	http://client.linux-nfs.org
T:	git git://git.linux-nfs.org/projects/trondmy/linux-nfs.git
S:	Maintained
F:	fs/lockd/
F:	fs/nfs/
F:	fs/nfs_common/
F:	net/sunrpc/
F:	include/linux/lockd/
F:	include/linux/nfs*
F:	include/linux/sunrpc/
F:	include/uapi/linux/nfs*
F:	include/uapi/linux/sunrpc/

NILFS2 FILESYSTEM
M:	Ryusuke Konishi <konishi.ryusuke@lab.ntt.co.jp>
L:	linux-nilfs@vger.kernel.org
W:	http://nilfs.sourceforge.net/
W:	http://nilfs.osdn.jp/
T:	git git://github.com/konis/nilfs2.git
S:	Supported
F:	Documentation/filesystems/nilfs2.txt
F:	fs/nilfs2/
F:	include/trace/events/nilfs2.h
F:	include/uapi/linux/nilfs2_api.h
F:	include/uapi/linux/nilfs2_ondisk.h

NINJA SCSI-3 / NINJA SCSI-32Bi (16bit/CardBus) PCMCIA SCSI HOST ADAPTER DRIVER
M:	YOKOTA Hiroshi <yokota@netlab.is.tsukuba.ac.jp>
W:	http://www.netlab.is.tsukuba.ac.jp/~yokota/izumi/ninja/
S:	Maintained
F:	Documentation/scsi/NinjaSCSI.txt
F:	drivers/scsi/pcmcia/nsp_*

NINJA SCSI-32Bi/UDE PCI/CARDBUS SCSI HOST ADAPTER DRIVER
M:	GOTO Masanori <gotom@debian.or.jp>
M:	YOKOTA Hiroshi <yokota@netlab.is.tsukuba.ac.jp>
W:	http://www.netlab.is.tsukuba.ac.jp/~yokota/izumi/ninja/
S:	Maintained
F:	Documentation/scsi/NinjaSCSI.txt
F:	drivers/scsi/nsp32*

NIOS2 ARCHITECTURE
M:	Ley Foon Tan <lftan@altera.com>
L:	nios2-dev@lists.rocketboards.org (moderated for non-subscribers)
T:	git git://git.kernel.org/pub/scm/linux/kernel/git/lftan/nios2.git
S:	Maintained
F:	arch/nios2/

NOHZ, DYNTICKS SUPPORT
M:	Frederic Weisbecker <fweisbec@gmail.com>
M:	Thomas Gleixner <tglx@linutronix.de>
M:	Ingo Molnar <mingo@kernel.org>
L:	linux-kernel@vger.kernel.org
T:	git git://git.kernel.org/pub/scm/linux/kernel/git/tip/tip.git timers/nohz
S:	Maintained
F:	kernel/time/tick*.*
F:	include/linux/tick.h
F:	include/linux/sched/nohz.h

NOKIA N900 CAMERA SUPPORT (ET8EK8 SENSOR, AD5820 FOCUS)
M:	Pavel Machek <pavel@ucw.cz>
M:	Sakari Ailus <sakari.ailus@iki.fi>
L:	linux-media@vger.kernel.org
S:	Maintained
F:	drivers/media/i2c/et8ek8
F:	drivers/media/i2c/ad5820.c

NOKIA N900 POWER SUPPLY DRIVERS
R:	Pali Rohár <pali.rohar@gmail.com>
F:	include/linux/power/bq2415x_charger.h
F:	include/linux/power/bq27xxx_battery.h
F:	include/linux/power/isp1704_charger.h
F:	drivers/power/supply/bq2415x_charger.c
F:	drivers/power/supply/bq27xxx_battery.c
F:	drivers/power/supply/bq27xxx_battery_i2c.c
F:	drivers/power/supply/isp1704_charger.c
F:	drivers/power/supply/rx51_battery.c

<<<<<<< HEAD
NOVA FILE SYSTEM
M:	Andiry Xu <jix024@cs.ucsd.edu>
M:	Steven Swanson <swanson@cs.ucsd.edu>
L:	linux-fsdevel@vger.kernel.org
L:	linux-nvdimm@lists.01.org
F:	Documentation/filesystems/nova.txt
F:	fs/nova/
=======
NTB AMD DRIVER
M:	Shyam Sundar S K <Shyam-sundar.S-k@amd.com>
L:	linux-ntb@googlegroups.com
S:	Supported
F:	drivers/ntb/hw/amd/
>>>>>>> ef954844

NTB DRIVER CORE
M:	Jon Mason <jdmason@kudzu.us>
M:	Dave Jiang <dave.jiang@intel.com>
M:	Allen Hubbe <Allen.Hubbe@emc.com>
L:	linux-ntb@googlegroups.com
S:	Supported
W:	https://github.com/jonmason/ntb/wiki
T:	git git://github.com/jonmason/ntb.git
F:	drivers/ntb/
F:	drivers/net/ntb_netdev.c
F:	include/linux/ntb.h
F:	include/linux/ntb_transport.h
F:	tools/testing/selftests/ntb/

NTB IDT DRIVER
M:	Serge Semin <fancer.lancer@gmail.com>
L:	linux-ntb@googlegroups.com
S:	Supported
F:	drivers/ntb/hw/idt/

NTB INTEL DRIVER
M:	Jon Mason <jdmason@kudzu.us>
M:	Dave Jiang <dave.jiang@intel.com>
L:	linux-ntb@googlegroups.com
S:	Supported
W:	https://github.com/jonmason/ntb/wiki
T:	git git://github.com/jonmason/ntb.git
F:	drivers/ntb/hw/intel/

NTFS FILESYSTEM
M:	Anton Altaparmakov <anton@tuxera.com>
L:	linux-ntfs-dev@lists.sourceforge.net
W:	http://www.tuxera.com/
T:	git git://git.kernel.org/pub/scm/linux/kernel/git/aia21/ntfs.git
S:	Supported
F:	Documentation/filesystems/ntfs.txt
F:	fs/ntfs/

NVIDIA (rivafb and nvidiafb) FRAMEBUFFER DRIVER
M:	Antonino Daplas <adaplas@gmail.com>
L:	linux-fbdev@vger.kernel.org
S:	Maintained
F:	drivers/video/fbdev/riva/
F:	drivers/video/fbdev/nvidia/

NVM EXPRESS DRIVER
M:	Keith Busch <keith.busch@intel.com>
M:	Jens Axboe <axboe@fb.com>
M:	Christoph Hellwig <hch@lst.de>
M:	Sagi Grimberg <sagi@grimberg.me>
L:	linux-nvme@lists.infradead.org
T:	git://git.infradead.org/nvme.git
W:	http://git.infradead.org/nvme.git
S:	Supported
F:	drivers/nvme/host/
F:	include/linux/nvme.h
F:	include/uapi/linux/nvme_ioctl.h

NVM EXPRESS FC TRANSPORT DRIVERS
M:	James Smart <james.smart@broadcom.com>
L:	linux-nvme@lists.infradead.org
S:	Supported
F:	include/linux/nvme-fc.h
F:	include/linux/nvme-fc-driver.h
F:	drivers/nvme/host/fc.c
F:	drivers/nvme/target/fc.c
F:	drivers/nvme/target/fcloop.c

NVM EXPRESS TARGET DRIVER
M:	Christoph Hellwig <hch@lst.de>
M:	Sagi Grimberg <sagi@grimberg.me>
L:	linux-nvme@lists.infradead.org
T:	git://git.infradead.org/nvme.git
W:	http://git.infradead.org/nvme.git
S:	Supported
F:	drivers/nvme/target/

NVMEM FRAMEWORK
M:	Srinivas Kandagatla <srinivas.kandagatla@linaro.org>
S:	Maintained
F:	drivers/nvmem/
F:	Documentation/devicetree/bindings/nvmem/
F:	include/linux/nvmem-consumer.h
F:	include/linux/nvmem-provider.h

NXP TDA998X DRM DRIVER
M:	Russell King <linux@armlinux.org.uk>
S:	Supported
T:	git git://git.armlinux.org.uk/~rmk/linux-arm.git drm-tda998x-devel
T:	git git://git.armlinux.org.uk/~rmk/linux-arm.git drm-tda998x-fixes
F:	drivers/gpu/drm/i2c/tda998x_drv.c
F:	include/drm/i2c/tda998x.h

NXP TFA9879 DRIVER
M:	Peter Rosin <peda@axentia.se>
L:	alsa-devel@alsa-project.org (moderated for non-subscribers)
S:	Maintained
F:	sound/soc/codecs/tfa9879*

NXP-NCI NFC DRIVER
M:	Clément Perrochaud <clement.perrochaud@effinnov.com>
R:	Charles Gorand <charles.gorand@effinnov.com>
L:	linux-nfc@lists.01.org (moderated for non-subscribers)
S:	Supported
F:	drivers/nfc/nxp-nci

OBJTOOL
M:	Josh Poimboeuf <jpoimboe@redhat.com>
S:	Supported
F:	tools/objtool/

OMAP AUDIO SUPPORT
M:	Peter Ujfalusi <peter.ujfalusi@ti.com>
M:	Jarkko Nikula <jarkko.nikula@bitmer.com>
L:	alsa-devel@alsa-project.org (moderated for non-subscribers)
L:	linux-omap@vger.kernel.org
S:	Maintained
F:	sound/soc/omap/

OMAP CLOCK FRAMEWORK SUPPORT
M:	Paul Walmsley <paul@pwsan.com>
L:	linux-omap@vger.kernel.org
S:	Maintained
F:	arch/arm/*omap*/*clock*

OMAP DEVICE TREE SUPPORT
M:	Benoît Cousson <bcousson@baylibre.com>
M:	Tony Lindgren <tony@atomide.com>
L:	linux-omap@vger.kernel.org
L:	devicetree@vger.kernel.org
S:	Maintained
F:	arch/arm/boot/dts/*omap*
F:	arch/arm/boot/dts/*am3*
F:	arch/arm/boot/dts/*am4*
F:	arch/arm/boot/dts/*am5*
F:	arch/arm/boot/dts/*dra7*

OMAP DISPLAY SUBSYSTEM and FRAMEBUFFER SUPPORT (DSS2)
M:	Tomi Valkeinen <tomi.valkeinen@ti.com>
L:	linux-omap@vger.kernel.org
L:	linux-fbdev@vger.kernel.org
S:	Maintained
F:	drivers/video/fbdev/omap2/
F:	Documentation/arm/OMAP/DSS

OMAP FRAMEBUFFER SUPPORT
M:	Tomi Valkeinen <tomi.valkeinen@ti.com>
L:	linux-fbdev@vger.kernel.org
L:	linux-omap@vger.kernel.org
S:	Maintained
F:	drivers/video/fbdev/omap/

OMAP GENERAL PURPOSE MEMORY CONTROLLER SUPPORT
M:	Roger Quadros <rogerq@ti.com>
M:	Tony Lindgren <tony@atomide.com>
L:	linux-omap@vger.kernel.org
S:	Maintained
F:	drivers/memory/omap-gpmc.c
F:	arch/arm/mach-omap2/*gpmc*

OMAP GPIO DRIVER
M:	Grygorii Strashko <grygorii.strashko@ti.com>
M:	Santosh Shilimkar <ssantosh@kernel.org>
M:	Kevin Hilman <khilman@kernel.org>
L:	linux-omap@vger.kernel.org
S:	Maintained
F:	Documentation/devicetree/bindings/gpio/gpio-omap.txt
F:	drivers/gpio/gpio-omap.c

OMAP HARDWARE SPINLOCK SUPPORT
M:	Ohad Ben-Cohen <ohad@wizery.com>
L:	linux-omap@vger.kernel.org
S:	Maintained
F:	drivers/hwspinlock/omap_hwspinlock.c

OMAP HS MMC SUPPORT
L:	linux-mmc@vger.kernel.org
L:	linux-omap@vger.kernel.org
S:	Orphan
F:	drivers/mmc/host/omap_hsmmc.c

OMAP HWMOD DATA
M:	Paul Walmsley <paul@pwsan.com>
L:	linux-omap@vger.kernel.org
S:	Maintained
F:	arch/arm/mach-omap2/omap_hwmod*data*

OMAP HWMOD DATA FOR OMAP4-BASED DEVICES
M:	Benoît Cousson <bcousson@baylibre.com>
L:	linux-omap@vger.kernel.org
S:	Maintained
F:	arch/arm/mach-omap2/omap_hwmod_44xx_data.c

OMAP HWMOD SUPPORT
M:	Benoît Cousson <bcousson@baylibre.com>
M:	Paul Walmsley <paul@pwsan.com>
L:	linux-omap@vger.kernel.org
S:	Maintained
F:	arch/arm/mach-omap2/omap_hwmod.*

OMAP IMAGING SUBSYSTEM (OMAP3 ISP and OMAP4 ISS)
M:	Laurent Pinchart <laurent.pinchart@ideasonboard.com>
L:	linux-media@vger.kernel.org
S:	Maintained
F:	Documentation/devicetree/bindings/media/ti,omap3isp.txt
F:	drivers/media/platform/omap3isp/
F:	drivers/staging/media/omap4iss/

OMAP MMC SUPPORT
M:	Jarkko Lavinen <jarkko.lavinen@nokia.com>
L:	linux-omap@vger.kernel.org
S:	Maintained
F:	drivers/mmc/host/omap.c

OMAP POWER MANAGEMENT SUPPORT
M:	Kevin Hilman <khilman@kernel.org>
L:	linux-omap@vger.kernel.org
S:	Maintained
F:	arch/arm/*omap*/*pm*
F:	drivers/cpufreq/omap-cpufreq.c

OMAP POWERDOMAIN SOC ADAPTATION LAYER SUPPORT
M:	Rajendra Nayak <rnayak@codeaurora.org>
M:	Paul Walmsley <paul@pwsan.com>
L:	linux-omap@vger.kernel.org
S:	Maintained
F:	arch/arm/mach-omap2/prm*

OMAP RANDOM NUMBER GENERATOR SUPPORT
M:	Deepak Saxena <dsaxena@plexity.net>
S:	Maintained
F:	drivers/char/hw_random/omap-rng.c

OMAP USB SUPPORT
L:	linux-usb@vger.kernel.org
L:	linux-omap@vger.kernel.org
S:	Orphan
F:	drivers/usb/*/*omap*
F:	arch/arm/*omap*/usb*

OMAP/NEWFLOW NANOBONE MACHINE SUPPORT
M:	Mark Jackson <mpfj@newflow.co.uk>
L:	linux-omap@vger.kernel.org
S:	Maintained
F:	arch/arm/boot/dts/am335x-nano.dts

OMAP1 SUPPORT
M:	Aaro Koskinen <aaro.koskinen@iki.fi>
M:	Tony Lindgren <tony@atomide.com>
L:	linux-omap@vger.kernel.org
Q:	http://patchwork.kernel.org/project/linux-omap/list/
T:	git git://git.kernel.org/pub/scm/linux/kernel/git/tmlind/linux-omap.git
S:	Maintained
F:	arch/arm/mach-omap1/
F:	arch/arm/plat-omap/
F:	arch/arm/configs/omap1_defconfig
F:	drivers/i2c/busses/i2c-omap.c
F:	include/linux/i2c-omap.h

OMAP2+ SUPPORT
M:	Tony Lindgren <tony@atomide.com>
L:	linux-omap@vger.kernel.org
W:	http://www.muru.com/linux/omap/
W:	http://linux.omap.com/
Q:	http://patchwork.kernel.org/project/linux-omap/list/
T:	git git://git.kernel.org/pub/scm/linux/kernel/git/tmlind/linux-omap.git
S:	Maintained
F:	arch/arm/mach-omap2/
F:	arch/arm/plat-omap/
F:	arch/arm/configs/omap2plus_defconfig
F:	drivers/i2c/busses/i2c-omap.c
F:	drivers/irqchip/irq-omap-intc.c
F:	drivers/mfd/*omap*.c
F:	drivers/mfd/menelaus.c
F:	drivers/mfd/palmas.c
F:	drivers/mfd/tps65217.c
F:	drivers/mfd/tps65218.c
F:	drivers/mfd/tps65910.c
F:	drivers/mfd/twl-core.[ch]
F:	drivers/mfd/twl4030*.c
F:	drivers/mfd/twl6030*.c
F:	drivers/mfd/twl6040*.c
F:	drivers/regulator/palmas-regulator*.c
F:	drivers/regulator/pbias-regulator.c
F:	drivers/regulator/tps65217-regulator.c
F:	drivers/regulator/tps65218-regulator.c
F:	drivers/regulator/tps65910-regulator.c
F:	drivers/regulator/twl-regulator.c
F:	drivers/regulator/twl6030-regulator.c
F:	include/linux/i2c-omap.h

OMFS FILESYSTEM
M:	Bob Copeland <me@bobcopeland.com>
L:	linux-karma-devel@lists.sourceforge.net
S:	Maintained
F:	Documentation/filesystems/omfs.txt
F:	fs/omfs/

OMNIKEY CARDMAN 4000 DRIVER
M:	Harald Welte <laforge@gnumonks.org>
S:	Maintained
F:	drivers/char/pcmcia/cm4000_cs.c
F:	include/linux/cm4000_cs.h
F:	include/uapi/linux/cm4000_cs.h

OMNIKEY CARDMAN 4040 DRIVER
M:	Harald Welte <laforge@gnumonks.org>
S:	Maintained
F:	drivers/char/pcmcia/cm4040_cs.*

OMNIVISION OV13858 SENSOR DRIVER
M:	Sakari Ailus <sakari.ailus@linux.intel.com>
L:	linux-media@vger.kernel.org
T:	git git://linuxtv.org/media_tree.git
S:	Maintained
F:	drivers/media/i2c/ov13858.c

OMNIVISION OV5640 SENSOR DRIVER
M:	Steve Longerbeam <slongerbeam@gmail.com>
L:	linux-media@vger.kernel.org
T:	git git://linuxtv.org/media_tree.git
S:	Maintained
F:	drivers/media/i2c/ov5640.c

OMNIVISION OV5647 SENSOR DRIVER
M:	Ramiro Oliveira <roliveir@synopsys.com>
L:	linux-media@vger.kernel.org
T:	git git://linuxtv.org/media_tree.git
S:	Maintained
F:	drivers/media/i2c/ov5647.c

OMNIVISION OV7670 SENSOR DRIVER
M:	Jonathan Corbet <corbet@lwn.net>
L:	linux-media@vger.kernel.org
T:	git git://linuxtv.org/media_tree.git
S:	Maintained
F:	drivers/media/i2c/ov7670.c
F:	Documentation/devicetree/bindings/media/i2c/ov7670.txt

ONENAND FLASH DRIVER
M:	Kyungmin Park <kyungmin.park@samsung.com>
L:	linux-mtd@lists.infradead.org
S:	Maintained
F:	drivers/mtd/onenand/
F:	include/linux/mtd/onenand*.h

ONSTREAM SCSI TAPE DRIVER
M:	Willem Riede <osst@riede.org>
L:	osst-users@lists.sourceforge.net
L:	linux-scsi@vger.kernel.org
S:	Maintained
F:	Documentation/scsi/osst.txt
F:	drivers/scsi/osst.*
F:	drivers/scsi/osst_*.h
F:	drivers/scsi/st.h

OP-TEE DRIVER
M:	Jens Wiklander <jens.wiklander@linaro.org>
S:	Maintained
F:	drivers/tee/optee/

OPA-VNIC DRIVER
M:	Dennis Dalessandro <dennis.dalessandro@intel.com>
M:	Niranjana Vishwanathapura <niranjana.vishwanathapura@intel.com>
L:	linux-rdma@vger.kernel.org
S:	Supported
F:	drivers/infiniband/ulp/opa_vnic

OPEN FIRMWARE AND DEVICE TREE OVERLAYS
M:	Pantelis Antoniou <pantelis.antoniou@konsulko.com>
L:	devicetree@vger.kernel.org
S:	Maintained
F:	Documentation/devicetree/dynamic-resolution-notes.txt
F:	Documentation/devicetree/overlay-notes.txt
F:	drivers/of/overlay.c
F:	drivers/of/resolver.c

OPEN FIRMWARE AND FLATTENED DEVICE TREE
M:	Rob Herring <robh+dt@kernel.org>
M:	Frank Rowand <frowand.list@gmail.com>
L:	devicetree@vger.kernel.org
W:	http://www.devicetree.org/
T:	git git://git.kernel.org/pub/scm/linux/kernel/git/robh/linux.git
S:	Maintained
F:	drivers/of/
F:	include/linux/of*.h
F:	scripts/dtc/
F:	Documentation/ABI/testing/sysfs-firmware-ofw

OPEN FIRMWARE AND FLATTENED DEVICE TREE BINDINGS
M:	Rob Herring <robh+dt@kernel.org>
M:	Mark Rutland <mark.rutland@arm.com>
L:	devicetree@vger.kernel.org
T:	git git://git.kernel.org/pub/scm/linux/kernel/git/robh/linux.git
Q:	http://patchwork.ozlabs.org/project/devicetree-bindings/list/
S:	Maintained
F:	Documentation/devicetree/
F:	arch/*/boot/dts/
F:	include/dt-bindings/

OPENCORES I2C BUS DRIVER
M:	Peter Korsgaard <jacmet@sunsite.dk>
L:	linux-i2c@vger.kernel.org
S:	Maintained
F:	Documentation/i2c/busses/i2c-ocores
F:	drivers/i2c/busses/i2c-ocores.c

OPENRISC ARCHITECTURE
M:	Jonas Bonn <jonas@southpole.se>
M:	Stefan Kristiansson <stefan.kristiansson@saunalahti.fi>
M:	Stafford Horne <shorne@gmail.com>
T:	git git://github.com/openrisc/linux.git
L:	openrisc@lists.librecores.org
W:	http://openrisc.io
S:	Maintained
F:	arch/openrisc/

OPENVSWITCH
M:	Pravin Shelar <pshelar@nicira.com>
L:	netdev@vger.kernel.org
L:	dev@openvswitch.org
W:	http://openvswitch.org
S:	Maintained
F:	net/openvswitch/
F:	include/uapi/linux/openvswitch.h

OPERATING PERFORMANCE POINTS (OPP)
M:	Viresh Kumar <vireshk@kernel.org>
M:	Nishanth Menon <nm@ti.com>
M:	Stephen Boyd <sboyd@codeaurora.org>
L:	linux-pm@vger.kernel.org
S:	Maintained
T:	git git://git.kernel.org/pub/scm/linux/kernel/git/vireshk/pm.git
F:	drivers/base/power/opp/
F:	include/linux/pm_opp.h
F:	Documentation/power/opp.txt
F:	Documentation/devicetree/bindings/opp/

OPL4 DRIVER
M:	Clemens Ladisch <clemens@ladisch.de>
L:	alsa-devel@alsa-project.org (moderated for non-subscribers)
T:	git git://git.alsa-project.org/alsa-kernel.git
S:	Maintained
F:	sound/drivers/opl4/

OPROFILE
M:	Robert Richter <rric@kernel.org>
L:	oprofile-list@lists.sf.net
S:	Maintained
F:	arch/*/include/asm/oprofile*.h
F:	arch/*/oprofile/
F:	drivers/oprofile/
F:	include/linux/oprofile.h

ORACLE CLUSTER FILESYSTEM 2 (OCFS2)
M:	Mark Fasheh <mfasheh@versity.com>
M:	Joel Becker <jlbec@evilplan.org>
L:	ocfs2-devel@oss.oracle.com (moderated for non-subscribers)
W:	http://ocfs2.wiki.kernel.org
S:	Supported
F:	Documentation/filesystems/ocfs2.txt
F:	Documentation/filesystems/dlmfs.txt
F:	fs/ocfs2/

ORANGEFS FILESYSTEM
M:	Mike Marshall <hubcap@omnibond.com>
L:	pvfs2-developers@beowulf-underground.org (subscribers-only)
T:	git git://git.kernel.org/pub/scm/linux/kernel/git/hubcap/linux.git
S:	Supported
F:	fs/orangefs/
F:	Documentation/filesystems/orangefs.txt

ORINOCO DRIVER
L:	linux-wireless@vger.kernel.org
W:	http://wireless.kernel.org/en/users/Drivers/orinoco
W:	http://www.nongnu.org/orinoco/
S:	Orphan
F:	drivers/net/wireless/intersil/orinoco/

OSD LIBRARY and FILESYSTEM
M:	Boaz Harrosh <ooo@electrozaur.com>
S:	Maintained
F:	drivers/scsi/osd/
F:	include/scsi/osd_*
F:	fs/exofs/

OV2659 OMNIVISION SENSOR DRIVER
M:	"Lad, Prabhakar" <prabhakar.csengg@gmail.com>
L:	linux-media@vger.kernel.org
W:	https://linuxtv.org
Q:	http://patchwork.linuxtv.org/project/linux-media/list/
T:	git git://linuxtv.org/mhadli/v4l-dvb-davinci_devices.git
S:	Maintained
F:	drivers/media/i2c/ov2659.c
F:	include/media/i2c/ov2659.h

OVERLAY FILESYSTEM
M:	Miklos Szeredi <miklos@szeredi.hu>
L:	linux-unionfs@vger.kernel.org
T:	git git://git.kernel.org/pub/scm/linux/kernel/git/mszeredi/vfs.git
S:	Supported
F:	fs/overlayfs/
F:	Documentation/filesystems/overlayfs.txt

P54 WIRELESS DRIVER
M:	Christian Lamparter <chunkeey@googlemail.com>
L:	linux-wireless@vger.kernel.org
W:	http://wireless.kernel.org/en/users/Drivers/p54
S:	Maintained
F:	drivers/net/wireless/intersil/p54/

PA SEMI ETHERNET DRIVER
L:	netdev@vger.kernel.org
S:	Orphan
F:	drivers/net/ethernet/pasemi/*

PA SEMI SMBUS DRIVER
L:	linux-i2c@vger.kernel.org
S:	Orphan
F:	drivers/i2c/busses/i2c-pasemi.c

PADATA PARALLEL EXECUTION MECHANISM
M:	Steffen Klassert <steffen.klassert@secunet.com>
L:	linux-crypto@vger.kernel.org
S:	Maintained
F:	kernel/padata.c
F:	include/linux/padata.h
F:	Documentation/padata.txt

PANASONIC LAPTOP ACPI EXTRAS DRIVER
M:	Harald Welte <laforge@gnumonks.org>
L:	platform-driver-x86@vger.kernel.org
S:	Maintained
F:	drivers/platform/x86/panasonic-laptop.c

PANASONIC MN10300/AM33/AM34 PORT
M:	David Howells <dhowells@redhat.com>
L:	linux-am33-list@redhat.com (moderated for non-subscribers)
W:	ftp://ftp.redhat.com/pub/redhat/gnupro/AM33/
S:	Maintained
F:	Documentation/mn10300/
F:	arch/mn10300/

PARALLEL LCD/KEYPAD PANEL DRIVER
M:	Willy Tarreau <willy@haproxy.com>
M:	Ksenija Stanojevic <ksenija.stanojevic@gmail.com>
S:	Odd Fixes
F:	Documentation/misc-devices/lcd-panel-cgram.txt
F:	drivers/misc/panel.c

PARALLEL PORT SUBSYSTEM
M:	Sudip Mukherjee <sudipm.mukherjee@gmail.com>
M:	Sudip Mukherjee <sudip.mukherjee@codethink.co.uk>
L:	linux-parport@lists.infradead.org (subscribers-only)
S:	Maintained
F:	drivers/parport/
F:	include/linux/parport*.h
F:	drivers/char/ppdev.c
F:	include/uapi/linux/ppdev.h
F:	Documentation/parport*.txt

PARAVIRT_OPS INTERFACE
M:	Jeremy Fitzhardinge <jeremy@goop.org>
M:	Chris Wright <chrisw@sous-sol.org>
M:	Alok Kataria <akataria@vmware.com>
M:	Rusty Russell <rusty@rustcorp.com.au>
L:	virtualization@lists.linux-foundation.org
S:	Supported
F:	Documentation/virtual/paravirt_ops.txt
F:	arch/*/kernel/paravirt*
F:	arch/*/include/asm/paravirt.h
F:	include/linux/hypervisor.h

PARIDE DRIVERS FOR PARALLEL PORT IDE DEVICES
M:	Tim Waugh <tim@cyberelk.net>
L:	linux-parport@lists.infradead.org (subscribers-only)
S:	Maintained
F:	Documentation/blockdev/paride.txt
F:	drivers/block/paride/

PARISC ARCHITECTURE
M:	"James E.J. Bottomley" <jejb@parisc-linux.org>
M:	Helge Deller <deller@gmx.de>
L:	linux-parisc@vger.kernel.org
W:	http://www.parisc-linux.org/
Q:	http://patchwork.kernel.org/project/linux-parisc/list/
T:	git git://git.kernel.org/pub/scm/linux/kernel/git/jejb/parisc-2.6.git
T:	git git://git.kernel.org/pub/scm/linux/kernel/git/deller/parisc-linux.git
S:	Maintained
F:	arch/parisc/
F:	Documentation/parisc/
F:	drivers/parisc/
F:	drivers/char/agp/parisc-agp.c
F:	drivers/input/serio/gscps2.c
F:	drivers/parport/parport_gsc.*
F:	drivers/tty/serial/8250/8250_gsc.c
F:	drivers/video/fbdev/sti*
F:	drivers/video/console/sti*
F:	drivers/video/logo/logo_parisc*

PARMAN
M:	Jiri Pirko <jiri@mellanox.com>
L:	netdev@vger.kernel.org
S:	Supported
F:	lib/parman.c
F:	lib/test_parman.c
F:	include/linux/parman.h

PC87360 HARDWARE MONITORING DRIVER
M:	Jim Cromie <jim.cromie@gmail.com>
L:	linux-hwmon@vger.kernel.org
S:	Maintained
F:	Documentation/hwmon/pc87360
F:	drivers/hwmon/pc87360.c

PC8736x GPIO DRIVER
M:	Jim Cromie <jim.cromie@gmail.com>
S:	Maintained
F:	drivers/char/pc8736x_gpio.c

PC87427 HARDWARE MONITORING DRIVER
M:	Jean Delvare <jdelvare@suse.com>
L:	linux-hwmon@vger.kernel.org
S:	Maintained
F:	Documentation/hwmon/pc87427
F:	drivers/hwmon/pc87427.c

PCA9532 LED DRIVER
M:	Riku Voipio <riku.voipio@iki.fi>
S:	Maintained
F:	drivers/leds/leds-pca9532.c
F:	include/linux/leds-pca9532.h

PCA9541 I2C BUS MASTER SELECTOR DRIVER
M:	Guenter Roeck <linux@roeck-us.net>
L:	linux-i2c@vger.kernel.org
S:	Maintained
F:	drivers/i2c/muxes/i2c-mux-pca9541.c

PCDP - PRIMARY CONSOLE AND DEBUG PORT
M:	Khalid Aziz <khalid@gonehiking.org>
S:	Maintained
F:	drivers/firmware/pcdp.*

PCI DRIVER FOR AARDVARK (Marvell Armada 3700)
M:	Thomas Petazzoni <thomas.petazzoni@free-electrons.com>
L:	linux-pci@vger.kernel.org
L:	linux-arm-kernel@lists.infradead.org (moderated for non-subscribers)
S:	Maintained
F:	Documentation/devicetree/bindings/pci/aardvark-pci.txt
F:	drivers/pci/host/pci-aardvark.c

PCI DRIVER FOR ALTERA PCIE IP
M:	Ley Foon Tan <lftan@altera.com>
L:	rfi@lists.rocketboards.org (moderated for non-subscribers)
L:	linux-pci@vger.kernel.org
S:	Supported
F:	Documentation/devicetree/bindings/pci/altera-pcie.txt
F:	drivers/pci/host/pcie-altera.c

PCI DRIVER FOR APPLIEDMICRO XGENE
M:	Tanmay Inamdar <tinamdar@apm.com>
L:	linux-pci@vger.kernel.org
L:	linux-arm-kernel@lists.infradead.org
S:	Maintained
F:	Documentation/devicetree/bindings/pci/xgene-pci.txt
F:	drivers/pci/host/pci-xgene.c

PCI DRIVER FOR ARM VERSATILE PLATFORM
M:	Rob Herring <robh@kernel.org>
L:	linux-pci@vger.kernel.org
L:	linux-arm-kernel@lists.infradead.org
S:	Maintained
F:	Documentation/devicetree/bindings/pci/versatile.txt
F:	drivers/pci/host/pci-versatile.c

PCI DRIVER FOR ARMADA 8K
M:	Thomas Petazzoni <thomas.petazzoni@free-electrons.com>
L:	linux-pci@vger.kernel.org
L:	linux-arm-kernel@lists.infradead.org
S:	Maintained
F:	Documentation/devicetree/bindings/pci/pci-armada8k.txt
F:	drivers/pci/dwc/pcie-armada8k.c

PCI DRIVER FOR FREESCALE LAYERSCAPE
M:	Minghuan Lian <minghuan.Lian@freescale.com>
M:	Mingkai Hu <mingkai.hu@freescale.com>
M:	Roy Zang <tie-fei.zang@freescale.com>
L:	linuxppc-dev@lists.ozlabs.org
L:	linux-pci@vger.kernel.org
L:	linux-arm-kernel@lists.infradead.org
S:	Maintained
F:	drivers/pci/dwc/*layerscape*

PCI DRIVER FOR GENERIC OF HOSTS
M:	Will Deacon <will.deacon@arm.com>
L:	linux-pci@vger.kernel.org
L:	linux-arm-kernel@lists.infradead.org (moderated for non-subscribers)
S:	Maintained
F:	Documentation/devicetree/bindings/pci/host-generic-pci.txt
F:	drivers/pci/host/pci-host-common.c
F:	drivers/pci/host/pci-host-generic.c

PCI DRIVER FOR IMX6
M:	Richard Zhu <hongxing.zhu@nxp.com>
M:	Lucas Stach <l.stach@pengutronix.de>
L:	linux-pci@vger.kernel.org
L:	linux-arm-kernel@lists.infradead.org (moderated for non-subscribers)
S:	Maintained
F:	Documentation/devicetree/bindings/pci/fsl,imx6q-pcie.txt
F:	drivers/pci/dwc/*imx6*

PCI DRIVER FOR INTEL VOLUME MANAGEMENT DEVICE (VMD)
M:	Keith Busch <keith.busch@intel.com>
L:	linux-pci@vger.kernel.org
S:	Supported
F:	drivers/pci/host/vmd.c

PCI DRIVER FOR MICROSEMI SWITCHTEC
M:	Kurt Schwemmer <kurt.schwemmer@microsemi.com>
M:	Stephen Bates <stephen.bates@microsemi.com>
M:	Logan Gunthorpe <logang@deltatee.com>
L:	linux-pci@vger.kernel.org
S:	Maintained
F:	Documentation/switchtec.txt
F:	Documentation/ABI/testing/sysfs-class-switchtec
F:	drivers/pci/switch/switchtec*
F:	include/uapi/linux/switchtec_ioctl.h

PCI DRIVER FOR MVEBU (Marvell Armada 370 and Armada XP SOC support)
M:	Thomas Petazzoni <thomas.petazzoni@free-electrons.com>
M:	Jason Cooper <jason@lakedaemon.net>
L:	linux-pci@vger.kernel.org
L:	linux-arm-kernel@lists.infradead.org (moderated for non-subscribers)
S:	Maintained
F:	drivers/pci/host/*mvebu*

PCI DRIVER FOR NVIDIA TEGRA
M:	Thierry Reding <thierry.reding@gmail.com>
L:	linux-tegra@vger.kernel.org
L:	linux-pci@vger.kernel.org
S:	Supported
F:	Documentation/devicetree/bindings/pci/nvidia,tegra20-pcie.txt
F:	drivers/pci/host/pci-tegra.c

PCI DRIVER FOR RENESAS R-CAR
M:	Simon Horman <horms@verge.net.au>
L:	linux-pci@vger.kernel.org
L:	linux-renesas-soc@vger.kernel.org
S:	Maintained
F:	drivers/pci/host/*rcar*

PCI DRIVER FOR SAMSUNG EXYNOS
M:	Jingoo Han <jingoohan1@gmail.com>
L:	linux-pci@vger.kernel.org
L:	linux-arm-kernel@lists.infradead.org (moderated for non-subscribers)
L:	linux-samsung-soc@vger.kernel.org (moderated for non-subscribers)
S:	Maintained
F:	drivers/pci/dwc/pci-exynos.c

PCI DRIVER FOR SYNOPSIS DESIGNWARE
M:	Jingoo Han <jingoohan1@gmail.com>
M:	Joao Pinto <Joao.Pinto@synopsys.com>
L:	linux-pci@vger.kernel.org
S:	Maintained
F:	Documentation/devicetree/bindings/pci/designware-pcie.txt
F:	drivers/pci/dwc/*designware*

PCI DRIVER FOR TI DRA7XX
M:	Kishon Vijay Abraham I <kishon@ti.com>
L:	linux-omap@vger.kernel.org
L:	linux-pci@vger.kernel.org
S:	Supported
F:	Documentation/devicetree/bindings/pci/ti-pci.txt
F:	drivers/pci/dwc/pci-dra7xx.c

PCI DRIVER FOR TI KEYSTONE
M:	Murali Karicheri <m-karicheri2@ti.com>
L:	linux-pci@vger.kernel.org
L:	linux-arm-kernel@lists.infradead.org (moderated for non-subscribers)
S:	Maintained
F:	drivers/pci/dwc/*keystone*

PCI ENDPOINT SUBSYSTEM
M:	Kishon Vijay Abraham I <kishon@ti.com>
L:	linux-pci@vger.kernel.org
T:	git git://git.kernel.org/pub/scm/linux/kernel/git/kishon/pci-endpoint.git
S:	Supported
F:	drivers/pci/endpoint/
F:	drivers/misc/pci_endpoint_test.c
F:	tools/pci/

PCI ENHANCED ERROR HANDLING (EEH) FOR POWERPC
M:	Russell Currey <ruscur@russell.cc>
L:	linuxppc-dev@lists.ozlabs.org
S:	Supported
F:	Documentation/powerpc/eeh-pci-error-recovery.txt
F:	arch/powerpc/kernel/eeh*.c
F:	arch/powerpc/platforms/*/eeh*.c
F:	arch/powerpc/include/*/eeh*.h

PCI ERROR RECOVERY
M:	Linas Vepstas <linasvepstas@gmail.com>
L:	linux-pci@vger.kernel.org
S:	Supported
F:	Documentation/PCI/pci-error-recovery.txt

PCI MSI DRIVER FOR ALTERA MSI IP
M:	Ley Foon Tan <lftan@altera.com>
L:	rfi@lists.rocketboards.org (moderated for non-subscribers)
L:	linux-pci@vger.kernel.org
S:	Supported
F:	Documentation/devicetree/bindings/pci/altera-pcie-msi.txt
F:	drivers/pci/host/pcie-altera-msi.c

PCI MSI DRIVER FOR APPLIEDMICRO XGENE
M:	Duc Dang <dhdang@apm.com>
L:	linux-pci@vger.kernel.org
L:	linux-arm-kernel@lists.infradead.org
S:	Maintained
F:	Documentation/devicetree/bindings/pci/xgene-pci-msi.txt
F:	drivers/pci/host/pci-xgene-msi.c

PCI SUBSYSTEM
M:	Bjorn Helgaas <bhelgaas@google.com>
L:	linux-pci@vger.kernel.org
Q:	http://patchwork.ozlabs.org/project/linux-pci/list/
T:	git git://git.kernel.org/pub/scm/linux/kernel/git/helgaas/pci.git
S:	Supported
F:	Documentation/devicetree/bindings/pci/
F:	Documentation/PCI/
F:	drivers/pci/
F:	include/linux/pci*
F:	arch/x86/pci/
F:	arch/x86/kernel/quirks.c

PCIE DRIVER FOR AXIS ARTPEC
M:	Niklas Cassel <niklas.cassel@axis.com>
M:	Jesper Nilsson <jesper.nilsson@axis.com>
L:	linux-arm-kernel@axis.com
L:	linux-pci@vger.kernel.org
S:	Maintained
F:	Documentation/devicetree/bindings/pci/axis,artpec*
F:	drivers/pci/dwc/*artpec*

PCIE DRIVER FOR CAVIUM THUNDERX
M:	David Daney <david.daney@cavium.com>
L:	linux-pci@vger.kernel.org
L:	linux-arm-kernel@lists.infradead.org (moderated for non-subscribers)
S:	Supported
F:	Documentation/devicetree/bindings/pci/pci-thunder-*
F:	drivers/pci/host/pci-thunder-*

PCIE DRIVER FOR HISILICON
M:	Zhou Wang <wangzhou1@hisilicon.com>
M:	Gabriele Paoloni <gabriele.paoloni@huawei.com>
L:	linux-pci@vger.kernel.org
S:	Maintained
F:	Documentation/devicetree/bindings/pci/hisilicon-pcie.txt
F:	drivers/pci/dwc/pcie-hisi.c

PCIE DRIVER FOR HISILICON KIRIN
M:	Xiaowei Song <songxiaowei@hisilicon.com>
M:	Binghui Wang <wangbinghui@hisilicon.com>
L:	linux-pci@vger.kernel.org
S:	Maintained
F:	Documentation/devicetree/bindings/pci/pcie-kirin.txt
F:	drivers/pci/dwc/pcie-kirin.c

PCIE DRIVER FOR MEDIATEK
M:	Ryder Lee <ryder.lee@mediatek.com>
L:	linux-pci@vger.kernel.org
L:	linux-mediatek@lists.infradead.org
S:	Supported
F:	Documentation/devicetree/bindings/pci/mediatek*
F:	drivers/pci/host/*mediatek*

PCIE DRIVER FOR QUALCOMM MSM
M:	Stanimir Varbanov <svarbanov@mm-sol.com>
L:	linux-pci@vger.kernel.org
L:	linux-arm-msm@vger.kernel.org
S:	Maintained
F:	drivers/pci/dwc/*qcom*

PCIE DRIVER FOR ROCKCHIP
M:	Shawn Lin <shawn.lin@rock-chips.com>
L:	linux-pci@vger.kernel.org
L:	linux-rockchip@lists.infradead.org
S:	Maintained
F:	Documentation/devicetree/bindings/pci/rockchip-pcie.txt
F:	drivers/pci/host/pcie-rockchip.c

PCIE DRIVER FOR ST SPEAR13XX
M:	Pratyush Anand <pratyush.anand@gmail.com>
L:	linux-pci@vger.kernel.org
S:	Maintained
F:	drivers/pci/dwc/*spear*

PCMCIA SUBSYSTEM
P:	Linux PCMCIA Team
L:	linux-pcmcia@lists.infradead.org
W:	http://lists.infradead.org/mailman/listinfo/linux-pcmcia
T:	git git://git.kernel.org/pub/scm/linux/kernel/git/brodo/pcmcia.git
S:	Maintained
F:	Documentation/pcmcia/
F:	tools/pcmcia/
F:	drivers/pcmcia/
F:	include/pcmcia/

PCNET32 NETWORK DRIVER
M:	Don Fry <pcnet32@frontier.com>
L:	netdev@vger.kernel.org
S:	Maintained
F:	drivers/net/ethernet/amd/pcnet32.c

PCRYPT PARALLEL CRYPTO ENGINE
M:	Steffen Klassert <steffen.klassert@secunet.com>
L:	linux-crypto@vger.kernel.org
S:	Maintained
F:	crypto/pcrypt.c
F:	include/crypto/pcrypt.h

PER-CPU MEMORY ALLOCATOR
M:	Tejun Heo <tj@kernel.org>
M:	Christoph Lameter <cl@linux.com>
T:	git git://git.kernel.org/pub/scm/linux/kernel/git/tj/percpu.git
S:	Maintained
F:	include/linux/percpu*.h
F:	mm/percpu*.c
F:	arch/*/include/asm/percpu.h

PER-TASK DELAY ACCOUNTING
M:	Balbir Singh <bsingharora@gmail.com>
S:	Maintained
F:	include/linux/delayacct.h
F:	kernel/delayacct.c

PERFORMANCE EVENTS SUBSYSTEM
M:	Peter Zijlstra <peterz@infradead.org>
M:	Ingo Molnar <mingo@redhat.com>
M:	Arnaldo Carvalho de Melo <acme@kernel.org>
R:	Alexander Shishkin <alexander.shishkin@linux.intel.com>
L:	linux-kernel@vger.kernel.org
T:	git git://git.kernel.org/pub/scm/linux/kernel/git/tip/tip.git perf/core
S:	Supported
F:	kernel/events/*
F:	include/linux/perf_event.h
F:	include/uapi/linux/perf_event.h
F:	arch/*/kernel/perf_event*.c
F:	arch/*/kernel/*/perf_event*.c
F:	arch/*/kernel/*/*/perf_event*.c
F:	arch/*/include/asm/perf_event.h
F:	arch/*/kernel/perf_callchain.c
F:	arch/*/events/*
F:	tools/perf/

PERSONALITY HANDLING
M:	Christoph Hellwig <hch@infradead.org>
L:	linux-abi-devel@lists.sourceforge.net
S:	Maintained
F:	include/linux/personality.h
F:	include/uapi/linux/personality.h

PHONET PROTOCOL
M:	Remi Denis-Courmont <courmisch@gmail.com>
S:	Supported
F:	Documentation/networking/phonet.txt
F:	include/linux/phonet.h
F:	include/net/phonet/
F:	include/uapi/linux/phonet.h
F:	net/phonet/

PHRAM MTD DRIVER
M:	Joern Engel <joern@lazybastard.org>
L:	linux-mtd@lists.infradead.org
S:	Maintained
F:	drivers/mtd/devices/phram.c

PICOLCD HID DRIVER
M:	Bruno Prémont <bonbons@linux-vserver.org>
L:	linux-input@vger.kernel.org
S:	Maintained
F:	drivers/hid/hid-picolcd*

PICOXCELL SUPPORT
M:	Jamie Iles <jamie@jamieiles.com>
L:	linux-arm-kernel@lists.infradead.org (moderated for non-subscribers)
T:	git git://github.com/jamieiles/linux-2.6-ji.git
S:	Supported
F:	arch/arm/boot/dts/picoxcell*
F:	arch/arm/mach-picoxcell/
F:	drivers/crypto/picoxcell*

PIN CONTROL SUBSYSTEM
M:	Linus Walleij <linus.walleij@linaro.org>
L:	linux-gpio@vger.kernel.org
T:	git git://git.kernel.org/pub/scm/linux/kernel/git/linusw/linux-pinctrl.git
S:	Maintained
F:	Documentation/devicetree/bindings/pinctrl/
F:	Documentation/driver-api/pinctl.rst
F:	drivers/pinctrl/
F:	include/linux/pinctrl/

PIN CONTROLLER - ATMEL AT91
M:	Jean-Christophe Plagniol-Villard <plagnioj@jcrosoft.com>
L:	linux-arm-kernel@lists.infradead.org (moderated for non-subscribers)
S:	Maintained
F:	drivers/pinctrl/pinctrl-at91.*

PIN CONTROLLER - ATMEL AT91 PIO4
M:	Ludovic Desroches <ludovic.desroches@microchip.com>
L:	linux-arm-kernel@lists.infradead.org (moderated for non-subscribers)
L:	linux-gpio@vger.kernel.org
S:	Supported
F:	drivers/pinctrl/pinctrl-at91-pio4.*

PIN CONTROLLER - INTEL
M:	Mika Westerberg <mika.westerberg@linux.intel.com>
M:	Heikki Krogerus <heikki.krogerus@linux.intel.com>
S:	Maintained
F:	drivers/pinctrl/intel/

PIN CONTROLLER - QUALCOMM
M:	Bjorn Andersson <bjorn.andersson@linaro.org>
S:	Maintained
L:	linux-arm-msm@vger.kernel.org
F:	Documentation/devicetree/bindings/pinctrl/qcom,*.txt
F:	drivers/pinctrl/qcom/

PIN CONTROLLER - RENESAS
M:	Laurent Pinchart <laurent.pinchart@ideasonboard.com>
M:	Geert Uytterhoeven <geert+renesas@glider.be>
L:	linux-renesas-soc@vger.kernel.org
S:	Maintained
F:	drivers/pinctrl/sh-pfc/

PIN CONTROLLER - SAMSUNG
M:	Tomasz Figa <tomasz.figa@gmail.com>
M:	Krzysztof Kozlowski <krzk@kernel.org>
M:	Sylwester Nawrocki <s.nawrocki@samsung.com>
L:	linux-arm-kernel@lists.infradead.org (moderated for non-subscribers)
L:	linux-samsung-soc@vger.kernel.org (moderated for non-subscribers)
Q:	https://patchwork.kernel.org/project/linux-samsung-soc/list/
T:	git git://git.kernel.org/pub/scm/linux/kernel/git/pinctrl/samsung.git
S:	Maintained
F:	drivers/pinctrl/samsung/
F:	include/dt-bindings/pinctrl/samsung.h
F:	Documentation/devicetree/bindings/pinctrl/samsung-pinctrl.txt

PIN CONTROLLER - SINGLE
M:	Tony Lindgren <tony@atomide.com>
M:	Haojian Zhuang <haojian.zhuang@linaro.org>
L:	linux-arm-kernel@lists.infradead.org (moderated for non-subscribers)
L:	linux-omap@vger.kernel.org
S:	Maintained
F:	drivers/pinctrl/pinctrl-single.c

PIN CONTROLLER - ST SPEAR
M:	Viresh Kumar <vireshk@kernel.org>
L:	linux-arm-kernel@lists.infradead.org (moderated for non-subscribers)
W:	http://www.st.com/spear
S:	Maintained
F:	drivers/pinctrl/spear/

PISTACHIO SOC SUPPORT
M:	James Hartley <james.hartley@imgtec.com>
M:	Ionela Voinescu <ionela.voinescu@imgtec.com>
L:	linux-mips@linux-mips.org
S:	Maintained
F:	arch/mips/pistachio/
F:	arch/mips/include/asm/mach-pistachio/
F:	arch/mips/boot/dts/img/pistachio*
F:	arch/mips/configs/pistachio*_defconfig

PKTCDVD DRIVER
S:	Orphan
M:	linux-block@vger.kernel.org
F:	drivers/block/pktcdvd.c
F:	include/linux/pktcdvd.h
F:	include/uapi/linux/pktcdvd.h

PKUNITY SOC DRIVERS
M:	Guan Xuetao <gxt@mprc.pku.edu.cn>
W:	http://mprc.pku.edu.cn/~guanxuetao/linux
S:	Maintained
T:	git git://github.com/gxt/linux.git
F:	drivers/input/serio/i8042-unicore32io.h
F:	drivers/i2c/busses/i2c-puv3.c
F:	drivers/video/fbdev/fb-puv3.c
F:	drivers/rtc/rtc-puv3.c

PMBUS HARDWARE MONITORING DRIVERS
M:	Guenter Roeck <linux@roeck-us.net>
L:	linux-hwmon@vger.kernel.org
W:	http://hwmon.wiki.kernel.org/
W:	http://www.roeck-us.net/linux/drivers/
T:	git git://git.kernel.org/pub/scm/linux/kernel/git/groeck/linux-staging.git
S:	Maintained
F:	Documentation/hwmon/pmbus
F:	drivers/hwmon/pmbus/
F:	include/linux/pmbus.h

PMC SIERRA MaxRAID DRIVER
L:	linux-scsi@vger.kernel.org
W:	http://www.pmc-sierra.com/
S:	Orphan
F:	drivers/scsi/pmcraid.*

PMC SIERRA PM8001 DRIVER
M:	Jack Wang <jinpu.wang@profitbricks.com>
M:	lindar_liu@usish.com
L:	linux-scsi@vger.kernel.org
S:	Supported
F:	drivers/scsi/pm8001/

PNP SUPPORT
M:	"Rafael J. Wysocki" <rafael.j.wysocki@intel.com>
S:	Maintained
F:	drivers/pnp/

POSIX CLOCKS and TIMERS
M:	Thomas Gleixner <tglx@linutronix.de>
L:	linux-kernel@vger.kernel.org
T:	git git://git.kernel.org/pub/scm/linux/kernel/git/tip/tip.git timers/core
S:	Maintained
F:	fs/timerfd.c
F:	include/linux/timer*
F:	kernel/time/*timer*

POWER MANAGEMENT CORE
M:	"Rafael J. Wysocki" <rjw@rjwysocki.net>
L:	linux-pm@vger.kernel.org
T:	git git://git.kernel.org/pub/scm/linux/kernel/git/rafael/linux-pm
B:	https://bugzilla.kernel.org
S:	Supported
F:	drivers/base/power/
F:	include/linux/pm.h
F:	include/linux/pm_*
F:	include/linux/powercap.h
F:	drivers/powercap/

POWER STATE COORDINATION INTERFACE (PSCI)
M:	Mark Rutland <mark.rutland@arm.com>
M:	Lorenzo Pieralisi <lorenzo.pieralisi@arm.com>
L:	linux-arm-kernel@lists.infradead.org
S:	Maintained
F:	drivers/firmware/psci*.c
F:	include/linux/psci.h
F:	include/uapi/linux/psci.h

POWER SUPPLY CLASS/SUBSYSTEM and DRIVERS
M:	Sebastian Reichel <sre@kernel.org>
L:	linux-pm@vger.kernel.org
T:	git git://git.kernel.org/pub/scm/linux/kernel/git/sre/linux-power-supply.git
S:	Maintained
F:	Documentation/devicetree/bindings/power/supply/
F:	include/linux/power_supply.h
F:	drivers/power/supply/

POWERNV OPERATOR PANEL LCD DISPLAY DRIVER
M:	Suraj Jitindar Singh <sjitindarsingh@gmail.com>
L:	linuxppc-dev@lists.ozlabs.org
S:	Maintained
F:	drivers/char/powernv-op-panel.c

PPP OVER ATM (RFC 2364)
M:	Mitchell Blank Jr <mitch@sfgoth.com>
S:	Maintained
F:	net/atm/pppoatm.c
F:	include/uapi/linux/atmppp.h

PPP OVER ETHERNET
M:	Michal Ostrowski <mostrows@earthlink.net>
S:	Maintained
F:	drivers/net/ppp/pppoe.c
F:	drivers/net/ppp/pppox.c

PPP OVER L2TP
M:	James Chapman <jchapman@katalix.com>
S:	Maintained
F:	net/l2tp/l2tp_ppp.c
F:	include/linux/if_pppol2tp.h
F:	include/uapi/linux/if_pppol2tp.h

PPP PROTOCOL DRIVERS AND COMPRESSORS
M:	Paul Mackerras <paulus@samba.org>
L:	linux-ppp@vger.kernel.org
S:	Maintained
F:	drivers/net/ppp/ppp_*

PPS SUPPORT
M:	Rodolfo Giometti <giometti@enneenne.com>
W:	http://wiki.enneenne.com/index.php/LinuxPPS_support
L:	linuxpps@ml.enneenne.com (subscribers-only)
S:	Maintained
F:	Documentation/pps/
F:	drivers/pps/
F:	include/linux/pps*.h

PPTP DRIVER
M:	Dmitry Kozlov <xeb@mail.ru>
L:	netdev@vger.kernel.org
S:	Maintained
F:	drivers/net/ppp/pptp.c
W:	http://sourceforge.net/projects/accel-pptp

PREEMPTIBLE KERNEL
M:	Robert Love <rml@tech9.net>
L:	kpreempt-tech@lists.sourceforge.net
W:	https://www.kernel.org/pub/linux/kernel/people/rml/preempt-kernel
S:	Supported
F:	Documentation/preempt-locking.txt
F:	include/linux/preempt.h

PRINTK
M:	Petr Mladek <pmladek@suse.com>
M:	Sergey Senozhatsky <sergey.senozhatsky@gmail.com>
R:	Steven Rostedt <rostedt@goodmis.org>
S:	Maintained
F:	kernel/printk/
F:	include/linux/printk.h

PRISM54 WIRELESS DRIVER
M:	"Luis R. Rodriguez" <mcgrof@gmail.com>
L:	linux-wireless@vger.kernel.org
W:	http://wireless.kernel.org/en/users/Drivers/p54
S:	Obsolete
F:	drivers/net/wireless/intersil/prism54/

PROC SYSCTL
M:	"Luis R. Rodriguez" <mcgrof@kernel.org>
M:	Kees Cook <keescook@chromium.org>
L:	linux-kernel@vger.kernel.org
L:	linux-fsdevel@vger.kernel.org
S:	Maintained
F:	fs/proc/proc_sysctl.c
F:	include/linux/sysctl.h
F:	kernel/sysctl.c
F:	tools/testing/selftests/sysctl/

PS3 NETWORK SUPPORT
M:	Geoff Levand <geoff@infradead.org>
L:	netdev@vger.kernel.org
L:	linuxppc-dev@lists.ozlabs.org
S:	Maintained
F:	drivers/net/ethernet/toshiba/ps3_gelic_net.*

PS3 PLATFORM SUPPORT
M:	Geoff Levand <geoff@infradead.org>
L:	linuxppc-dev@lists.ozlabs.org
S:	Maintained
F:	arch/powerpc/boot/ps3*
F:	arch/powerpc/include/asm/lv1call.h
F:	arch/powerpc/include/asm/ps3*.h
F:	arch/powerpc/platforms/ps3/
F:	drivers/*/ps3*
F:	drivers/ps3/
F:	drivers/rtc/rtc-ps3.c
F:	drivers/usb/host/*ps3.c
F:	sound/ppc/snd_ps3*

PS3VRAM DRIVER
M:	Jim Paris <jim@jtan.com>
M:	Geoff Levand <geoff@infradead.org>
L:	linuxppc-dev@lists.ozlabs.org
S:	Maintained
F:	drivers/block/ps3vram.c

PSAMPLE PACKET SAMPLING SUPPORT:
M:	Yotam Gigi <yotamg@mellanox.com>
S:	Maintained
F:	net/psample
F:	include/net/psample.h
F:	include/uapi/linux/psample.h

PSTORE FILESYSTEM
M:	Kees Cook <keescook@chromium.org>
M:	Anton Vorontsov <anton@enomsg.org>
M:	Colin Cross <ccross@android.com>
M:	Tony Luck <tony.luck@intel.com>
S:	Maintained
T:	git git://git.kernel.org/pub/scm/linux/kernel/git/kees/linux.git for-next/pstore
F:	fs/pstore/
F:	include/linux/pstore*
F:	drivers/firmware/efi/efi-pstore.c
F:	drivers/acpi/apei/erst.c
F:	Documentation/admin-guide/ramoops.rst
F:	Documentation/devicetree/bindings/reserved-memory/ramoops.txt
K:	\b(pstore|ramoops)

PTP HARDWARE CLOCK SUPPORT
M:	Richard Cochran <richardcochran@gmail.com>
L:	netdev@vger.kernel.org
S:	Maintained
W:	http://linuxptp.sourceforge.net/
F:	Documentation/ABI/testing/sysfs-ptp
F:	Documentation/ptp/*
F:	drivers/net/ethernet/freescale/gianfar_ptp.c
F:	drivers/net/phy/dp83640*
F:	drivers/ptp/*
F:	include/linux/ptp_cl*

PTRACE SUPPORT
M:	Oleg Nesterov <oleg@redhat.com>
S:	Maintained
F:	include/asm-generic/syscall.h
F:	include/linux/ptrace.h
F:	include/linux/regset.h
F:	include/linux/tracehook.h
F:	include/uapi/linux/ptrace.h
F:	include/uapi/linux/ptrace.h
F:	include/asm-generic/ptrace.h
F:	kernel/ptrace.c
F:	arch/*/ptrace*.c
F:	arch/*/*/ptrace*.c
F:	arch/*/include/asm/ptrace*.h

PULSE8-CEC DRIVER
M:	Hans Verkuil <hverkuil@xs4all.nl>
L:	linux-media@vger.kernel.org
T:	git git://linuxtv.org/media_tree.git
S:	Maintained
F:	drivers/media/usb/pulse8-cec/*

PVRUSB2 VIDEO4LINUX DRIVER
M:	Mike Isely <isely@pobox.com>
L:	pvrusb2@isely.net	(subscribers-only)
L:	linux-media@vger.kernel.org
W:	http://www.isely.net/pvrusb2/
T:	git git://linuxtv.org/media_tree.git
S:	Maintained
F:	Documentation/media/v4l-drivers/pvrusb2*
F:	drivers/media/usb/pvrusb2/

PWC WEBCAM DRIVER
M:	Hans Verkuil <hverkuil@xs4all.nl>
L:	linux-media@vger.kernel.org
T:	git git://linuxtv.org/media_tree.git
S:	Odd Fixes
F:	drivers/media/usb/pwc/*

PWM FAN DRIVER
M:	Kamil Debski <kamil@wypas.org>
M:	Bartlomiej Zolnierkiewicz <b.zolnierkie@samsung.com>
L:	linux-hwmon@vger.kernel.org
S:	Supported
F:	Documentation/devicetree/bindings/hwmon/pwm-fan.txt
F:	Documentation/hwmon/pwm-fan
F:	drivers/hwmon/pwm-fan.c

PWM SUBSYSTEM
M:	Thierry Reding <thierry.reding@gmail.com>
L:	linux-pwm@vger.kernel.org
S:	Maintained
T:	git git://git.kernel.org/pub/scm/linux/kernel/git/thierry.reding/linux-pwm.git
F:	Documentation/pwm.txt
F:	Documentation/devicetree/bindings/pwm/
F:	include/linux/pwm.h
F:	drivers/pwm/
F:	drivers/video/backlight/pwm_bl.c
F:	include/linux/pwm_backlight.h
F:	drivers/gpio/gpio-mvebu.c
F:	Documentation/devicetree/bindings/gpio/gpio-mvebu.txt

PXA GPIO DRIVER
M:	Robert Jarzmik <robert.jarzmik@free.fr>
L:	linux-gpio@vger.kernel.org
S:	Maintained
F:	drivers/gpio/gpio-pxa.c

PXA MMCI DRIVER
S:	Orphan

PXA RTC DRIVER
M:	Robert Jarzmik <robert.jarzmik@free.fr>
L:	linux-rtc@vger.kernel.org
S:	Maintained

PXA2xx/PXA3xx SUPPORT
M:	Daniel Mack <daniel@zonque.org>
M:	Haojian Zhuang <haojian.zhuang@gmail.com>
M:	Robert Jarzmik <robert.jarzmik@free.fr>
L:	linux-arm-kernel@lists.infradead.org (moderated for non-subscribers)
T:	git git://github.com/hzhuang1/linux.git
T:	git git://github.com/rjarzmik/linux.git
S:	Maintained
F:	arch/arm/boot/dts/pxa*
F:	arch/arm/mach-pxa/
F:	drivers/dma/pxa*
F:	drivers/pcmcia/pxa2xx*
F:	drivers/pinctrl/pxa/
F:	drivers/spi/spi-pxa2xx*
F:	drivers/usb/gadget/udc/pxa2*
F:	include/sound/pxa2xx-lib.h
F:	sound/arm/pxa*
F:	sound/soc/pxa/

PXA3xx NAND FLASH DRIVER
M:	Ezequiel Garcia <ezequiel.garcia@free-electrons.com>
L:	linux-mtd@lists.infradead.org
S:	Maintained
F:	drivers/mtd/nand/pxa3xx_nand.c

QAT DRIVER
M:	Giovanni Cabiddu <giovanni.cabiddu@intel.com>
M:	Salvatore Benedetto <salvatore.benedetto@intel.com>
L:	qat-linux@intel.com
S:	Supported
F:	drivers/crypto/qat/

QCOM AUDIO (ASoC) DRIVERS
M:	Patrick Lai <plai@codeaurora.org>
M:	Banajit Goswami <bgoswami@codeaurora.org>
L:	alsa-devel@alsa-project.org (moderated for non-subscribers)
S:	Supported
F:	sound/soc/qcom/

QEMU MACHINE EMULATOR AND VIRTUALIZER SUPPORT
M:	Gabriel Somlo <somlo@cmu.edu>
M:	"Michael S. Tsirkin" <mst@redhat.com>
L:	qemu-devel@nongnu.org
S:	Maintained
F:	drivers/firmware/qemu_fw_cfg.c

QIB DRIVER
M:	Mike Marciniszyn <infinipath@intel.com>
L:	linux-rdma@vger.kernel.org
S:	Supported
F:	drivers/infiniband/hw/qib/

QLOGIC QL41xxx FCOE DRIVER
M:	QLogic-Storage-Upstream@cavium.com
L:	linux-scsi@vger.kernel.org
S:	Supported
F:	drivers/scsi/qedf/

QLOGIC QL41xxx ISCSI DRIVER
M:	QLogic-Storage-Upstream@cavium.com
L:	linux-scsi@vger.kernel.org
S:	Supported
F:	drivers/scsi/qedi/

QLOGIC QL4xxx ETHERNET DRIVER
M:	Yuval Mintz <Yuval.Mintz@cavium.com>
M:	Ariel Elior <Ariel.Elior@cavium.com>
M:	everest-linux-l2@cavium.com
L:	netdev@vger.kernel.org
S:	Supported
F:	drivers/net/ethernet/qlogic/qed/
F:	include/linux/qed/
F:	drivers/net/ethernet/qlogic/qede/

QLOGIC QL4xxx RDMA DRIVER
M:	Ram Amrani <Ram.Amrani@cavium.com>
M:	Ariel Elior <Ariel.Elior@cavium.com>
L:	linux-rdma@vger.kernel.org
S:	Supported
F:	drivers/infiniband/hw/qedr/
F:	include/uapi/rdma/qedr-abi.h

QLOGIC QLA1280 SCSI DRIVER
M:	Michael Reed <mdr@sgi.com>
L:	linux-scsi@vger.kernel.org
S:	Maintained
F:	drivers/scsi/qla1280.[ch]

QLOGIC QLA2XXX FC-SCSI DRIVER
M:	qla2xxx-upstream@qlogic.com
L:	linux-scsi@vger.kernel.org
S:	Supported
F:	Documentation/scsi/LICENSE.qla2xxx
F:	drivers/scsi/qla2xxx/

QLOGIC QLA3XXX NETWORK DRIVER
M:	Dept-GELinuxNICDev@cavium.com
L:	netdev@vger.kernel.org
S:	Supported
F:	Documentation/networking/LICENSE.qla3xxx
F:	drivers/net/ethernet/qlogic/qla3xxx.*

QLOGIC QLA4XXX iSCSI DRIVER
M:	QLogic-Storage-Upstream@qlogic.com
L:	linux-scsi@vger.kernel.org
S:	Supported
F:	Documentation/scsi/LICENSE.qla4xxx
F:	drivers/scsi/qla4xxx/

QLOGIC QLCNIC (1/10)Gb ETHERNET DRIVER
M:	Harish Patil <harish.patil@cavium.com>
M:	Manish Chopra <manish.chopra@cavium.com>
M:	Dept-GELinuxNICDev@cavium.com
L:	netdev@vger.kernel.org
S:	Supported
F:	drivers/net/ethernet/qlogic/qlcnic/

QLOGIC QLGE 10Gb ETHERNET DRIVER
M:	Harish Patil <harish.patil@cavium.com>
M:	Manish Chopra <manish.chopra@cavium.com>
M:	Dept-GELinuxNICDev@cavium.com
L:	netdev@vger.kernel.org
S:	Supported
F:	drivers/net/ethernet/qlogic/qlge/

QNX4 FILESYSTEM
M:	Anders Larsen <al@alarsen.net>
W:	http://www.alarsen.net/linux/qnx4fs/
S:	Maintained
F:	fs/qnx4/
F:	include/uapi/linux/qnx4_fs.h
F:	include/uapi/linux/qnxtypes.h

QORIQ DPAA2 FSL-MC BUS DRIVER
M:	Stuart Yoder <stuyoder@gmail.com>
M:	Laurentiu Tudor <laurentiu.tudor@nxp.com>
L:	linux-kernel@vger.kernel.org
S:	Maintained
F:	drivers/staging/fsl-mc/
F:	Documentation/devicetree/bindings/misc/fsl,qoriq-mc.txt

QT1010 MEDIA DRIVER
M:	Antti Palosaari <crope@iki.fi>
L:	linux-media@vger.kernel.org
W:	https://linuxtv.org
W:	http://palosaari.fi/linux/
Q:	http://patchwork.linuxtv.org/project/linux-media/list/
T:	git git://linuxtv.org/anttip/media_tree.git
S:	Maintained
F:	drivers/media/tuners/qt1010*

QUALCOMM ATHEROS ATH10K WIRELESS DRIVER
M:	Kalle Valo <kvalo@qca.qualcomm.com>
L:	ath10k@lists.infradead.org
W:	http://wireless.kernel.org/en/users/Drivers/ath10k
T:	git git://git.kernel.org/pub/scm/linux/kernel/git/kvalo/ath.git
S:	Supported
F:	drivers/net/wireless/ath/ath10k/

QUALCOMM ATHEROS ATH9K WIRELESS DRIVER
M:	QCA ath9k Development <ath9k-devel@qca.qualcomm.com>
L:	linux-wireless@vger.kernel.org
W:	http://wireless.kernel.org/en/users/Drivers/ath9k
S:	Supported
F:	drivers/net/wireless/ath/ath9k/

QUALCOMM EMAC GIGABIT ETHERNET DRIVER
M:	Timur Tabi <timur@codeaurora.org>
L:	netdev@vger.kernel.org
S:	Supported
F:	drivers/net/ethernet/qualcomm/emac/

QUALCOMM HEXAGON ARCHITECTURE
M:	Richard Kuo <rkuo@codeaurora.org>
L:	linux-hexagon@vger.kernel.org
T:	git git://git.kernel.org/pub/scm/linux/kernel/git/rkuo/linux-hexagon-kernel.git
S:	Supported
F:	arch/hexagon/

QUALCOMM VENUS VIDEO ACCELERATOR DRIVER
M:	Stanimir Varbanov <stanimir.varbanov@linaro.org>
L:	linux-media@vger.kernel.org
L:	linux-arm-msm@vger.kernel.org
T:	git git://linuxtv.org/media_tree.git
S:	Maintained
F:	drivers/media/platform/qcom/venus/

QUALCOMM WCN36XX WIRELESS DRIVER
M:	Eugene Krasnikov <k.eugene.e@gmail.com>
L:	wcn36xx@lists.infradead.org
W:	http://wireless.kernel.org/en/users/Drivers/wcn36xx
T:	git git://github.com/KrasnikovEugene/wcn36xx.git
S:	Supported
F:	drivers/net/wireless/ath/wcn36xx/

QUANTENNA QTNFMAC WIRELESS DRIVER
M:	Igor Mitsyanko <imitsyanko@quantenna.com>
M:	Avinash Patil <avinashp@quantenna.com>
M:	Sergey Matyukevich <smatyukevich@quantenna.com>
L:	linux-wireless@vger.kernel.org
S:	Maintained
F:	drivers/net/wireless/quantenna

RADEON and AMDGPU DRM DRIVERS
M:	Alex Deucher <alexander.deucher@amd.com>
M:	Christian König <christian.koenig@amd.com>
L:	amd-gfx@lists.freedesktop.org
T:	git git://people.freedesktop.org/~agd5f/linux
S:	Supported
F:	drivers/gpu/drm/radeon/
F:	include/uapi/drm/radeon_drm.h
F:	drivers/gpu/drm/amd/
F:	include/uapi/drm/amdgpu_drm.h

RADEON FRAMEBUFFER DISPLAY DRIVER
M:	Benjamin Herrenschmidt <benh@kernel.crashing.org>
L:	linux-fbdev@vger.kernel.org
S:	Maintained
F:	drivers/video/fbdev/aty/radeon*
F:	include/uapi/linux/radeonfb.h

RADIOSHARK RADIO DRIVER
M:	Hans Verkuil <hverkuil@xs4all.nl>
L:	linux-media@vger.kernel.org
T:	git git://linuxtv.org/media_tree.git
S:	Maintained
F:	drivers/media/radio/radio-shark.c

RADIOSHARK2 RADIO DRIVER
M:	Hans Verkuil <hverkuil@xs4all.nl>
L:	linux-media@vger.kernel.org
T:	git git://linuxtv.org/media_tree.git
S:	Maintained
F:	drivers/media/radio/radio-shark2.c
F:	drivers/media/radio/radio-tea5777.c

RADOS BLOCK DEVICE (RBD)
M:	Ilya Dryomov <idryomov@gmail.com>
M:	Sage Weil <sage@redhat.com>
M:	Alex Elder <elder@kernel.org>
L:	ceph-devel@vger.kernel.org
W:	http://ceph.com/
T:	git git://git.kernel.org/pub/scm/linux/kernel/git/sage/ceph-client.git
T:	git git://github.com/ceph/ceph-client.git
S:	Supported
F:	Documentation/ABI/testing/sysfs-bus-rbd
F:	drivers/block/rbd.c
F:	drivers/block/rbd_types.h

RAGE128 FRAMEBUFFER DISPLAY DRIVER
M:	Paul Mackerras <paulus@samba.org>
L:	linux-fbdev@vger.kernel.org
S:	Maintained
F:	drivers/video/fbdev/aty/aty128fb.c

RAINSHADOW-CEC DRIVER
M:	Hans Verkuil <hverkuil@xs4all.nl>
L:	linux-media@vger.kernel.org
T:	git git://linuxtv.org/media_tree.git
S:	Maintained
F:	drivers/media/usb/rainshadow-cec/*

RALINK MIPS ARCHITECTURE
M:	John Crispin <john@phrozen.org>
L:	linux-mips@linux-mips.org
S:	Maintained
F:	arch/mips/ralink

RALINK RT2X00 WIRELESS LAN DRIVER
P:	rt2x00 project
M:	Stanislaw Gruszka <sgruszka@redhat.com>
M:	Helmut Schaa <helmut.schaa@googlemail.com>
L:	linux-wireless@vger.kernel.org
S:	Maintained
F:	drivers/net/wireless/ralink/rt2x00/

RAMDISK RAM BLOCK DEVICE DRIVER
M:	Jens Axboe <axboe@kernel.dk>
S:	Maintained
F:	Documentation/blockdev/ramdisk.txt
F:	drivers/block/brd.c

RANDOM NUMBER DRIVER
M:	"Theodore Ts'o" <tytso@mit.edu>
S:	Maintained
F:	drivers/char/random.c

RAPIDIO SUBSYSTEM
M:	Matt Porter <mporter@kernel.crashing.org>
M:	Alexandre Bounine <alexandre.bounine@idt.com>
S:	Maintained
F:	drivers/rapidio/

RAYLINK/WEBGEAR 802.11 WIRELESS LAN DRIVER
L:	linux-wireless@vger.kernel.org
S:	Orphan
F:	drivers/net/wireless/ray*

RCUTORTURE MODULE
M:	Josh Triplett <josh@joshtriplett.org>
M:	"Paul E. McKenney" <paulmck@linux.vnet.ibm.com>
L:	linux-kernel@vger.kernel.org
S:	Supported
T:	git git://git.kernel.org/pub/scm/linux/kernel/git/paulmck/linux-rcu.git
F:	Documentation/RCU/torture.txt
F:	kernel/rcu/rcutorture.c

RCUTORTURE TEST FRAMEWORK
M:	"Paul E. McKenney" <paulmck@linux.vnet.ibm.com>
M:	Josh Triplett <josh@joshtriplett.org>
R:	Steven Rostedt <rostedt@goodmis.org>
R:	Mathieu Desnoyers <mathieu.desnoyers@efficios.com>
R:	Lai Jiangshan <jiangshanlai@gmail.com>
L:	linux-kernel@vger.kernel.org
S:	Supported
T:	git git://git.kernel.org/pub/scm/linux/kernel/git/paulmck/linux-rcu.git
F:	tools/testing/selftests/rcutorture

RDC R-321X SoC
M:	Florian Fainelli <florian@openwrt.org>
S:	Maintained

RDC R6040 FAST ETHERNET DRIVER
M:	Florian Fainelli <f.fainelli@gmail.com>
L:	netdev@vger.kernel.org
S:	Maintained
F:	drivers/net/ethernet/rdc/r6040.c

RDMAVT - RDMA verbs software
M:	Dennis Dalessandro <dennis.dalessandro@intel.com>
L:	linux-rdma@vger.kernel.org
S:	Supported
F:	drivers/infiniband/sw/rdmavt

RDS - RELIABLE DATAGRAM SOCKETS
M:	Santosh Shilimkar <santosh.shilimkar@oracle.com>
L:	netdev@vger.kernel.org
L:	linux-rdma@vger.kernel.org
L:	rds-devel@oss.oracle.com (moderated for non-subscribers)
W:	https://oss.oracle.com/projects/rds/
S:	Supported
F:	net/rds/
F:	Documentation/networking/rds.txt

RDT - RESOURCE ALLOCATION
M:	Fenghua Yu <fenghua.yu@intel.com>
L:	linux-kernel@vger.kernel.org
S:	Supported
F:	arch/x86/kernel/cpu/intel_rdt*
F:	arch/x86/include/asm/intel_rdt*
F:	Documentation/x86/intel_rdt*

READ-COPY UPDATE (RCU)
M:	"Paul E. McKenney" <paulmck@linux.vnet.ibm.com>
M:	Josh Triplett <josh@joshtriplett.org>
R:	Steven Rostedt <rostedt@goodmis.org>
R:	Mathieu Desnoyers <mathieu.desnoyers@efficios.com>
R:	Lai Jiangshan <jiangshanlai@gmail.com>
L:	linux-kernel@vger.kernel.org
W:	http://www.rdrop.com/users/paulmck/RCU/
S:	Supported
T:	git git://git.kernel.org/pub/scm/linux/kernel/git/paulmck/linux-rcu.git
F:	Documentation/RCU/
X:	Documentation/RCU/torture.txt
F:	include/linux/rcu*
X:	include/linux/srcu.h
F:	kernel/rcu/
X:	kernel/torture.c

REAL TIME CLOCK (RTC) SUBSYSTEM
M:	Alessandro Zummo <a.zummo@towertech.it>
M:	Alexandre Belloni <alexandre.belloni@free-electrons.com>
L:	linux-rtc@vger.kernel.org
Q:	http://patchwork.ozlabs.org/project/rtc-linux/list/
T:	git git://git.kernel.org/pub/scm/linux/kernel/git/abelloni/linux.git
S:	Maintained
F:	Documentation/devicetree/bindings/rtc/
F:	Documentation/rtc.txt
F:	drivers/rtc/
F:	include/linux/rtc.h
F:	include/uapi/linux/rtc.h
F:	include/linux/rtc/
F:	include/linux/platform_data/rtc-*
F:	tools/testing/selftests/timers/rtctest.c

REALTEK AUDIO CODECS
M:	Bard Liao <bardliao@realtek.com>
M:	Oder Chiou <oder_chiou@realtek.com>
S:	Maintained
F:	sound/soc/codecs/rt*
F:	include/sound/rt*.h

REGISTER MAP ABSTRACTION
M:	Mark Brown <broonie@kernel.org>
L:	linux-kernel@vger.kernel.org
T:	git git://git.kernel.org/pub/scm/linux/kernel/git/broonie/regmap.git
S:	Supported
F:	Documentation/devicetree/bindings/regmap/
F:	drivers/base/regmap/
F:	include/linux/regmap.h

REISERFS FILE SYSTEM
L:	reiserfs-devel@vger.kernel.org
S:	Supported
F:	fs/reiserfs/

REMOTE PROCESSOR (REMOTEPROC) SUBSYSTEM
M:	Ohad Ben-Cohen <ohad@wizery.com>
M:	Bjorn Andersson <bjorn.andersson@linaro.org>
L:	linux-remoteproc@vger.kernel.org
T:	git git://git.kernel.org/pub/scm/linux/kernel/git/ohad/remoteproc.git
S:	Maintained
F:	Documentation/devicetree/bindings/remoteproc/
F:	Documentation/remoteproc.txt
F:	drivers/remoteproc/
F:	include/linux/remoteproc.h

REMOTE PROCESSOR MESSAGING (RPMSG) SUBSYSTEM
M:	Ohad Ben-Cohen <ohad@wizery.com>
M:	Bjorn Andersson <bjorn.andersson@linaro.org>
L:	linux-remoteproc@vger.kernel.org
T:	git git://git.kernel.org/pub/scm/linux/kernel/git/ohad/rpmsg.git
S:	Maintained
F:	drivers/rpmsg/
F:	Documentation/rpmsg.txt
F:	include/linux/rpmsg.h
F:	include/linux/rpmsg/

RENESAS CLOCK DRIVERS
M:	Geert Uytterhoeven <geert+renesas@glider.be>
L:	linux-renesas-soc@vger.kernel.org
S:	Supported
F:	drivers/clk/renesas/

RENESAS ETHERNET DRIVERS
R:	Sergei Shtylyov <sergei.shtylyov@cogentembedded.com>
L:	netdev@vger.kernel.org
L:	linux-renesas-soc@vger.kernel.org
F:	drivers/net/ethernet/renesas/
F:	include/linux/sh_eth.h

RENESAS R-CAR GYROADC DRIVER
M:	Marek Vasut <marek.vasut@gmail.com>
L:	linux-iio@vger.kernel.org
S:	Supported
F:	drivers/iio/adc/rcar_gyro_adc.c

RENESAS USB PHY DRIVER
M:	Yoshihiro Shimoda <yoshihiro.shimoda.uh@renesas.com>
L:	linux-renesas-soc@vger.kernel.org
S:	Maintained
F:	drivers/phy/renesas/phy-rcar-gen3-usb*.c

RESET CONTROLLER FRAMEWORK
M:	Philipp Zabel <p.zabel@pengutronix.de>
T:	git git://git.pengutronix.de/git/pza/linux
S:	Maintained
F:	drivers/reset/
F:	Documentation/devicetree/bindings/reset/
F:	include/dt-bindings/reset/
F:	include/linux/reset.h
F:	include/linux/reset-controller.h

RFKILL
M:	Johannes Berg <johannes@sipsolutions.net>
L:	linux-wireless@vger.kernel.org
W:	http://wireless.kernel.org/
T:	git git://git.kernel.org/pub/scm/linux/kernel/git/jberg/mac80211.git
T:	git git://git.kernel.org/pub/scm/linux/kernel/git/jberg/mac80211-next.git
S:	Maintained
F:	Documentation/rfkill.txt
F:	net/rfkill/

RHASHTABLE
M:	Thomas Graf <tgraf@suug.ch>
M:	Herbert Xu <herbert@gondor.apana.org.au>
L:	netdev@vger.kernel.org
S:	Maintained
F:	lib/rhashtable.c
F:	include/linux/rhashtable.h

RICOH R5C592 MEMORYSTICK DRIVER
M:	Maxim Levitsky <maximlevitsky@gmail.com>
S:	Maintained
F:	drivers/memstick/host/r592.*

RICOH SMARTMEDIA/XD DRIVER
M:	Maxim Levitsky <maximlevitsky@gmail.com>
S:	Maintained
F:	drivers/mtd/nand/r852.c
F:	drivers/mtd/nand/r852.h

ROCCAT DRIVERS
M:	Stefan Achatz <erazor_de@users.sourceforge.net>
W:	http://sourceforge.net/projects/roccat/
S:	Maintained
F:	drivers/hid/hid-roccat*
F:	include/linux/hid-roccat*
F:	Documentation/ABI/*/sysfs-driver-hid-roccat*

ROCKER DRIVER
M:	Jiri Pirko <jiri@resnulli.us>
L:	netdev@vger.kernel.org
S:	Supported
F:	drivers/net/ethernet/rocker/

ROCKETPORT DRIVER
P:	Comtrol Corp.
W:	http://www.comtrol.com
S:	Maintained
F:	Documentation/serial/rocket.txt
F:	drivers/tty/rocket*

ROCKETPORT EXPRESS/INFINITY DRIVER
M:	Kevin Cernekee <cernekee@gmail.com>
L:	linux-serial@vger.kernel.org
S:	Odd Fixes
F:	drivers/tty/serial/rp2.*

ROSE NETWORK LAYER
M:	Ralf Baechle <ralf@linux-mips.org>
L:	linux-hams@vger.kernel.org
W:	http://www.linux-ax25.org/
S:	Maintained
F:	include/net/rose.h
F:	include/uapi/linux/rose.h
F:	net/rose/

RTL2830 MEDIA DRIVER
M:	Antti Palosaari <crope@iki.fi>
L:	linux-media@vger.kernel.org
W:	https://linuxtv.org
W:	http://palosaari.fi/linux/
Q:	http://patchwork.linuxtv.org/project/linux-media/list/
T:	git git://linuxtv.org/anttip/media_tree.git
S:	Maintained
F:	drivers/media/dvb-frontends/rtl2830*

RTL2832 MEDIA DRIVER
M:	Antti Palosaari <crope@iki.fi>
L:	linux-media@vger.kernel.org
W:	https://linuxtv.org
W:	http://palosaari.fi/linux/
Q:	http://patchwork.linuxtv.org/project/linux-media/list/
T:	git git://linuxtv.org/anttip/media_tree.git
S:	Maintained
F:	drivers/media/dvb-frontends/rtl2832*

RTL2832_SDR MEDIA DRIVER
M:	Antti Palosaari <crope@iki.fi>
L:	linux-media@vger.kernel.org
W:	https://linuxtv.org
W:	http://palosaari.fi/linux/
Q:	http://patchwork.linuxtv.org/project/linux-media/list/
T:	git git://linuxtv.org/anttip/media_tree.git
S:	Maintained
F:	drivers/media/dvb-frontends/rtl2832_sdr*

RTL8180 WIRELESS DRIVER
L:	linux-wireless@vger.kernel.org
W:	http://wireless.kernel.org/
T:	git git://git.kernel.org/pub/scm/linux/kernel/git/linville/wireless-testing.git
S:	Orphan
F:	drivers/net/wireless/realtek/rtl818x/rtl8180/

RTL8187 WIRELESS DRIVER
M:	Herton Ronaldo Krzesinski <herton@canonical.com>
M:	Hin-Tak Leung <htl10@users.sourceforge.net>
M:	Larry Finger <Larry.Finger@lwfinger.net>
L:	linux-wireless@vger.kernel.org
W:	http://wireless.kernel.org/
T:	git git://git.kernel.org/pub/scm/linux/kernel/git/linville/wireless-testing.git
S:	Maintained
F:	drivers/net/wireless/realtek/rtl818x/rtl8187/

RTL8192CE WIRELESS DRIVER
M:	Larry Finger <Larry.Finger@lwfinger.net>
M:	Chaoming Li <chaoming_li@realsil.com.cn>
L:	linux-wireless@vger.kernel.org
W:	http://wireless.kernel.org/
T:	git git://git.kernel.org/pub/scm/linux/kernel/git/linville/wireless-testing.git
S:	Maintained
F:	drivers/net/wireless/realtek/rtlwifi/
F:	drivers/net/wireless/realtek/rtlwifi/rtl8192ce/

RTL8XXXU WIRELESS DRIVER (rtl8xxxu)
M:	Jes Sorensen <Jes.Sorensen@gmail.com>
L:	linux-wireless@vger.kernel.org
T:	git git://git.kernel.org/pub/scm/linux/kernel/git/jes/linux.git rtl8xxxu-devel
S:	Maintained
F:	drivers/net/wireless/realtek/rtl8xxxu/

S3 SAVAGE FRAMEBUFFER DRIVER
M:	Antonino Daplas <adaplas@gmail.com>
L:	linux-fbdev@vger.kernel.org
S:	Maintained
F:	drivers/video/fbdev/savage/

S390
M:	Martin Schwidefsky <schwidefsky@de.ibm.com>
M:	Heiko Carstens <heiko.carstens@de.ibm.com>
L:	linux-s390@vger.kernel.org
W:	http://www.ibm.com/developerworks/linux/linux390/
T:	git git://git.kernel.org/pub/scm/linux/kernel/git/s390/linux.git
S:	Supported
F:	arch/s390/
F:	drivers/s390/
F:	Documentation/s390/
F:	Documentation/driver-api/s390-drivers.rst

S390 COMMON I/O LAYER
M:	Sebastian Ott <sebott@linux.vnet.ibm.com>
M:	Peter Oberparleiter <oberpar@linux.vnet.ibm.com>
L:	linux-s390@vger.kernel.org
W:	http://www.ibm.com/developerworks/linux/linux390/
S:	Supported
F:	drivers/s390/cio/

S390 DASD DRIVER
M:	Stefan Haberland <sth@linux.vnet.ibm.com>
M:	Jan Hoeppner <hoeppner@linux.vnet.ibm.com>
L:	linux-s390@vger.kernel.org
W:	http://www.ibm.com/developerworks/linux/linux390/
S:	Supported
F:	drivers/s390/block/dasd*
F:	block/partitions/ibm.c

S390 IOMMU (PCI)
M:	Gerald Schaefer <gerald.schaefer@de.ibm.com>
L:	linux-s390@vger.kernel.org
W:	http://www.ibm.com/developerworks/linux/linux390/
S:	Supported
F:	drivers/iommu/s390-iommu.c

S390 IUCV NETWORK LAYER
M:	Julian Wiedmann <jwi@linux.vnet.ibm.com>
M:	Ursula Braun <ubraun@linux.vnet.ibm.com>
L:	linux-s390@vger.kernel.org
W:	http://www.ibm.com/developerworks/linux/linux390/
S:	Supported
F:	drivers/s390/net/*iucv*
F:	include/net/iucv/
F:	net/iucv/

S390 NETWORK DRIVERS
M:	Julian Wiedmann <jwi@linux.vnet.ibm.com>
M:	Ursula Braun <ubraun@linux.vnet.ibm.com>
L:	linux-s390@vger.kernel.org
W:	http://www.ibm.com/developerworks/linux/linux390/
S:	Supported
F:	drivers/s390/net/

S390 PCI SUBSYSTEM
M:	Sebastian Ott <sebott@linux.vnet.ibm.com>
M:	Gerald Schaefer <gerald.schaefer@de.ibm.com>
L:	linux-s390@vger.kernel.org
W:	http://www.ibm.com/developerworks/linux/linux390/
S:	Supported
F:	arch/s390/pci/
F:	drivers/pci/hotplug/s390_pci_hpc.c

S390 VFIO-CCW DRIVER
M:	Cornelia Huck <cohuck@redhat.com>
M:	Dong Jia Shi <bjsdjshi@linux.vnet.ibm.com>
L:	linux-s390@vger.kernel.org
L:	kvm@vger.kernel.org
S:	Supported
F:	drivers/s390/cio/vfio_ccw*
F:	Documentation/s390/vfio-ccw.txt
F:	include/uapi/linux/vfio_ccw.h

S390 ZCRYPT DRIVER
M:	Harald Freudenberger <freude@de.ibm.com>
L:	linux-s390@vger.kernel.org
W:	http://www.ibm.com/developerworks/linux/linux390/
S:	Supported
F:	drivers/s390/crypto/

S390 ZFCP DRIVER
M:	Steffen Maier <maier@linux.vnet.ibm.com>
L:	linux-s390@vger.kernel.org
W:	http://www.ibm.com/developerworks/linux/linux390/
S:	Supported
F:	drivers/s390/scsi/zfcp_*

S3C24XX SD/MMC Driver
M:	Ben Dooks <ben-linux@fluff.org>
L:	linux-arm-kernel@lists.infradead.org (moderated for non-subscribers)
S:	Supported
F:	drivers/mmc/host/s3cmci.*

SAA6588 RDS RECEIVER DRIVER
M:	Hans Verkuil <hverkuil@xs4all.nl>
L:	linux-media@vger.kernel.org
T:	git git://linuxtv.org/media_tree.git
W:	https://linuxtv.org
S:	Odd Fixes
F:	drivers/media/i2c/saa6588*

SAA7134 VIDEO4LINUX DRIVER
M:	Mauro Carvalho Chehab <mchehab@s-opensource.com>
M:	Mauro Carvalho Chehab <mchehab@kernel.org>
L:	linux-media@vger.kernel.org
W:	https://linuxtv.org
T:	git git://linuxtv.org/media_tree.git
S:	Odd fixes
F:	Documentation/media/v4l-drivers/saa7134*
F:	drivers/media/pci/saa7134/

SAA7146 VIDEO4LINUX-2 DRIVER
M:	Hans Verkuil <hverkuil@xs4all.nl>
L:	linux-media@vger.kernel.org
T:	git git://linuxtv.org/media_tree.git
S:	Maintained
F:	drivers/media/common/saa7146/
F:	drivers/media/pci/saa7146/
F:	include/media/saa7146*

SAMSUNG AUDIO (ASoC) DRIVERS
M:	Krzysztof Kozlowski <krzk@kernel.org>
M:	Sangbeom Kim <sbkim73@samsung.com>
M:	Sylwester Nawrocki <s.nawrocki@samsung.com>
L:	alsa-devel@alsa-project.org (moderated for non-subscribers)
S:	Supported
F:	sound/soc/samsung/

SAMSUNG EXYNOS PSEUDO RANDOM NUMBER GENERATOR (RNG) DRIVER
M:	Krzysztof Kozlowski <krzk@kernel.org>
L:	linux-crypto@vger.kernel.org
L:	linux-samsung-soc@vger.kernel.org
S:	Maintained
F:	drivers/crypto/exynos-rng.c
F:	Documentation/devicetree/bindings/rng/samsung,exynos-rng4.txt

SAMSUNG FRAMEBUFFER DRIVER
M:	Jingoo Han <jingoohan1@gmail.com>
L:	linux-fbdev@vger.kernel.org
S:	Maintained
F:	drivers/video/fbdev/s3c-fb.c

SAMSUNG LAPTOP DRIVER
M:	Corentin Chary <corentin.chary@gmail.com>
L:	platform-driver-x86@vger.kernel.org
S:	Maintained
F:	drivers/platform/x86/samsung-laptop.c

SAMSUNG MULTIFUNCTION PMIC DEVICE DRIVERS
M:	Sangbeom Kim <sbkim73@samsung.com>
M:	Krzysztof Kozlowski <krzk@kernel.org>
M:	Bartlomiej Zolnierkiewicz <b.zolnierkie@samsung.com>
L:	linux-kernel@vger.kernel.org
L:	linux-samsung-soc@vger.kernel.org
S:	Supported
F:	drivers/mfd/sec*.c
F:	drivers/regulator/s2m*.c
F:	drivers/regulator/s5m*.c
F:	drivers/clk/clk-s2mps11.c
F:	drivers/rtc/rtc-s5m.c
F:	include/linux/mfd/samsung/
F:	Documentation/devicetree/bindings/mfd/samsung,sec-core.txt
F:	Documentation/devicetree/bindings/regulator/samsung,s2m*.txt
F:	Documentation/devicetree/bindings/regulator/samsung,s5m*.txt
F:	Documentation/devicetree/bindings/clock/samsung,s2mps11.txt

SAMSUNG S3C24XX/S3C64XX SOC SERIES CAMIF DRIVER
M:	Sylwester Nawrocki <sylvester.nawrocki@gmail.com>
L:	linux-media@vger.kernel.org
L:	linux-samsung-soc@vger.kernel.org (moderated for non-subscribers)
S:	Maintained
F:	drivers/media/platform/s3c-camif/
F:	include/media/drv-intf/s3c_camif.h

SAMSUNG S3FWRN5 NFC DRIVER
M:	Robert Baldyga <r.baldyga@samsung.com>
M:	Krzysztof Opasiak <k.opasiak@samsung.com>
L:	linux-nfc@lists.01.org (moderated for non-subscribers)
S:	Supported
F:	drivers/nfc/s3fwrn5

SAMSUNG S5C73M3 CAMERA DRIVER
M:	Kyungmin Park <kyungmin.park@samsung.com>
M:	Andrzej Hajda <a.hajda@samsung.com>
L:	linux-media@vger.kernel.org
S:	Supported
F:	drivers/media/i2c/s5c73m3/*

SAMSUNG S5K5BAF CAMERA DRIVER
M:	Kyungmin Park <kyungmin.park@samsung.com>
M:	Andrzej Hajda <a.hajda@samsung.com>
L:	linux-media@vger.kernel.org
S:	Supported
F:	drivers/media/i2c/s5k5baf.c

SAMSUNG S5P Security SubSystem (SSS) DRIVER
M:	Krzysztof Kozlowski <krzk@kernel.org>
M:	Vladimir Zapolskiy <vz@mleia.com>
L:	linux-crypto@vger.kernel.org
L:	linux-samsung-soc@vger.kernel.org
S:	Maintained
F:	drivers/crypto/s5p-sss.c

SAMSUNG S5P/EXYNOS4 SOC SERIES CAMERA SUBSYSTEM DRIVERS
M:	Kyungmin Park <kyungmin.park@samsung.com>
M:	Sylwester Nawrocki <s.nawrocki@samsung.com>
L:	linux-media@vger.kernel.org
Q:	https://patchwork.linuxtv.org/project/linux-media/list/
S:	Supported
F:	drivers/media/platform/exynos4-is/

SAMSUNG SOC CLOCK DRIVERS
M:	Sylwester Nawrocki <s.nawrocki@samsung.com>
M:	Tomasz Figa <tomasz.figa@gmail.com>
M:	Chanwoo Choi <cw00.choi@samsung.com>
S:	Supported
L:	linux-samsung-soc@vger.kernel.org (moderated for non-subscribers)
F:	drivers/clk/samsung/
F:	include/dt-bindings/clock/exynos*.h
F:	Documentation/devicetree/bindings/clock/exynos*.txt

SAMSUNG SPI DRIVERS
M:	Kukjin Kim <kgene@kernel.org>
M:	Krzysztof Kozlowski <krzk@kernel.org>
M:	Andi Shyti <andi.shyti@samsung.com>
L:	linux-spi@vger.kernel.org
L:	linux-samsung-soc@vger.kernel.org (moderated for non-subscribers)
S:	Maintained
F:	Documentation/devicetree/bindings/spi/spi-samsung.txt
F:	drivers/spi/spi-s3c*
F:	include/linux/platform_data/spi-s3c64xx.h

SAMSUNG SXGBE DRIVERS
M:	Byungho An <bh74.an@samsung.com>
M:	Girish K S <ks.giri@samsung.com>
M:	Vipul Pandya <vipul.pandya@samsung.com>
S:	Supported
L:	netdev@vger.kernel.org
F:	drivers/net/ethernet/samsung/sxgbe/

SAMSUNG THERMAL DRIVER
M:	Bartlomiej Zolnierkiewicz <b.zolnierkie@samsung.com>
L:	linux-pm@vger.kernel.org
L:	linux-samsung-soc@vger.kernel.org
S:	Supported
T:	git https://github.com/lmajewski/linux-samsung-thermal.git
F:	drivers/thermal/samsung/

SAMSUNG USB2 PHY DRIVER
M:	Kamil Debski <kamil@wypas.org>
M:	Sylwester Nawrocki <s.nawrocki@samsung.com>
L:	linux-kernel@vger.kernel.org
S:	Supported
F:	Documentation/devicetree/bindings/phy/samsung-phy.txt
F:	Documentation/phy/samsung-usb2.txt
F:	drivers/phy/samsung/phy-exynos4210-usb2.c
F:	drivers/phy/samsung/phy-exynos4x12-usb2.c
F:	drivers/phy/samsung/phy-exynos5250-usb2.c
F:	drivers/phy/samsung/phy-s5pv210-usb2.c
F:	drivers/phy/samsung/phy-samsung-usb2.c
F:	drivers/phy/samsung/phy-samsung-usb2.h

SC1200 WDT DRIVER
M:	Zwane Mwaikambo <zwanem@gmail.com>
S:	Maintained
F:	drivers/watchdog/sc1200wdt.c

SCHEDULER
M:	Ingo Molnar <mingo@redhat.com>
M:	Peter Zijlstra <peterz@infradead.org>
L:	linux-kernel@vger.kernel.org
T:	git git://git.kernel.org/pub/scm/linux/kernel/git/tip/tip.git sched/core
S:	Maintained
F:	kernel/sched/
F:	include/linux/sched.h
F:	include/uapi/linux/sched.h
F:	include/linux/wait.h

SCORE ARCHITECTURE
M:	Chen Liqin <liqin.linux@gmail.com>
M:	Lennox Wu <lennox.wu@gmail.com>
W:	http://www.sunplus.com
S:	Supported
F:	arch/score/

SCR24X CHIP CARD INTERFACE DRIVER
M:	Lubomir Rintel <lkundrak@v3.sk>
S:	Supported
F:	drivers/char/pcmcia/scr24x_cs.c

SCSI CDROM DRIVER
M:	Jens Axboe <axboe@kernel.dk>
L:	linux-scsi@vger.kernel.org
W:	http://www.kernel.dk
S:	Maintained
F:	drivers/scsi/sr*

SCSI RDMA PROTOCOL (SRP) INITIATOR
M:	Bart Van Assche <bart.vanassche@sandisk.com>
L:	linux-rdma@vger.kernel.org
S:	Supported
W:	http://www.openfabrics.org
Q:	http://patchwork.kernel.org/project/linux-rdma/list/
T:	git git://git.kernel.org/pub/scm/linux/kernel/git/dad/srp-initiator.git
F:	drivers/infiniband/ulp/srp/
F:	include/scsi/srp.h

SCSI SG DRIVER
M:	Doug Gilbert <dgilbert@interlog.com>
L:	linux-scsi@vger.kernel.org
W:	http://sg.danny.cz/sg
S:	Maintained
F:	Documentation/scsi/scsi-generic.txt
F:	drivers/scsi/sg.c
F:	include/scsi/sg.h

SCSI SUBSYSTEM
M:	"James E.J. Bottomley" <jejb@linux.vnet.ibm.com>
T:	git git://git.kernel.org/pub/scm/linux/kernel/git/jejb/scsi.git
M:	"Martin K. Petersen" <martin.petersen@oracle.com>
T:	git git://git.kernel.org/pub/scm/linux/kernel/git/mkp/scsi.git
L:	linux-scsi@vger.kernel.org
S:	Maintained
F:	Documentation/devicetree/bindings/scsi/
F:	drivers/scsi/
F:	include/scsi/

SCSI TAPE DRIVER
M:	Kai Mäkisara <Kai.Makisara@kolumbus.fi>
L:	linux-scsi@vger.kernel.org
S:	Maintained
F:	Documentation/scsi/st.txt
F:	drivers/scsi/st.*
F:	drivers/scsi/st_*.h

SCTP PROTOCOL
M:	Vlad Yasevich <vyasevich@gmail.com>
M:	Neil Horman <nhorman@tuxdriver.com>
L:	linux-sctp@vger.kernel.org
W:	http://lksctp.sourceforge.net
S:	Maintained
F:	Documentation/networking/sctp.txt
F:	include/linux/sctp.h
F:	include/uapi/linux/sctp.h
F:	include/net/sctp/
F:	net/sctp/

SCx200 CPU SUPPORT
M:	Jim Cromie <jim.cromie@gmail.com>
S:	Odd Fixes
F:	Documentation/i2c/busses/scx200_acb
F:	arch/x86/platform/scx200/
F:	drivers/watchdog/scx200_wdt.c
F:	drivers/i2c/busses/scx200*
F:	drivers/mtd/maps/scx200_docflash.c
F:	include/linux/scx200.h

SCx200 GPIO DRIVER
M:	Jim Cromie <jim.cromie@gmail.com>
S:	Maintained
F:	drivers/char/scx200_gpio.c
F:	include/linux/scx200_gpio.h

SCx200 HRT CLOCKSOURCE DRIVER
M:	Jim Cromie <jim.cromie@gmail.com>
S:	Maintained
F:	drivers/clocksource/scx200_hrt.c

SDRICOH_CS MMC/SD HOST CONTROLLER INTERFACE DRIVER
M:	Sascha Sommer <saschasommer@freenet.de>
L:	sdricohcs-devel@lists.sourceforge.net (subscribers-only)
S:	Maintained
F:	drivers/mmc/host/sdricoh_cs.c

SECURE COMPUTING
M:	Kees Cook <keescook@chromium.org>
R:	Andy Lutomirski <luto@amacapital.net>
R:	Will Drewry <wad@chromium.org>
T:	git git://git.kernel.org/pub/scm/linux/kernel/git/kees/linux.git seccomp
S:	Supported
F:	kernel/seccomp.c
F:	include/uapi/linux/seccomp.h
F:	include/linux/seccomp.h
F:	tools/testing/selftests/seccomp/*
F:	tools/testing/selftests/kselftest_harness.h
F:	Documentation/userspace-api/seccomp_filter.rst
K:	\bsecure_computing
K:	\bTIF_SECCOMP\b

SECURE DIGITAL HOST CONTROLLER INTERFACE (SDHCI) Broadcom BRCMSTB DRIVER
M:	Al Cooper <alcooperx@gmail.com>
L:	linux-mmc@vger.kernel.org
L:	bcm-kernel-feedback-list@broadcom.com
S:	Maintained
F:	drivers/mmc/host/sdhci-brcmstb*

SECURE DIGITAL HOST CONTROLLER INTERFACE (SDHCI) DRIVER
M:	Adrian Hunter <adrian.hunter@intel.com>
L:	linux-mmc@vger.kernel.org
T:	git git://git.infradead.org/users/ahunter/linux-sdhci.git
S:	Maintained
F:	drivers/mmc/host/sdhci*
F:	include/linux/mmc/sdhci*

SECURE DIGITAL HOST CONTROLLER INTERFACE (SDHCI) SAMSUNG DRIVER
M:	Ben Dooks <ben-linux@fluff.org>
M:	Jaehoon Chung <jh80.chung@samsung.com>
L:	linux-mmc@vger.kernel.org
S:	Maintained
F:	drivers/mmc/host/sdhci-s3c*

SECURE DIGITAL HOST CONTROLLER INTERFACE (SDHCI) ST SPEAR DRIVER
M:	Viresh Kumar <vireshk@kernel.org>
L:	linux-mmc@vger.kernel.org
S:	Maintained
F:	drivers/mmc/host/sdhci-spear.c

SECURE ENCRYPTING DEVICE (SED) OPAL DRIVER
M:	Scott Bauer <scott.bauer@intel.com>
M:	Jonathan Derrick <jonathan.derrick@intel.com>
M:	Rafael Antognolli <rafael.antognolli@intel.com>
L:	linux-block@vger.kernel.org
S:	Supported
F:	block/sed*
F:	block/opal_proto.h
F:	include/linux/sed*
F:	include/uapi/linux/sed*

SECURITY CONTACT
M:	Security Officers <security@kernel.org>
S:	Supported

SECURITY SUBSYSTEM
M:	James Morris <james.l.morris@oracle.com>
M:	"Serge E. Hallyn" <serge@hallyn.com>
L:	linux-security-module@vger.kernel.org (suggested Cc:)
T:	git git://git.kernel.org/pub/scm/linux/kernel/git/jmorris/linux-security.git
W:	http://kernsec.org/
S:	Supported
F:	security/

SELINUX SECURITY MODULE
M:	Paul Moore <paul@paul-moore.com>
M:	Stephen Smalley <sds@tycho.nsa.gov>
M:	Eric Paris <eparis@parisplace.org>
L:	selinux@tycho.nsa.gov (moderated for non-subscribers)
W:	http://selinuxproject.org
T:	git git://git.infradead.org/users/pcmoore/selinux
S:	Supported
F:	include/linux/selinux*
F:	security/selinux/
F:	scripts/selinux/
F:	Documentation/admin-guide/LSM/SELinux.rst

SENSABLE PHANTOM
M:	Jiri Slaby <jirislaby@gmail.com>
S:	Maintained
F:	drivers/misc/phantom.c
F:	include/uapi/linux/phantom.h

SERIAL DEVICE BUS
M:	Rob Herring <robh@kernel.org>
L:	linux-serial@vger.kernel.org
S:	Maintained
F:	Documentation/devicetree/bindings/serial/slave-device.txt
F:	drivers/tty/serdev/
F:	include/linux/serdev.h

SERIAL DRIVERS
M:	Greg Kroah-Hartman <gregkh@linuxfoundation.org>
L:	linux-serial@vger.kernel.org
S:	Maintained
F:	Documentation/devicetree/bindings/serial/
F:	drivers/tty/serial/

SERIAL IR RECEIVER
M:	Sean Young <sean@mess.org>
L:	linux-media@vger.kernel.org
S:	Maintained
F:	drivers/media/rc/serial_ir.c

SFC NETWORK DRIVER
M:	Solarflare linux maintainers <linux-net-drivers@solarflare.com>
M:	Edward Cree <ecree@solarflare.com>
M:	Bert Kenward <bkenward@solarflare.com>
L:	netdev@vger.kernel.org
S:	Supported
F:	drivers/net/ethernet/sfc/

SGI GRU DRIVER
M:	Dimitri Sivanich <sivanich@sgi.com>
S:	Maintained
F:	drivers/misc/sgi-gru/

SGI SN-IA64 (Altix) SERIAL CONSOLE DRIVER
M:	Pat Gefre <pfg@sgi.com>
L:	linux-ia64@vger.kernel.org
S:	Supported
F:	Documentation/ia64/serial.txt
F:	drivers/tty/serial/ioc?_serial.c
F:	include/linux/ioc?.h

SGI XP/XPC/XPNET DRIVER
M:	Cliff Whickman <cpw@sgi.com>
M:	Robin Holt <robinmholt@gmail.com>
S:	Maintained
F:	drivers/misc/sgi-xp/

SHARED MEMORY COMMUNICATIONS (SMC) SOCKETS
M:	Ursula Braun <ubraun@linux.vnet.ibm.com>
L:	linux-s390@vger.kernel.org
W:	http://www.ibm.com/developerworks/linux/linux390/
S:	Supported
F:	net/smc/

SH_VEU V4L2 MEM2MEM DRIVER
L:	linux-media@vger.kernel.org
S:	Orphan
F:	drivers/media/platform/sh_veu.c

SH_VOU V4L2 OUTPUT DRIVER
L:	linux-media@vger.kernel.org
S:	Orphan
F:	drivers/media/platform/sh_vou.c
F:	include/media/drv-intf/sh_vou.h

SI2157 MEDIA DRIVER
M:	Antti Palosaari <crope@iki.fi>
L:	linux-media@vger.kernel.org
W:	https://linuxtv.org
W:	http://palosaari.fi/linux/
Q:	http://patchwork.linuxtv.org/project/linux-media/list/
T:	git git://linuxtv.org/anttip/media_tree.git
S:	Maintained
F:	drivers/media/tuners/si2157*

SI2168 MEDIA DRIVER
M:	Antti Palosaari <crope@iki.fi>
L:	linux-media@vger.kernel.org
W:	https://linuxtv.org
W:	http://palosaari.fi/linux/
Q:	http://patchwork.linuxtv.org/project/linux-media/list/
T:	git git://linuxtv.org/anttip/media_tree.git
S:	Maintained
F:	drivers/media/dvb-frontends/si2168*

SI470X FM RADIO RECEIVER I2C DRIVER
M:	Hans Verkuil <hverkuil@xs4all.nl>
L:	linux-media@vger.kernel.org
T:	git git://linuxtv.org/media_tree.git
W:	https://linuxtv.org
S:	Odd Fixes
F:	drivers/media/radio/si470x/radio-si470x-i2c.c

SI470X FM RADIO RECEIVER USB DRIVER
M:	Hans Verkuil <hverkuil@xs4all.nl>
L:	linux-media@vger.kernel.org
T:	git git://linuxtv.org/media_tree.git
W:	https://linuxtv.org
S:	Maintained
F:	drivers/media/radio/si470x/radio-si470x-common.c
F:	drivers/media/radio/si470x/radio-si470x.h
F:	drivers/media/radio/si470x/radio-si470x-usb.c

SI4713 FM RADIO TRANSMITTER I2C DRIVER
M:	Eduardo Valentin <edubezval@gmail.com>
L:	linux-media@vger.kernel.org
T:	git git://linuxtv.org/media_tree.git
W:	https://linuxtv.org
S:	Odd Fixes
F:	drivers/media/radio/si4713/si4713.?

SI4713 FM RADIO TRANSMITTER PLATFORM DRIVER
M:	Eduardo Valentin <edubezval@gmail.com>
L:	linux-media@vger.kernel.org
T:	git git://linuxtv.org/media_tree.git
W:	https://linuxtv.org
S:	Odd Fixes
F:	drivers/media/radio/si4713/radio-platform-si4713.c

SI4713 FM RADIO TRANSMITTER USB DRIVER
M:	Hans Verkuil <hverkuil@xs4all.nl>
L:	linux-media@vger.kernel.org
T:	git git://linuxtv.org/media_tree.git
W:	https://linuxtv.org
S:	Maintained
F:	drivers/media/radio/si4713/radio-usb-si4713.c

SIANO DVB DRIVER
M:	Mauro Carvalho Chehab <mchehab@s-opensource.com>
M:	Mauro Carvalho Chehab <mchehab@kernel.org>
L:	linux-media@vger.kernel.org
W:	https://linuxtv.org
T:	git git://linuxtv.org/media_tree.git
S:	Odd fixes
F:	drivers/media/common/siano/
F:	drivers/media/usb/siano/
F:	drivers/media/usb/siano/
F:	drivers/media/mmc/siano/

SILEAD TOUCHSCREEN DRIVER
M:	Hans de Goede <hdegoede@redhat.com>
L:	linux-input@vger.kernel.org
L:	platform-driver-x86@vger.kernel.org
S:	Maintained
F:	drivers/input/touchscreen/silead.c
F:	drivers/platform/x86/silead_dmi.c

SILICON MOTION SM712 FRAME BUFFER DRIVER
M:	Sudip Mukherjee <sudipm.mukherjee@gmail.com>
M:	Teddy Wang <teddy.wang@siliconmotion.com>
M:	Sudip Mukherjee <sudip.mukherjee@codethink.co.uk>
L:	linux-fbdev@vger.kernel.org
S:	Maintained
F:	drivers/video/fbdev/sm712*
F:	Documentation/fb/sm712fb.txt

SIMPLE FIRMWARE INTERFACE (SFI)
M:	Len Brown <lenb@kernel.org>
L:	sfi-devel@simplefirmware.org
W:	http://simplefirmware.org/
T:	git git://git.kernel.org/pub/scm/linux/kernel/git/lenb/linux-sfi-2.6.git
S:	Supported
F:	arch/x86/platform/sfi/
F:	drivers/sfi/
F:	include/linux/sfi*.h

SIMPLEFB FB DRIVER
M:	Hans de Goede <hdegoede@redhat.com>
L:	linux-fbdev@vger.kernel.org
S:	Maintained
F:	Documentation/devicetree/bindings/display/simple-framebuffer.txt
F:	drivers/video/fbdev/simplefb.c
F:	include/linux/platform_data/simplefb.h

SIMTEC EB110ATX (Chalice CATS)
P:	Ben Dooks
P:	Vincent Sanders <vince@simtec.co.uk>
M:	Simtec Linux Team <linux@simtec.co.uk>
W:	http://www.simtec.co.uk/products/EB110ATX/
S:	Supported

SIMTEC EB2410ITX (BAST)
P:	Ben Dooks
P:	Vincent Sanders <vince@simtec.co.uk>
M:	Simtec Linux Team <linux@simtec.co.uk>
W:	http://www.simtec.co.uk/products/EB2410ITX/
S:	Supported
F:	arch/arm/mach-s3c24xx/mach-bast.c
F:	arch/arm/mach-s3c24xx/bast-ide.c
F:	arch/arm/mach-s3c24xx/bast-irq.c

SIPHASH PRF ROUTINES
M:	Jason A. Donenfeld <Jason@zx2c4.com>
S:	Maintained
F:	lib/siphash.c
F:	lib/test_siphash.c
F:	include/linux/siphash.h

SIS 190 ETHERNET DRIVER
M:	Francois Romieu <romieu@fr.zoreil.com>
L:	netdev@vger.kernel.org
S:	Maintained
F:	drivers/net/ethernet/sis/sis190.c

SIS 900/7016 FAST ETHERNET DRIVER
M:	Daniele Venzano <venza@brownhat.org>
W:	http://www.brownhat.org/sis900.html
L:	netdev@vger.kernel.org
S:	Maintained
F:	drivers/net/ethernet/sis/sis900.*

SIS FRAMEBUFFER DRIVER
M:	Thomas Winischhofer <thomas@winischhofer.net>
W:	http://www.winischhofer.net/linuxsisvga.shtml
S:	Maintained
F:	Documentation/fb/sisfb.txt
F:	drivers/video/fbdev/sis/
F:	include/video/sisfb.h

SIS USB2VGA DRIVER
M:	Thomas Winischhofer <thomas@winischhofer.net>
W:	http://www.winischhofer.at/linuxsisusbvga.shtml
S:	Maintained
F:	drivers/usb/misc/sisusbvga/

SLAB ALLOCATOR
M:	Christoph Lameter <cl@linux.com>
M:	Pekka Enberg <penberg@kernel.org>
M:	David Rientjes <rientjes@google.com>
M:	Joonsoo Kim <iamjoonsoo.kim@lge.com>
M:	Andrew Morton <akpm@linux-foundation.org>
L:	linux-mm@kvack.org
S:	Maintained
F:	include/linux/sl?b*.h
F:	mm/sl?b*

SLEEPABLE READ-COPY UPDATE (SRCU)
M:	Lai Jiangshan <jiangshanlai@gmail.com>
M:	"Paul E. McKenney" <paulmck@linux.vnet.ibm.com>
M:	Josh Triplett <josh@joshtriplett.org>
R:	Steven Rostedt <rostedt@goodmis.org>
R:	Mathieu Desnoyers <mathieu.desnoyers@efficios.com>
L:	linux-kernel@vger.kernel.org
W:	http://www.rdrop.com/users/paulmck/RCU/
S:	Supported
T:	git git://git.kernel.org/pub/scm/linux/kernel/git/paulmck/linux-rcu.git
F:	include/linux/srcu.h
F:	kernel/rcu/srcu.c

SMACK SECURITY MODULE
M:	Casey Schaufler <casey@schaufler-ca.com>
L:	linux-security-module@vger.kernel.org
W:	http://schaufler-ca.com
T:	git git://github.com/cschaufler/smack-next
S:	Maintained
F:	Documentation/admin-guide/LSM/Smack.rst
F:	security/smack/

SMC91x ETHERNET DRIVER
M:	Nicolas Pitre <nico@fluxnic.net>
S:	Odd Fixes
F:	drivers/net/ethernet/smsc/smc91x.*

SMIA AND SMIA++ IMAGE SENSOR DRIVER
M:	Sakari Ailus <sakari.ailus@iki.fi>
L:	linux-media@vger.kernel.org
S:	Maintained
F:	drivers/media/i2c/smiapp/
F:	include/media/i2c/smiapp.h
F:	drivers/media/i2c/smiapp-pll.c
F:	drivers/media/i2c/smiapp-pll.h
F:	include/uapi/linux/smiapp.h
F:	Documentation/devicetree/bindings/media/i2c/nokia,smia.txt

SMM665 HARDWARE MONITOR DRIVER
M:	Guenter Roeck <linux@roeck-us.net>
L:	linux-hwmon@vger.kernel.org
S:	Maintained
F:	Documentation/hwmon/smm665
F:	drivers/hwmon/smm665.c

SMSC EMC2103 HARDWARE MONITOR DRIVER
M:	Steve Glendinning <steve.glendinning@shawell.net>
L:	linux-hwmon@vger.kernel.org
S:	Maintained
F:	Documentation/hwmon/emc2103
F:	drivers/hwmon/emc2103.c

SMSC SCH5627 HARDWARE MONITOR DRIVER
M:	Hans de Goede <hdegoede@redhat.com>
L:	linux-hwmon@vger.kernel.org
S:	Supported
F:	Documentation/hwmon/sch5627
F:	drivers/hwmon/sch5627.c

SMSC UFX6000 and UFX7000 USB to VGA DRIVER
M:	Steve Glendinning <steve.glendinning@shawell.net>
L:	linux-fbdev@vger.kernel.org
S:	Maintained
F:	drivers/video/fbdev/smscufx.c

SMSC47B397 HARDWARE MONITOR DRIVER
M:	Jean Delvare <jdelvare@suse.com>
L:	linux-hwmon@vger.kernel.org
S:	Maintained
F:	Documentation/hwmon/smsc47b397
F:	drivers/hwmon/smsc47b397.c

SMSC911x ETHERNET DRIVER
M:	Steve Glendinning <steve.glendinning@shawell.net>
L:	netdev@vger.kernel.org
S:	Maintained
F:	include/linux/smsc911x.h
F:	drivers/net/ethernet/smsc/smsc911x.*

SMSC9420 PCI ETHERNET DRIVER
M:	Steve Glendinning <steve.glendinning@shawell.net>
L:	netdev@vger.kernel.org
S:	Maintained
F:	drivers/net/ethernet/smsc/smsc9420.*

SOC-CAMERA V4L2 SUBSYSTEM
M:	Guennadi Liakhovetski <g.liakhovetski@gmx.de>
L:	linux-media@vger.kernel.org
T:	git git://linuxtv.org/media_tree.git
S:	Maintained
F:	include/media/soc*
F:	drivers/media/i2c/soc_camera/
F:	drivers/media/platform/soc_camera/

SOEKRIS NET48XX LED SUPPORT
M:	Chris Boot <bootc@bootc.net>
S:	Maintained
F:	drivers/leds/leds-net48xx.c

SOFT-ROCE DRIVER (rxe)
M:	Moni Shoua <monis@mellanox.com>
L:	linux-rdma@vger.kernel.org
S:	Supported
W:	https://github.com/SoftRoCE/rxe-dev/wiki/rxe-dev:-Home
Q:	http://patchwork.kernel.org/project/linux-rdma/list/
F:	drivers/infiniband/sw/rxe/
F:	include/uapi/rdma/rdma_user_rxe.h

SOFTLOGIC 6x10 MPEG CODEC
M:	Bluecherry Maintainers <maintainers@bluecherrydvr.com>
M:	Anton Sviridenko <anton@corp.bluecherry.net>
M:	Andrey Utkin <andrey.utkin@corp.bluecherry.net>
M:	Andrey Utkin <andrey_utkin@fastmail.com>
M:	Ismael Luceno <ismael@iodev.co.uk>
L:	linux-media@vger.kernel.org
S:	Supported
F:	drivers/media/pci/solo6x10/

SOFTWARE RAID (Multiple Disks) SUPPORT
M:	Shaohua Li <shli@kernel.org>
L:	linux-raid@vger.kernel.org
T:	git git://git.kernel.org/pub/scm/linux/kernel/git/shli/md.git
S:	Supported
F:	drivers/md/
F:	include/linux/raid/
F:	include/uapi/linux/raid/

SONIC NETWORK DRIVER
M:	Thomas Bogendoerfer <tsbogend@alpha.franken.de>
L:	netdev@vger.kernel.org
S:	Maintained
F:	drivers/net/ethernet/natsemi/sonic.*

SONICS SILICON BACKPLANE DRIVER (SSB)
M:	Michael Buesch <m@bues.ch>
L:	linux-wireless@vger.kernel.org
S:	Maintained
F:	drivers/ssb/
F:	include/linux/ssb/

SONY MEMORYSTICK CARD SUPPORT
M:	Alex Dubov <oakad@yahoo.com>
W:	http://tifmxx.berlios.de/
S:	Maintained
F:	drivers/memstick/host/tifm_ms.c

SONY MEMORYSTICK STANDARD SUPPORT
M:	Maxim Levitsky <maximlevitsky@gmail.com>
S:	Maintained
F:	drivers/memstick/core/ms_block.*

SONY VAIO CONTROL DEVICE DRIVER
M:	Mattia Dongili <malattia@linux.it>
L:	platform-driver-x86@vger.kernel.org
W:	http://www.linux.it/~malattia/wiki/index.php/Sony_drivers
S:	Maintained
F:	Documentation/laptops/sony-laptop.txt
F:	drivers/char/sonypi.c
F:	drivers/platform/x86/sony-laptop.c
F:	include/linux/sony-laptop.h

SOUND
M:	Jaroslav Kysela <perex@perex.cz>
M:	Takashi Iwai <tiwai@suse.com>
L:	alsa-devel@alsa-project.org (moderated for non-subscribers)
W:	http://www.alsa-project.org/
T:	git git://git.kernel.org/pub/scm/linux/kernel/git/tiwai/sound.git
T:	git git://git.alsa-project.org/alsa-kernel.git
Q:	http://patchwork.kernel.org/project/alsa-devel/list/
S:	Maintained
F:	Documentation/sound/
F:	include/sound/
F:	include/uapi/sound/
F:	sound/

SOUND - COMPRESSED AUDIO
M:	Vinod Koul <vinod.koul@intel.com>
L:	alsa-devel@alsa-project.org (moderated for non-subscribers)
T:	git git://git.kernel.org/pub/scm/linux/kernel/git/tiwai/sound.git
S:	Supported
F:	Documentation/sound/alsa/compress_offload.txt
F:	include/sound/compress_driver.h
F:	include/uapi/sound/compress_*
F:	sound/core/compress_offload.c
F:	sound/soc/soc-compress.c

SOUND - DMAENGINE HELPERS
M:	Lars-Peter Clausen <lars@metafoo.de>
S:	Supported
F:	include/sound/dmaengine_pcm.h
F:	sound/core/pcm_dmaengine.c
F:	sound/soc/soc-generic-dmaengine-pcm.c

SOUND - SOC LAYER / DYNAMIC AUDIO POWER MANAGEMENT (ASoC)
M:	Liam Girdwood <lgirdwood@gmail.com>
M:	Mark Brown <broonie@kernel.org>
T:	git git://git.kernel.org/pub/scm/linux/kernel/git/broonie/sound.git
L:	alsa-devel@alsa-project.org (moderated for non-subscribers)
W:	http://alsa-project.org/main/index.php/ASoC
S:	Supported
F:	Documentation/devicetree/bindings/sound/
F:	Documentation/sound/alsa/soc/
F:	sound/soc/
F:	include/sound/soc*

SP2 MEDIA DRIVER
M:	Olli Salonen <olli.salonen@iki.fi>
L:	linux-media@vger.kernel.org
W:	https://linuxtv.org
Q:	http://patchwork.linuxtv.org/project/linux-media/list/
S:	Maintained
F:	drivers/media/dvb-frontends/sp2*

SPARC + UltraSPARC (sparc/sparc64)
M:	"David S. Miller" <davem@davemloft.net>
L:	sparclinux@vger.kernel.org
Q:	http://patchwork.ozlabs.org/project/sparclinux/list/
T:	git git://git.kernel.org/pub/scm/linux/kernel/git/davem/sparc.git
T:	git git://git.kernel.org/pub/scm/linux/kernel/git/davem/sparc-next.git
S:	Maintained
F:	arch/sparc/
F:	drivers/sbus/

SPARC SERIAL DRIVERS
M:	"David S. Miller" <davem@davemloft.net>
L:	sparclinux@vger.kernel.org
T:	git git://git.kernel.org/pub/scm/linux/kernel/git/davem/sparc.git
T:	git git://git.kernel.org/pub/scm/linux/kernel/git/davem/sparc-next.git
S:	Maintained
F:	include/linux/sunserialcore.h
F:	drivers/tty/serial/suncore.c
F:	drivers/tty/serial/sunhv.c
F:	drivers/tty/serial/sunsab.c
F:	drivers/tty/serial/sunsab.h
F:	drivers/tty/serial/sunsu.c
F:	drivers/tty/serial/sunzilog.c
F:	drivers/tty/serial/sunzilog.h

SPARSE CHECKER
M:	"Christopher Li" <sparse@chrisli.org>
L:	linux-sparse@vger.kernel.org
W:	https://sparse.wiki.kernel.org/
T:	git git://git.kernel.org/pub/scm/devel/sparse/sparse.git
T:	git git://git.kernel.org/pub/scm/devel/sparse/chrisl/sparse.git
S:	Maintained
F:	include/linux/compiler.h

SPEAR CLOCK FRAMEWORK SUPPORT
M:	Viresh Kumar <vireshk@kernel.org>
L:	linux-arm-kernel@lists.infradead.org (moderated for non-subscribers)
W:	http://www.st.com/spear
S:	Maintained
F:	drivers/clk/spear/

SPEAR PLATFORM SUPPORT
M:	Viresh Kumar <vireshk@kernel.org>
M:	Shiraz Hashim <shiraz.linux.kernel@gmail.com>
L:	linux-arm-kernel@lists.infradead.org (moderated for non-subscribers)
W:	http://www.st.com/spear
S:	Maintained
F:	arch/arm/boot/dts/spear*
F:	arch/arm/mach-spear/

SPI NOR SUBSYSTEM
M:	Cyrille Pitchen <cyrille.pitchen@wedev4u.fr>
M:	Marek Vasut <marek.vasut@gmail.com>
L:	linux-mtd@lists.infradead.org
W:	http://www.linux-mtd.infradead.org/
Q:	http://patchwork.ozlabs.org/project/linux-mtd/list/
T:	git git://git.infradead.org/linux-mtd.git spi-nor/fixes
T:	git git://git.infradead.org/l2-mtd.git spi-nor/next
S:	Maintained
F:	drivers/mtd/spi-nor/
F:	include/linux/mtd/spi-nor.h

SPI SUBSYSTEM
M:	Mark Brown <broonie@kernel.org>
L:	linux-spi@vger.kernel.org
T:	git git://git.kernel.org/pub/scm/linux/kernel/git/broonie/spi.git
Q:	http://patchwork.kernel.org/project/spi-devel-general/list/
S:	Maintained
F:	Documentation/devicetree/bindings/spi/
F:	Documentation/spi/
F:	drivers/spi/
F:	include/linux/spi/
F:	include/uapi/linux/spi/
F:	tools/spi/

SPIDERNET NETWORK DRIVER for CELL
M:	Ishizaki Kou <kou.ishizaki@toshiba.co.jp>
L:	netdev@vger.kernel.org
S:	Supported
F:	Documentation/networking/spider_net.txt
F:	drivers/net/ethernet/toshiba/spider_net*

SPMI SUBSYSTEM
R:	Stephen Boyd <sboyd@codeaurora.org>
L:	linux-arm-msm@vger.kernel.org
F:	Documentation/devicetree/bindings/spmi/
F:	drivers/spmi/
F:	include/dt-bindings/spmi/spmi.h
F:	include/linux/spmi.h
F:	include/trace/events/spmi.h

SPU FILE SYSTEM
M:	Jeremy Kerr <jk@ozlabs.org>
L:	linuxppc-dev@lists.ozlabs.org
W:	http://www.ibm.com/developerworks/power/cell/
S:	Supported
F:	Documentation/filesystems/spufs.txt
F:	arch/powerpc/platforms/cell/spufs/

SQUASHFS FILE SYSTEM
M:	Phillip Lougher <phillip@squashfs.org.uk>
L:	squashfs-devel@lists.sourceforge.net (subscribers-only)
W:	http://squashfs.org.uk
T:	git git://git.kernel.org/pub/scm/linux/kernel/git/pkl/squashfs-next.git
S:	Maintained
F:	Documentation/filesystems/squashfs.txt
F:	fs/squashfs/

SRM (Alpha) environment access
M:	Jan-Benedict Glaw <jbglaw@lug-owl.de>
S:	Maintained
F:	arch/alpha/kernel/srm_env.c

STABLE BRANCH
M:	Greg Kroah-Hartman <gregkh@linuxfoundation.org>
L:	stable@vger.kernel.org
S:	Supported
F:	Documentation/process/stable-kernel-rules.rst

STAGING - COMEDI
M:	Ian Abbott <abbotti@mev.co.uk>
M:	H Hartley Sweeten <hsweeten@visionengravers.com>
S:	Odd Fixes
F:	drivers/staging/comedi/

STAGING - FLARION FT1000 DRIVERS
M:	Marek Belisko <marek.belisko@gmail.com>
S:	Odd Fixes
F:	drivers/staging/ft1000/

STAGING - INDUSTRIAL IO
M:	Jonathan Cameron <jic23@kernel.org>
L:	linux-iio@vger.kernel.org
S:	Odd Fixes
F:	Documentation/devicetree/bindings/staging/iio/
F:	drivers/staging/iio/

STAGING - LIRC (LINUX INFRARED REMOTE CONTROL) DRIVERS
M:	Jarod Wilson <jarod@wilsonet.com>
W:	http://www.lirc.org/
S:	Odd Fixes
F:	drivers/staging/media/lirc/

STAGING - LUSTRE PARALLEL FILESYSTEM
M:	Oleg Drokin <oleg.drokin@intel.com>
M:	Andreas Dilger <andreas.dilger@intel.com>
M:	James Simmons <jsimmons@infradead.org>
L:	lustre-devel@lists.lustre.org (moderated for non-subscribers)
W:	http://wiki.lustre.org/
S:	Maintained
F:	drivers/staging/lustre

STAGING - NVIDIA COMPLIANT EMBEDDED CONTROLLER INTERFACE (nvec)
M:	Marc Dietrich <marvin24@gmx.de>
L:	ac100@lists.launchpad.net (moderated for non-subscribers)
L:	linux-tegra@vger.kernel.org
S:	Maintained
F:	drivers/staging/nvec/

STAGING - OLPC SECONDARY DISPLAY CONTROLLER (DCON)
M:	Jens Frederich <jfrederich@gmail.com>
M:	Daniel Drake <dsd@laptop.org>
M:	Jon Nettleton <jon.nettleton@gmail.com>
W:	http://wiki.laptop.org/go/DCON
S:	Maintained
F:	drivers/staging/olpc_dcon/

STAGING - REALTEK RTL8712U DRIVERS
M:	Larry Finger <Larry.Finger@lwfinger.net>
M:	Florian Schilhabel <florian.c.schilhabel@googlemail.com>.
S:	Odd Fixes
F:	drivers/staging/rtl8712/

STAGING - SILICON MOTION SM750 FRAME BUFFER DRIVER
M:	Sudip Mukherjee <sudipm.mukherjee@gmail.com>
M:	Teddy Wang <teddy.wang@siliconmotion.com>
M:	Sudip Mukherjee <sudip.mukherjee@codethink.co.uk>
L:	linux-fbdev@vger.kernel.org
S:	Maintained
F:	drivers/staging/sm750fb/

STAGING - SPEAKUP CONSOLE SPEECH DRIVER
M:	William Hubbs <w.d.hubbs@gmail.com>
M:	Chris Brannon <chris@the-brannons.com>
M:	Kirk Reiser <kirk@reisers.ca>
M:	Samuel Thibault <samuel.thibault@ens-lyon.org>
L:	speakup@linux-speakup.org
W:	http://www.linux-speakup.org/
S:	Odd Fixes
F:	drivers/staging/speakup/

STAGING - VIA VT665X DRIVERS
M:	Forest Bond <forest@alittletooquiet.net>
S:	Odd Fixes
F:	drivers/staging/vt665?/

STAGING - WILC1000 WIFI DRIVER
M:	Aditya Shankar <aditya.shankar@microchip.com>
M:	Ganesh Krishna <ganesh.krishna@microchip.com>
L:	linux-wireless@vger.kernel.org
S:	Supported
F:	drivers/staging/wilc1000/

STAGING - XGI Z7,Z9,Z11 PCI DISPLAY DRIVER
M:	Arnaud Patard <arnaud.patard@rtp-net.org>
S:	Odd Fixes
F:	drivers/staging/xgifb/

STAGING SUBSYSTEM
M:	Greg Kroah-Hartman <gregkh@linuxfoundation.org>
T:	git git://git.kernel.org/pub/scm/linux/kernel/git/gregkh/staging.git
L:	devel@driverdev.osuosl.org
S:	Supported
F:	drivers/staging/

STARFIRE/DURALAN NETWORK DRIVER
M:	Ion Badulescu <ionut@badula.org>
S:	Odd Fixes
F:	drivers/net/ethernet/adaptec/starfire*

STI CEC DRIVER
M:	Benjamin Gaignard <benjamin.gaignard@linaro.org>
S:	Maintained
F:	drivers/staging/media/st-cec/
F:	Documentation/devicetree/bindings/media/stih-cec.txt

STK1160 USB VIDEO CAPTURE DRIVER
M:	Ezequiel Garcia <ezequiel@vanguardiasur.com.ar>
L:	linux-media@vger.kernel.org
T:	git git://linuxtv.org/media_tree.git
S:	Maintained
F:	drivers/media/usb/stk1160/

STMMAC ETHERNET DRIVER
M:	Giuseppe Cavallaro <peppe.cavallaro@st.com>
M:	Alexandre Torgue <alexandre.torgue@st.com>
L:	netdev@vger.kernel.org
W:	http://www.stlinux.com
S:	Supported
F:	drivers/net/ethernet/stmicro/stmmac/

SUN3/3X
M:	Sam Creasey <sammy@sammy.net>
W:	http://sammy.net/sun3/
S:	Maintained
F:	arch/m68k/kernel/*sun3*
F:	arch/m68k/sun3*/
F:	arch/m68k/include/asm/sun3*
F:	drivers/net/ethernet/i825xx/sun3*

SUN4I LOW RES ADC ATTACHED TABLET KEYS DRIVER
M:	Hans de Goede <hdegoede@redhat.com>
L:	linux-input@vger.kernel.org
S:	Maintained
F:	Documentation/devicetree/bindings/input/sun4i-lradc-keys.txt
F:	drivers/input/keyboard/sun4i-lradc-keys.c

SUNDANCE NETWORK DRIVER
M:	Denis Kirjanov <kda@linux-powerpc.org>
L:	netdev@vger.kernel.org
S:	Maintained
F:	drivers/net/ethernet/dlink/sundance.c

SUPERH
M:	Yoshinori Sato <ysato@users.sourceforge.jp>
M:	Rich Felker <dalias@libc.org>
L:	linux-sh@vger.kernel.org
Q:	http://patchwork.kernel.org/project/linux-sh/list/
S:	Maintained
F:	Documentation/sh/
F:	arch/sh/
F:	drivers/sh/

SUSPEND TO RAM
M:	"Rafael J. Wysocki" <rjw@rjwysocki.net>
M:	Len Brown <len.brown@intel.com>
M:	Pavel Machek <pavel@ucw.cz>
L:	linux-pm@vger.kernel.org
B:	https://bugzilla.kernel.org
S:	Supported
F:	Documentation/power/
F:	arch/x86/kernel/acpi/
F:	drivers/base/power/
F:	kernel/power/
F:	include/linux/suspend.h
F:	include/linux/freezer.h
F:	include/linux/pm.h

SVGA HANDLING
M:	Martin Mares <mj@ucw.cz>
L:	linux-video@atrey.karlin.mff.cuni.cz
S:	Maintained
F:	Documentation/svga.txt
F:	arch/x86/boot/video*

SWIOTLB SUBSYSTEM
M:	Konrad Rzeszutek Wilk <konrad.wilk@oracle.com>
L:	linux-kernel@vger.kernel.org
T:	git git://git.kernel.org/pub/scm/linux/kernel/git/konrad/swiotlb.git
S:	Supported
F:	lib/swiotlb.c
F:	arch/*/kernel/pci-swiotlb.c
F:	include/linux/swiotlb.h

SWITCHDEV
M:	Jiri Pirko <jiri@resnulli.us>
M:	Ivan Vecera <ivecera@redhat.com>
L:	netdev@vger.kernel.org
S:	Supported
F:	net/switchdev/
F:	include/net/switchdev.h

SYNC FILE FRAMEWORK
M:	Sumit Semwal <sumit.semwal@linaro.org>
R:	Gustavo Padovan <gustavo@padovan.org>
S:	Maintained
L:	linux-media@vger.kernel.org
L:	dri-devel@lists.freedesktop.org
F:	drivers/dma-buf/sync_*
F:	drivers/dma-buf/dma-fence*
F:	drivers/dma-buf/sw_sync.c
F:	include/linux/sync_file.h
F:	include/uapi/linux/sync_file.h
F:	Documentation/sync_file.txt
T:	git git://anongit.freedesktop.org/drm/drm-misc

SYNOPSYS ARC ARCHITECTURE
M:	Vineet Gupta <vgupta@synopsys.com>
L:	linux-snps-arc@lists.infradead.org
S:	Supported
F:	arch/arc/
F:	Documentation/devicetree/bindings/arc/*
F:	Documentation/devicetree/bindings/interrupt-controller/snps,arc*
F:	drivers/clocksource/arc_timer.c
F:	drivers/tty/serial/arc_uart.c
T:	git git://git.kernel.org/pub/scm/linux/kernel/git/vgupta/arc.git

SYNOPSYS ARC SDP platform support
M:	Alexey Brodkin <abrodkin@synopsys.com>
S:	Supported
F:	arch/arc/plat-axs10x
F:	arch/arc/boot/dts/ax*
F:	Documentation/devicetree/bindings/arc/axs10*

SYNOPSYS DESIGNWARE DMAC DRIVER
M:	Viresh Kumar <vireshk@kernel.org>
M:	Andy Shevchenko <andriy.shevchenko@linux.intel.com>
S:	Maintained
F:	include/linux/dma/dw.h
F:	include/linux/platform_data/dma-dw.h
F:	drivers/dma/dw/

SYNOPSYS DESIGNWARE ENTERPRISE ETHERNET DRIVER
M:	Jie Deng <jiedeng@synopsys.com>
L:	netdev@vger.kernel.org
S:	Supported
F:	drivers/net/ethernet/synopsys/

SYNOPSYS DESIGNWARE I2C DRIVER
M:	Jarkko Nikula <jarkko.nikula@linux.intel.com>
R:	Andy Shevchenko <andriy.shevchenko@linux.intel.com>
R:	Mika Westerberg <mika.westerberg@linux.intel.com>
L:	linux-i2c@vger.kernel.org
S:	Maintained
F:	drivers/i2c/busses/i2c-designware-*
F:	include/linux/platform_data/i2c-designware.h

SYNOPSYS DESIGNWARE MMC/SD/SDIO DRIVER
M:	Jaehoon Chung <jh80.chung@samsung.com>
L:	linux-mmc@vger.kernel.org
S:	Maintained
F:	drivers/mmc/host/dw_mmc*

SYSTEM CONFIGURATION (SYSCON)
M:	Lee Jones <lee.jones@linaro.org>
M:	Arnd Bergmann <arnd@arndb.de>
T:	git git://git.kernel.org/pub/scm/linux/kernel/git/lee/mfd.git
S:	Supported
F:	drivers/mfd/syscon.c

SYSTEM CONTROL & POWER INTERFACE (SCPI) Message Protocol drivers
M:	Sudeep Holla <sudeep.holla@arm.com>
L:	linux-arm-kernel@lists.infradead.org
S:	Maintained
F:	Documentation/devicetree/bindings/arm/arm,scpi.txt
F:	drivers/clk/clk-scpi.c
F:	drivers/cpufreq/scpi-cpufreq.c
F:	drivers/firmware/arm_scpi.c
F:	include/linux/scpi_protocol.h

SYSTEM RESET/SHUTDOWN DRIVERS
M:	Sebastian Reichel <sre@kernel.org>
L:	linux-pm@vger.kernel.org
T:	git git://git.kernel.org/pub/scm/linux/kernel/git/sre/linux-power-supply.git
S:	Maintained
F:	Documentation/devicetree/bindings/power/reset/
F:	drivers/power/reset/

SYSTEM TRACE MODULE CLASS
M:	Alexander Shishkin <alexander.shishkin@linux.intel.com>
S:	Maintained
T:	git git://git.kernel.org/pub/scm/linux/kernel/git/ash/stm.git
F:	Documentation/trace/stm.txt
F:	drivers/hwtracing/stm/
F:	include/linux/stm.h
F:	include/uapi/linux/stm.h

SYSV FILESYSTEM
M:	Christoph Hellwig <hch@infradead.org>
S:	Maintained
F:	Documentation/filesystems/sysv-fs.txt
F:	fs/sysv/
F:	include/linux/sysv_fs.h

TARGET SUBSYSTEM
M:	"Nicholas A. Bellinger" <nab@linux-iscsi.org>
L:	linux-scsi@vger.kernel.org
L:	target-devel@vger.kernel.org
W:	http://www.linux-iscsi.org
W:	http://groups.google.com/group/linux-iscsi-target-dev
T:	git git://git.kernel.org/pub/scm/linux/kernel/git/nab/target-pending.git master
S:	Supported
F:	drivers/target/
F:	include/target/
F:	Documentation/target/

TASKSTATS STATISTICS INTERFACE
M:	Balbir Singh <bsingharora@gmail.com>
S:	Maintained
F:	Documentation/accounting/taskstats*
F:	include/linux/taskstats*
F:	kernel/taskstats.c

TC subsystem
M:	Jamal Hadi Salim <jhs@mojatatu.com>
M:	Cong Wang <xiyou.wangcong@gmail.com>
M:	Jiri Pirko <jiri@resnulli.us>
L:	netdev@vger.kernel.org
S:	Maintained
F:	include/net/pkt_cls.h
F:	include/net/pkt_sched.h
F:	include/net/tc_act/
F:	include/uapi/linux/pkt_cls.h
F:	include/uapi/linux/pkt_sched.h
F:	include/uapi/linux/tc_act/
F:	include/uapi/linux/tc_ematch/
F:	net/sched/

TCP LOW PRIORITY MODULE
M:	"Wong Hoi Sing, Edison" <hswong3i@gmail.com>
M:	"Hung Hing Lun, Mike" <hlhung3i@gmail.com>
W:	http://tcp-lp-mod.sourceforge.net/
S:	Maintained
F:	net/ipv4/tcp_lp.c

TDA10071 MEDIA DRIVER
M:	Antti Palosaari <crope@iki.fi>
L:	linux-media@vger.kernel.org
W:	https://linuxtv.org
W:	http://palosaari.fi/linux/
Q:	http://patchwork.linuxtv.org/project/linux-media/list/
T:	git git://linuxtv.org/anttip/media_tree.git
S:	Maintained
F:	drivers/media/dvb-frontends/tda10071*

TDA18212 MEDIA DRIVER
M:	Antti Palosaari <crope@iki.fi>
L:	linux-media@vger.kernel.org
W:	https://linuxtv.org
W:	http://palosaari.fi/linux/
Q:	http://patchwork.linuxtv.org/project/linux-media/list/
T:	git git://linuxtv.org/anttip/media_tree.git
S:	Maintained
F:	drivers/media/tuners/tda18212*

TDA18218 MEDIA DRIVER
M:	Antti Palosaari <crope@iki.fi>
L:	linux-media@vger.kernel.org
W:	https://linuxtv.org
W:	http://palosaari.fi/linux/
Q:	http://patchwork.linuxtv.org/project/linux-media/list/
T:	git git://linuxtv.org/anttip/media_tree.git
S:	Maintained
F:	drivers/media/tuners/tda18218*

TDA18271 MEDIA DRIVER
M:	Michael Krufky <mkrufky@linuxtv.org>
L:	linux-media@vger.kernel.org
W:	https://linuxtv.org
W:	http://github.com/mkrufky
Q:	http://patchwork.linuxtv.org/project/linux-media/list/
T:	git git://linuxtv.org/mkrufky/tuners.git
S:	Maintained
F:	drivers/media/tuners/tda18271*

TDA827x MEDIA DRIVER
M:	Michael Krufky <mkrufky@linuxtv.org>
L:	linux-media@vger.kernel.org
W:	https://linuxtv.org
W:	http://github.com/mkrufky
Q:	http://patchwork.linuxtv.org/project/linux-media/list/
T:	git git://linuxtv.org/mkrufky/tuners.git
S:	Maintained
F:	drivers/media/tuners/tda8290.*

TDA8290 MEDIA DRIVER
M:	Michael Krufky <mkrufky@linuxtv.org>
L:	linux-media@vger.kernel.org
W:	https://linuxtv.org
W:	http://github.com/mkrufky
Q:	http://patchwork.linuxtv.org/project/linux-media/list/
T:	git git://linuxtv.org/mkrufky/tuners.git
S:	Maintained
F:	drivers/media/tuners/tda8290.*

TDA9840 MEDIA DRIVER
M:	Hans Verkuil <hverkuil@xs4all.nl>
L:	linux-media@vger.kernel.org
T:	git git://linuxtv.org/media_tree.git
W:	https://linuxtv.org
S:	Maintained
F:	drivers/media/i2c/tda9840*

TEA5761 TUNER DRIVER
M:	Mauro Carvalho Chehab <mchehab@s-opensource.com>
M:	Mauro Carvalho Chehab <mchehab@kernel.org>
L:	linux-media@vger.kernel.org
W:	https://linuxtv.org
T:	git git://linuxtv.org/media_tree.git
S:	Odd fixes
F:	drivers/media/tuners/tea5761.*

TEA5767 TUNER DRIVER
M:	Mauro Carvalho Chehab <mchehab@s-opensource.com>
M:	Mauro Carvalho Chehab <mchehab@kernel.org>
L:	linux-media@vger.kernel.org
W:	https://linuxtv.org
T:	git git://linuxtv.org/media_tree.git
S:	Maintained
F:	drivers/media/tuners/tea5767.*

TEA6415C MEDIA DRIVER
M:	Hans Verkuil <hverkuil@xs4all.nl>
L:	linux-media@vger.kernel.org
T:	git git://linuxtv.org/media_tree.git
W:	https://linuxtv.org
S:	Maintained
F:	drivers/media/i2c/tea6415c*

TEA6420 MEDIA DRIVER
M:	Hans Verkuil <hverkuil@xs4all.nl>
L:	linux-media@vger.kernel.org
T:	git git://linuxtv.org/media_tree.git
W:	https://linuxtv.org
S:	Maintained
F:	drivers/media/i2c/tea6420*

TEAM DRIVER
M:	Jiri Pirko <jiri@resnulli.us>
L:	netdev@vger.kernel.org
S:	Supported
F:	drivers/net/team/
F:	include/linux/if_team.h
F:	include/uapi/linux/if_team.h

TECHNOLOGIC SYSTEMS TS-5500 PLATFORM SUPPORT
M:	"Savoir-faire Linux Inc." <kernel@savoirfairelinux.com>
S:	Maintained
F:	arch/x86/platform/ts5500/

TECHNOTREND USB IR RECEIVER
M:	Sean Young <sean@mess.org>
L:	linux-media@vger.kernel.org
S:	Maintained
F:	drivers/media/rc/ttusbir.c

TEE SUBSYSTEM
M:	Jens Wiklander <jens.wiklander@linaro.org>
S:	Maintained
F:	include/linux/tee_drv.h
F:	include/uapi/linux/tee.h
F:	drivers/tee/
F:	Documentation/tee.txt

TEGRA ARCHITECTURE SUPPORT
M:	Thierry Reding <thierry.reding@gmail.com>
M:	Jonathan Hunter <jonathanh@nvidia.com>
L:	linux-tegra@vger.kernel.org
Q:	http://patchwork.ozlabs.org/project/linux-tegra/list/
T:	git git://git.kernel.org/pub/scm/linux/kernel/git/tegra/linux.git
S:	Supported
N:	[^a-z]tegra

TEGRA CLOCK DRIVER
M:	Peter De Schrijver <pdeschrijver@nvidia.com>
M:	Prashant Gaikwad <pgaikwad@nvidia.com>
S:	Supported
F:	drivers/clk/tegra/

TEGRA DMA DRIVERS
M:	Laxman Dewangan <ldewangan@nvidia.com>
M:	Jon Hunter <jonathanh@nvidia.com>
S:	Supported
F:	drivers/dma/tegra*

TEGRA I2C DRIVER
M:	Laxman Dewangan <ldewangan@nvidia.com>
S:	Supported
F:	drivers/i2c/busses/i2c-tegra.c

TEGRA IOMMU DRIVERS
M:	Hiroshi Doyu <hdoyu@nvidia.com>
S:	Supported
F:	drivers/iommu/tegra*

TEGRA KBC DRIVER
M:	Rakesh Iyer <riyer@nvidia.com>
M:	Laxman Dewangan <ldewangan@nvidia.com>
S:	Supported
F:	drivers/input/keyboard/tegra-kbc.c

TEGRA PWM DRIVER
M:	Thierry Reding <thierry.reding@gmail.com>
S:	Supported
F:	drivers/pwm/pwm-tegra.c

TEGRA SERIAL DRIVER
M:	Laxman Dewangan <ldewangan@nvidia.com>
S:	Supported
F:	drivers/tty/serial/serial-tegra.c

TEGRA SPI DRIVER
M:	Laxman Dewangan <ldewangan@nvidia.com>
S:	Supported
F:	drivers/spi/spi-tegra*

TEHUTI ETHERNET DRIVER
M:	Andy Gospodarek <andy@greyhouse.net>
L:	netdev@vger.kernel.org
S:	Supported
F:	drivers/net/ethernet/tehuti/*

Telecom Clock Driver for MCPL0010
M:	Mark Gross <mark.gross@intel.com>
S:	Supported
F:	drivers/char/tlclk.c

TENSILICA XTENSA PORT (xtensa)
M:	Chris Zankel <chris@zankel.net>
M:	Max Filippov <jcmvbkbc@gmail.com>
L:	linux-xtensa@linux-xtensa.org
T:	git git://github.com/czankel/xtensa-linux.git
S:	Maintained
F:	arch/xtensa/
F:	drivers/irqchip/irq-xtensa-*

Texas Instruments' System Control Interface (TISCI) Protocol Driver
M:	Nishanth Menon <nm@ti.com>
M:	Tero Kristo <t-kristo@ti.com>
M:	Santosh Shilimkar <ssantosh@kernel.org>
L:	linux-arm-kernel@lists.infradead.org
S:	Maintained
F:	Documentation/devicetree/bindings/arm/keystone/ti,sci.txt
F:	drivers/firmware/ti_sci*
F:	include/linux/soc/ti/ti_sci_protocol.h
F:	Documentation/devicetree/bindings/soc/ti/sci-pm-domain.txt
F:	include/dt-bindings/genpd/k2g.h
F:	drivers/soc/ti/ti_sci_pm_domains.c
F:	Documentation/devicetree/bindings/reset/ti,sci-reset.txt
F:	Documentation/devicetree/bindings/clock/ti,sci-clk.txt
F:	drivers/clk/keystone/sci-clk.c
F:	drivers/reset/reset-ti-sci.c

THANKO'S RAREMONO AM/FM/SW RADIO RECEIVER USB DRIVER
M:	Hans Verkuil <hverkuil@xs4all.nl>
L:	linux-media@vger.kernel.org
T:	git git://linuxtv.org/media_tree.git
W:	https://linuxtv.org
S:	Maintained
F:	drivers/media/radio/radio-raremono.c

THERMAL
M:	Zhang Rui <rui.zhang@intel.com>
M:	Eduardo Valentin <edubezval@gmail.com>
L:	linux-pm@vger.kernel.org
T:	git git://git.kernel.org/pub/scm/linux/kernel/git/rzhang/linux.git
T:	git git://git.kernel.org/pub/scm/linux/kernel/git/evalenti/linux-soc-thermal.git
Q:	https://patchwork.kernel.org/project/linux-pm/list/
S:	Supported
F:	drivers/thermal/
F:	include/linux/thermal.h
F:	include/uapi/linux/thermal.h
F:	include/linux/cpu_cooling.h
F:	Documentation/devicetree/bindings/thermal/

THERMAL/CPU_COOLING
M:	Amit Daniel Kachhap <amit.kachhap@gmail.com>
M:	Viresh Kumar <viresh.kumar@linaro.org>
M:	Javi Merino <javi.merino@kernel.org>
L:	linux-pm@vger.kernel.org
S:	Supported
F:	Documentation/thermal/cpu-cooling-api.txt
F:	drivers/thermal/cpu_cooling.c
F:	include/linux/cpu_cooling.h

THINKPAD ACPI EXTRAS DRIVER
M:	Henrique de Moraes Holschuh <ibm-acpi@hmh.eng.br>
L:	ibm-acpi-devel@lists.sourceforge.net
L:	platform-driver-x86@vger.kernel.org
W:	http://ibm-acpi.sourceforge.net
W:	http://thinkwiki.org/wiki/Ibm-acpi
T:	git git://repo.or.cz/linux-2.6/linux-acpi-2.6/ibm-acpi-2.6.git
S:	Maintained
F:	drivers/platform/x86/thinkpad_acpi.c

THUNDERBOLT DRIVER
M:	Andreas Noever <andreas.noever@gmail.com>
M:	Michael Jamet <michael.jamet@intel.com>
M:	Mika Westerberg <mika.westerberg@linux.intel.com>
M:	Yehezkel Bernat <yehezkel.bernat@intel.com>
S:	Maintained
F:	drivers/thunderbolt/

TI AM437X VPFE DRIVER
M:	"Lad, Prabhakar" <prabhakar.csengg@gmail.com>
L:	linux-media@vger.kernel.org
W:	https://linuxtv.org
Q:	http://patchwork.linuxtv.org/project/linux-media/list/
T:	git git://linuxtv.org/mhadli/v4l-dvb-davinci_devices.git
S:	Maintained
F:	drivers/media/platform/am437x/

TI BANDGAP AND THERMAL DRIVER
M:	Eduardo Valentin <edubezval@gmail.com>
M:	Keerthy <j-keerthy@ti.com>
L:	linux-pm@vger.kernel.org
L:	linux-omap@vger.kernel.org
S:	Maintained
F:	drivers/thermal/ti-soc-thermal/

TI BQ27XXX POWER SUPPLY DRIVER
R:	Andrew F. Davis <afd@ti.com>
F:	include/linux/power/bq27xxx_battery.h
F:	drivers/power/supply/bq27xxx_battery.c
F:	drivers/power/supply/bq27xxx_battery_i2c.c

TI CDCE706 CLOCK DRIVER
M:	Max Filippov <jcmvbkbc@gmail.com>
S:	Maintained
F:	drivers/clk/clk-cdce706.c

TI CLOCK DRIVER
M:	Tero Kristo <t-kristo@ti.com>
L:	linux-omap@vger.kernel.org
S:	Maintained
F:	drivers/clk/ti/
F:	include/linux/clk/ti.h

TI DAVINCI MACHINE SUPPORT
M:	Sekhar Nori <nsekhar@ti.com>
M:	Kevin Hilman <khilman@kernel.org>
L:	linux-arm-kernel@lists.infradead.org (moderated for non-subscribers)
T:	git git://git.kernel.org/pub/scm/linux/kernel/git/nsekhar/linux-davinci.git
S:	Supported
F:	arch/arm/mach-davinci/
F:	drivers/i2c/busses/i2c-davinci.c
F:	arch/arm/boot/dts/da850*

TI DAVINCI SERIES GPIO DRIVER
M:	Keerthy <j-keerthy@ti.com>
L:	linux-gpio@vger.kernel.org
S:	Maintained
F:	Documentation/devicetree/bindings/gpio/gpio-davinci.txt
F:	drivers/gpio/gpio-davinci.c

TI DAVINCI SERIES MEDIA DRIVER
M:	"Lad, Prabhakar" <prabhakar.csengg@gmail.com>
L:	linux-media@vger.kernel.org
W:	https://linuxtv.org
Q:	http://patchwork.linuxtv.org/project/linux-media/list/
T:	git git://linuxtv.org/mhadli/v4l-dvb-davinci_devices.git
S:	Maintained
F:	drivers/media/platform/davinci/
F:	include/media/davinci/

TI ETHERNET SWITCH DRIVER (CPSW)
R:	Grygorii Strashko <grygorii.strashko@ti.com>
L:	linux-omap@vger.kernel.org
L:	netdev@vger.kernel.org
S:	Maintained
F:	drivers/net/ethernet/ti/cpsw*
F:	drivers/net/ethernet/ti/davinci*

TI FLASH MEDIA INTERFACE DRIVER
M:	Alex Dubov <oakad@yahoo.com>
S:	Maintained
F:	drivers/misc/tifm*
F:	drivers/mmc/host/tifm_sd.c
F:	include/linux/tifm.h

TI KEYSTONE MULTICORE NAVIGATOR DRIVERS
M:	Santosh Shilimkar <ssantosh@kernel.org>
L:	linux-kernel@vger.kernel.org
L:	linux-arm-kernel@lists.infradead.org (moderated for non-subscribers)
S:	Maintained
F:	drivers/soc/ti/*
T:	git git://git.kernel.org/pub/scm/linux/kernel/git/ssantosh/linux-keystone.git

TI LM49xxx FAMILY ASoC CODEC DRIVERS
M:	M R Swami Reddy <mr.swami.reddy@ti.com>
M:	Vishwas A Deshpande <vishwas.a.deshpande@ti.com>
L:	alsa-devel@alsa-project.org (moderated for non-subscribers)
S:	Maintained
F:	sound/soc/codecs/lm49453*
F:	sound/soc/codecs/isabelle*

TI LP855x BACKLIGHT DRIVER
M:	Milo Kim <milo.kim@ti.com>
S:	Maintained
F:	Documentation/backlight/lp855x-driver.txt
F:	drivers/video/backlight/lp855x_bl.c
F:	include/linux/platform_data/lp855x.h

TI LP8727 CHARGER DRIVER
M:	Milo Kim <milo.kim@ti.com>
S:	Maintained
F:	drivers/power/supply/lp8727_charger.c
F:	include/linux/platform_data/lp8727.h

TI LP8788 MFD DRIVER
M:	Milo Kim <milo.kim@ti.com>
S:	Maintained
F:	drivers/iio/adc/lp8788_adc.c
F:	drivers/leds/leds-lp8788.c
F:	drivers/mfd/lp8788*.c
F:	drivers/power/supply/lp8788-charger.c
F:	drivers/regulator/lp8788-*.c
F:	include/linux/mfd/lp8788*.h

TI NETCP ETHERNET DRIVER
M:	Wingman Kwok <w-kwok2@ti.com>
M:	Murali Karicheri <m-karicheri2@ti.com>
L:	netdev@vger.kernel.org
S:	Maintained
F:	drivers/net/ethernet/ti/netcp*

TI TAS571X FAMILY ASoC CODEC DRIVER
M:	Kevin Cernekee <cernekee@chromium.org>
L:	alsa-devel@alsa-project.org (moderated for non-subscribers)
S:	Odd Fixes
F:	sound/soc/codecs/tas571x*

TI TRF7970A NFC DRIVER
M:	Mark Greer <mgreer@animalcreek.com>
L:	linux-wireless@vger.kernel.org
L:	linux-nfc@lists.01.org (moderated for non-subscribers)
S:	Supported
F:	drivers/nfc/trf7970a.c
F:	Documentation/devicetree/bindings/net/nfc/trf7970a.txt

TI TWL4030 SERIES SOC CODEC DRIVER
M:	Peter Ujfalusi <peter.ujfalusi@ti.com>
L:	alsa-devel@alsa-project.org (moderated for non-subscribers)
S:	Maintained
F:	sound/soc/codecs/twl4030*

TI VPE/CAL DRIVERS
M:	Benoit Parrot <bparrot@ti.com>
L:	linux-media@vger.kernel.org
W:	http://linuxtv.org/
Q:	http://patchwork.linuxtv.org/project/linux-media/list/
S:	Maintained
F:	drivers/media/platform/ti-vpe/

TI WILINK WIRELESS DRIVERS
L:	linux-wireless@vger.kernel.org
W:	http://wireless.kernel.org/en/users/Drivers/wl12xx
W:	http://wireless.kernel.org/en/users/Drivers/wl1251
T:	git git://git.kernel.org/pub/scm/linux/kernel/git/luca/wl12xx.git
S:	Orphan
F:	drivers/net/wireless/ti/
F:	include/linux/wl12xx.h

TILE ARCHITECTURE
M:	Chris Metcalf <cmetcalf@mellanox.com>
W:	http://www.mellanox.com/repository/solutions/tile-scm/
T:	git git://git.kernel.org/pub/scm/linux/kernel/git/cmetcalf/linux-tile.git
S:	Supported
F:	arch/tile/
F:	drivers/char/tile-srom.c
F:	drivers/edac/tile_edac.c
F:	drivers/net/ethernet/tile/
F:	drivers/rtc/rtc-tile.c
F:	drivers/tty/hvc/hvc_tile.c
F:	drivers/tty/serial/tilegx.c
F:	drivers/usb/host/*-tilegx.c
F:	include/linux/usb/tilegx.h

TIMEKEEPING, CLOCKSOURCE CORE, NTP, ALARMTIMER
M:	John Stultz <john.stultz@linaro.org>
M:	Thomas Gleixner <tglx@linutronix.de>
R:	Stephen Boyd <sboyd@codeaurora.org>
L:	linux-kernel@vger.kernel.org
T:	git git://git.kernel.org/pub/scm/linux/kernel/git/tip/tip.git timers/core
S:	Supported
F:	include/linux/clocksource.h
F:	include/linux/time.h
F:	include/linux/timex.h
F:	include/uapi/linux/time.h
F:	include/uapi/linux/timex.h
F:	kernel/time/clocksource.c
F:	kernel/time/time*.c
F:	kernel/time/alarmtimer.c
F:	kernel/time/ntp.c
F:	tools/testing/selftests/timers/

TIPC NETWORK LAYER
M:	Jon Maloy <jon.maloy@ericsson.com>
M:	Ying Xue <ying.xue@windriver.com>
L:	netdev@vger.kernel.org (core kernel code)
L:	tipc-discussion@lists.sourceforge.net (user apps, general discussion)
W:	http://tipc.sourceforge.net/
S:	Maintained
F:	include/uapi/linux/tipc*.h
F:	net/tipc/

TLAN NETWORK DRIVER
M:	Samuel Chessman <chessman@tux.org>
L:	tlan-devel@lists.sourceforge.net (subscribers-only)
W:	http://sourceforge.net/projects/tlan/
S:	Maintained
F:	Documentation/networking/tlan.txt
F:	drivers/net/ethernet/ti/tlan.*

TM6000 VIDEO4LINUX DRIVER
M:	Mauro Carvalho Chehab <mchehab@s-opensource.com>
M:	Mauro Carvalho Chehab <mchehab@kernel.org>
L:	linux-media@vger.kernel.org
W:	https://linuxtv.org
T:	git git://linuxtv.org/media_tree.git
S:	Odd fixes
F:	drivers/media/usb/tm6000/
F:	Documentation/media/v4l-drivers/tm6000*

TMIO/SDHI MMC DRIVER
M:	Wolfram Sang <wsa+renesas@sang-engineering.com>
L:	linux-mmc@vger.kernel.org
S:	Supported
F:	drivers/mmc/host/tmio_mmc*
F:	drivers/mmc/host/renesas_sdhi*
F:	include/linux/mfd/tmio.h

TMP401 HARDWARE MONITOR DRIVER
M:	Guenter Roeck <linux@roeck-us.net>
L:	linux-hwmon@vger.kernel.org
S:	Maintained
F:	Documentation/hwmon/tmp401
F:	drivers/hwmon/tmp401.c

TMPFS (SHMEM FILESYSTEM)
M:	Hugh Dickins <hughd@google.com>
L:	linux-mm@kvack.org
S:	Maintained
F:	include/linux/shmem_fs.h
F:	mm/shmem.c

TOMOYO SECURITY MODULE
M:	Kentaro Takeda <takedakn@nttdata.co.jp>
M:	Tetsuo Handa <penguin-kernel@I-love.SAKURA.ne.jp>
L:	tomoyo-dev-en@lists.sourceforge.jp (subscribers-only, for developers in English)
L:	tomoyo-users-en@lists.sourceforge.jp (subscribers-only, for users in English)
L:	tomoyo-dev@lists.sourceforge.jp (subscribers-only, for developers in Japanese)
L:	tomoyo-users@lists.sourceforge.jp (subscribers-only, for users in Japanese)
W:	http://tomoyo.sourceforge.jp/
T:	quilt http://svn.sourceforge.jp/svnroot/tomoyo/trunk/2.5.x/tomoyo-lsm/patches/
S:	Maintained
F:	security/tomoyo/

TOPSTAR LAPTOP EXTRAS DRIVER
M:	Herton Ronaldo Krzesinski <herton@canonical.com>
L:	platform-driver-x86@vger.kernel.org
S:	Maintained
F:	drivers/platform/x86/topstar-laptop.c

TOSHIBA ACPI EXTRAS DRIVER
M:	Azael Avalos <coproscefalo@gmail.com>
L:	platform-driver-x86@vger.kernel.org
S:	Maintained
F:	drivers/platform/x86/toshiba_acpi.c

TOSHIBA BLUETOOTH DRIVER
M:	Azael Avalos <coproscefalo@gmail.com>
L:	platform-driver-x86@vger.kernel.org
S:	Maintained
F:	drivers/platform/x86/toshiba_bluetooth.c

TOSHIBA HDD ACTIVE PROTECTION SENSOR DRIVER
M:	Azael Avalos <coproscefalo@gmail.com>
L:	platform-driver-x86@vger.kernel.org
S:	Maintained
F:	drivers/platform/x86/toshiba_haps.c

TOSHIBA SMM DRIVER
M:	Jonathan Buzzard <jonathan@buzzard.org.uk>
W:	http://www.buzzard.org.uk/toshiba/
S:	Maintained
F:	drivers/char/toshiba.c
F:	include/linux/toshiba.h
F:	include/uapi/linux/toshiba.h

TOSHIBA TC358743 DRIVER
M:	Mats Randgaard <matrandg@cisco.com>
L:	linux-media@vger.kernel.org
S:	Maintained
F:	drivers/media/i2c/tc358743*
F:	include/media/i2c/tc358743.h

TOSHIBA WMI HOTKEYS DRIVER
M:	Azael Avalos <coproscefalo@gmail.com>
L:	platform-driver-x86@vger.kernel.org
S:	Maintained
F:	drivers/platform/x86/toshiba-wmi.c

TPM DEVICE DRIVER
M:	Peter Huewe <peterhuewe@gmx.de>
M:	Marcel Selhorst <tpmdd@selhorst.net>
M:	Jarkko Sakkinen <jarkko.sakkinen@linux.intel.com>
R:	Jason Gunthorpe <jgunthorpe@obsidianresearch.com>
W:	http://tpmdd.sourceforge.net
L:	tpmdd-devel@lists.sourceforge.net (moderated for non-subscribers)
Q:	https://patchwork.kernel.org/project/tpmdd-devel/list/
T:	git git://git.infradead.org/users/jjs/linux-tpmdd.git
S:	Maintained
F:	drivers/char/tpm/

TPM IBM_VTPM DEVICE DRIVER
M:	Ashley Lai <ashleydlai@gmail.com>
W:	http://tpmdd.sourceforge.net
L:	tpmdd-devel@lists.sourceforge.net (moderated for non-subscribers)
S:	Maintained
F:	drivers/char/tpm/tpm_ibmvtpm*

TRACING
M:	Steven Rostedt <rostedt@goodmis.org>
M:	Ingo Molnar <mingo@redhat.com>
T:	git git://git.kernel.org/pub/scm/linux/kernel/git/tip/tip.git perf/core
S:	Maintained
F:	Documentation/trace/ftrace.txt
F:	arch/*/*/*/ftrace.h
F:	arch/*/kernel/ftrace.c
F:	include/*/ftrace.h
F:	include/linux/trace*.h
F:	include/trace/
F:	kernel/trace/
F:	tools/testing/selftests/ftrace/

TRACING MMIO ACCESSES (MMIOTRACE)
M:	Steven Rostedt <rostedt@goodmis.org>
M:	Ingo Molnar <mingo@kernel.org>
R:	Karol Herbst <karolherbst@gmail.com>
R:	Pekka Paalanen <ppaalanen@gmail.com>
S:	Maintained
L:	linux-kernel@vger.kernel.org
L:	nouveau@lists.freedesktop.org
F:	kernel/trace/trace_mmiotrace.c
F:	include/linux/mmiotrace.h
F:	arch/x86/mm/kmmio.c
F:	arch/x86/mm/mmio-mod.c
F:	arch/x86/mm/testmmiotrace.c

TRIVIAL PATCHES
M:	Jiri Kosina <trivial@kernel.org>
T:	git git://git.kernel.org/pub/scm/linux/kernel/git/jikos/trivial.git
S:	Maintained
K:	^Subject:.*(?i)trivial

TTY LAYER
M:	Greg Kroah-Hartman <gregkh@linuxfoundation.org>
M:	Jiri Slaby <jslaby@suse.com>
S:	Supported
T:	git git://git.kernel.org/pub/scm/linux/kernel/git/gregkh/tty.git
F:	Documentation/serial/
F:	drivers/tty/
F:	drivers/tty/serial/serial_core.c
F:	include/linux/serial_core.h
F:	include/linux/serial.h
F:	include/linux/tty.h
F:	include/uapi/linux/serial_core.h
F:	include/uapi/linux/serial.h
F:	include/uapi/linux/tty.h

TUA9001 MEDIA DRIVER
M:	Antti Palosaari <crope@iki.fi>
L:	linux-media@vger.kernel.org
W:	https://linuxtv.org
W:	http://palosaari.fi/linux/
Q:	http://patchwork.linuxtv.org/project/linux-media/list/
T:	git git://linuxtv.org/anttip/media_tree.git
S:	Maintained
F:	drivers/media/tuners/tua9001*

TULIP NETWORK DRIVERS
L:	netdev@vger.kernel.org
L:	linux-parisc@vger.kernel.org
S:	Orphan
F:	drivers/net/ethernet/dec/tulip/

TUN/TAP driver
M:	Maxim Krasnyansky <maxk@qti.qualcomm.com>
W:	http://vtun.sourceforge.net/tun
S:	Maintained
F:	Documentation/networking/tuntap.txt
F:	arch/um/os-Linux/drivers/

TURBOCHANNEL SUBSYSTEM
M:	"Maciej W. Rozycki" <macro@linux-mips.org>
M:	Ralf Baechle <ralf@linux-mips.org>
L:	linux-mips@linux-mips.org
Q:	http://patchwork.linux-mips.org/project/linux-mips/list/
S:	Maintained
F:	drivers/tc/
F:	include/linux/tc.h

TW5864 VIDEO4LINUX DRIVER
M:	Bluecherry Maintainers <maintainers@bluecherrydvr.com>
M:	Anton Sviridenko <anton@corp.bluecherry.net>
M:	Andrey Utkin <andrey.utkin@corp.bluecherry.net>
M:	Andrey Utkin <andrey_utkin@fastmail.com>
L:	linux-media@vger.kernel.org
S:	Supported
F:	drivers/media/pci/tw5864/

TW68 VIDEO4LINUX DRIVER
M:	Hans Verkuil <hverkuil@xs4all.nl>
L:	linux-media@vger.kernel.org
T:	git git://linuxtv.org/media_tree.git
W:	https://linuxtv.org
S:	Odd Fixes
F:	drivers/media/pci/tw68/

TW686X VIDEO4LINUX DRIVER
M:	Ezequiel Garcia <ezequiel@vanguardiasur.com.ar>
L:	linux-media@vger.kernel.org
T:	git git://linuxtv.org/media_tree.git
W:	http://linuxtv.org
S:	Maintained
F:	drivers/media/pci/tw686x/

UBI FILE SYSTEM (UBIFS)
M:	Richard Weinberger <richard@nod.at>
M:	Artem Bityutskiy <dedekind1@gmail.com>
M:	Adrian Hunter <adrian.hunter@intel.com>
L:	linux-mtd@lists.infradead.org
T:	git git://git.infradead.org/ubifs-2.6.git
W:	http://www.linux-mtd.infradead.org/doc/ubifs.html
S:	Supported
F:	Documentation/filesystems/ubifs.txt
F:	fs/ubifs/

UCLINUX (M68KNOMMU AND COLDFIRE)
M:	Greg Ungerer <gerg@linux-m68k.org>
W:	http://www.linux-m68k.org/
W:	http://www.uclinux.org/
L:	linux-m68k@lists.linux-m68k.org
L:	uclinux-dev@uclinux.org  (subscribers-only)
T:	git git://git.kernel.org/pub/scm/linux/kernel/git/gerg/m68knommu.git
S:	Maintained
F:	arch/m68k/coldfire/
F:	arch/m68k/68*/
F:	arch/m68k/*/*_no.*
F:	arch/m68k/include/asm/*_no.*

UDF FILESYSTEM
M:	Jan Kara <jack@suse.com>
S:	Maintained
F:	Documentation/filesystems/udf.txt
F:	fs/udf/

UDRAW TABLET
M:	Bastien Nocera <hadess@hadess.net>
L:	linux-input@vger.kernel.org
S:	Maintained
F:	drivers/hid/hid-udraw.c

UFS FILESYSTEM
M:	Evgeniy Dushistov <dushistov@mail.ru>
S:	Maintained
F:	Documentation/filesystems/ufs.txt
F:	fs/ufs/

UHID USERSPACE HID IO DRIVER:
M:	David Herrmann <dh.herrmann@googlemail.com>
L:	linux-input@vger.kernel.org
S:	Maintained
F:	drivers/hid/uhid.c
F:	include/uapi/linux/uhid.h

ULPI BUS
M:	Heikki Krogerus <heikki.krogerus@linux.intel.com>
L:	linux-usb@vger.kernel.org
S:	Maintained
F:	drivers/usb/common/ulpi.c
F:	include/linux/ulpi/

ULTRA-WIDEBAND (UWB) SUBSYSTEM:
L:	linux-usb@vger.kernel.org
S:	Orphan
F:	drivers/uwb/
F:	include/linux/uwb.h
F:	include/linux/uwb/

UNICORE32 ARCHITECTURE:
M:	Guan Xuetao <gxt@mprc.pku.edu.cn>
W:	http://mprc.pku.edu.cn/~guanxuetao/linux
S:	Maintained
T:	git git://github.com/gxt/linux.git
F:	arch/unicore32/

UNIFDEF
M:	Tony Finch <dot@dotat.at>
W:	http://dotat.at/prog/unifdef
S:	Maintained
F:	scripts/unifdef.c

UNIFORM CDROM DRIVER
M:	Jens Axboe <axboe@kernel.dk>
W:	http://www.kernel.dk
S:	Maintained
F:	Documentation/cdrom/
F:	drivers/cdrom/cdrom.c
F:	include/linux/cdrom.h
F:	include/uapi/linux/cdrom.h

UNISYS S-PAR DRIVERS
M:	David Kershner <david.kershner@unisys.com>
L:	sparmaintainer@unisys.com (Unisys internal)
S:	Supported
F:	drivers/staging/unisys/

UNIVERSAL FLASH STORAGE HOST CONTROLLER DRIVER
M:	Vinayak Holikatti <vinholikatti@gmail.com>
L:	linux-scsi@vger.kernel.org
S:	Supported
F:	Documentation/scsi/ufs.txt
F:	drivers/scsi/ufs/

UNIVERSAL FLASH STORAGE HOST CONTROLLER DRIVER DWC HOOKS
M:	Manjunath M Bettegowda <manjumb@synopsys.com>
M:	Prabu Thangamuthu <prabut@synopsys.com>
L:	linux-scsi@vger.kernel.org
S:	Supported
F:	drivers/scsi/ufs/*dwc*

UNSORTED BLOCK IMAGES (UBI)
M:	Artem Bityutskiy <dedekind1@gmail.com>
M:	Richard Weinberger <richard@nod.at>
W:	http://www.linux-mtd.infradead.org/
L:	linux-mtd@lists.infradead.org
T:	git git://git.infradead.org/ubifs-2.6.git
S:	Supported
F:	drivers/mtd/ubi/
F:	include/linux/mtd/ubi.h
F:	include/uapi/mtd/ubi-user.h

USB "USBNET" DRIVER FRAMEWORK
M:	Oliver Neukum <oneukum@suse.com>
L:	netdev@vger.kernel.org
W:	http://www.linux-usb.org/usbnet
S:	Maintained
F:	drivers/net/usb/usbnet.c
F:	include/linux/usb/usbnet.h

USB ACM DRIVER
M:	Oliver Neukum <oneukum@suse.com>
L:	linux-usb@vger.kernel.org
S:	Maintained
F:	Documentation/usb/acm.txt
F:	drivers/usb/class/cdc-acm.*

USB AR5523 WIRELESS DRIVER
M:	Pontus Fuchs <pontus.fuchs@gmail.com>
L:	linux-wireless@vger.kernel.org
S:	Maintained
F:	drivers/net/wireless/ath/ar5523/

USB ATTACHED SCSI
M:	Oliver Neukum <oneukum@suse.com>
L:	linux-usb@vger.kernel.org
L:	linux-scsi@vger.kernel.org
S:	Maintained
F:	drivers/usb/storage/uas.c

USB CDC ETHERNET DRIVER
M:	Oliver Neukum <oliver@neukum.org>
L:	linux-usb@vger.kernel.org
S:	Maintained
F:	drivers/net/usb/cdc_*.c
F:	include/uapi/linux/usb/cdc.h

USB CHAOSKEY DRIVER
M:	Keith Packard <keithp@keithp.com>
L:	linux-usb@vger.kernel.org
S:	Maintained
F:	drivers/usb/misc/chaoskey.c

USB CYPRESS C67X00 DRIVER
M:	Peter Korsgaard <jacmet@sunsite.dk>
L:	linux-usb@vger.kernel.org
S:	Maintained
F:	drivers/usb/c67x00/

USB DAVICOM DM9601 DRIVER
M:	Peter Korsgaard <jacmet@sunsite.dk>
L:	netdev@vger.kernel.org
W:	http://www.linux-usb.org/usbnet
S:	Maintained
F:	drivers/net/usb/dm9601.c

USB DIAMOND RIO500 DRIVER
M:	Cesar Miquel <miquel@df.uba.ar>
L:	rio500-users@lists.sourceforge.net
W:	http://rio500.sourceforge.net
S:	Maintained
F:	drivers/usb/misc/rio500*

USB EHCI DRIVER
M:	Alan Stern <stern@rowland.harvard.edu>
L:	linux-usb@vger.kernel.org
S:	Maintained
F:	Documentation/usb/ehci.txt
F:	drivers/usb/host/ehci*

USB GADGET/PERIPHERAL SUBSYSTEM
M:	Felipe Balbi <balbi@kernel.org>
L:	linux-usb@vger.kernel.org
W:	http://www.linux-usb.org/gadget
T:	git git://git.kernel.org/pub/scm/linux/kernel/git/balbi/usb.git
S:	Maintained
F:	drivers/usb/gadget/
F:	include/linux/usb/gadget*

USB HID/HIDBP DRIVERS (USB KEYBOARDS, MICE, REMOTE CONTROLS, ...)
M:	Jiri Kosina <jikos@kernel.org>
R:	Benjamin Tissoires <benjamin.tissoires@redhat.com>
L:	linux-usb@vger.kernel.org
T:	git git://git.kernel.org/pub/scm/linux/kernel/git/jikos/hid.git
S:	Maintained
F:	Documentation/hid/hiddev.txt
F:	drivers/hid/usbhid/

USB ISP116X DRIVER
M:	Olav Kongas <ok@artecdesign.ee>
L:	linux-usb@vger.kernel.org
S:	Maintained
F:	drivers/usb/host/isp116x*
F:	include/linux/usb/isp116x.h

USB LAN78XX ETHERNET DRIVER
M:	Woojung Huh <woojung.huh@microchip.com>
M:	Microchip Linux Driver Support <UNGLinuxDriver@microchip.com>
L:	netdev@vger.kernel.org
S:	Maintained
F:	drivers/net/usb/lan78xx.*

USB MASS STORAGE DRIVER
M:	Alan Stern <stern@rowland.harvard.edu>
L:	linux-usb@vger.kernel.org
L:	usb-storage@lists.one-eyed-alien.net
S:	Maintained
W:	http://www.one-eyed-alien.net/~mdharm/linux-usb/
F:	drivers/usb/storage/

USB MIDI DRIVER
M:	Clemens Ladisch <clemens@ladisch.de>
L:	alsa-devel@alsa-project.org (moderated for non-subscribers)
T:	git git://git.alsa-project.org/alsa-kernel.git
S:	Maintained
F:	sound/usb/midi.*

USB NETWORKING DRIVERS
L:	linux-usb@vger.kernel.org
S:	Odd Fixes
F:	drivers/net/usb/

USB OHCI DRIVER
M:	Alan Stern <stern@rowland.harvard.edu>
L:	linux-usb@vger.kernel.org
S:	Maintained
F:	Documentation/usb/ohci.txt
F:	drivers/usb/host/ohci*

USB OTG FSM (Finite State Machine)
M:	Peter Chen <Peter.Chen@nxp.com>
T:	git git://git.kernel.org/pub/scm/linux/kernel/git/peter.chen/usb.git
L:	linux-usb@vger.kernel.org
S:	Maintained
F:	drivers/usb/common/usb-otg-fsm.c

USB OVER IP DRIVER
M:	Valentina Manea <valentina.manea.m@gmail.com>
M:	Shuah Khan <shuahkh@osg.samsung.com>
M:	Shuah Khan <shuah@kernel.org>
L:	linux-usb@vger.kernel.org
S:	Maintained
F:	Documentation/usb/usbip_protocol.txt
F:	drivers/usb/usbip/
F:	tools/usb/usbip/

USB PEGASUS DRIVER
M:	Petko Manolov <petkan@nucleusys.com>
L:	linux-usb@vger.kernel.org
L:	netdev@vger.kernel.org
T:	git git://github.com/petkan/pegasus.git
W:	https://github.com/petkan/pegasus
S:	Maintained
F:	drivers/net/usb/pegasus.*

USB PHY LAYER
M:	Felipe Balbi <balbi@kernel.org>
L:	linux-usb@vger.kernel.org
T:	git git://git.kernel.org/pub/scm/linux/kernel/git/balbi/usb.git
S:	Maintained
F:	drivers/usb/phy/

USB PRINTER DRIVER (usblp)
M:	Pete Zaitcev <zaitcev@redhat.com>
L:	linux-usb@vger.kernel.org
S:	Supported
F:	drivers/usb/class/usblp.c

USB QMI WWAN NETWORK DRIVER
M:	Bjørn Mork <bjorn@mork.no>
L:	netdev@vger.kernel.org
S:	Maintained
F:	Documentation/ABI/testing/sysfs-class-net-qmi
F:	drivers/net/usb/qmi_wwan.c

USB RTL8150 DRIVER
M:	Petko Manolov <petkan@nucleusys.com>
L:	linux-usb@vger.kernel.org
L:	netdev@vger.kernel.org
T:	git git://github.com/petkan/rtl8150.git
W:	https://github.com/petkan/rtl8150
S:	Maintained
F:	drivers/net/usb/rtl8150.c

USB SERIAL SUBSYSTEM
M:	Johan Hovold <johan@kernel.org>
L:	linux-usb@vger.kernel.org
T:	git git://git.kernel.org/pub/scm/linux/kernel/git/johan/usb-serial.git
S:	Maintained
F:	Documentation/usb/usb-serial.txt
F:	drivers/usb/serial/
F:	include/linux/usb/serial.h

USB SMSC75XX ETHERNET DRIVER
M:	Steve Glendinning <steve.glendinning@shawell.net>
L:	netdev@vger.kernel.org
S:	Maintained
F:	drivers/net/usb/smsc75xx.*

USB SMSC95XX ETHERNET DRIVER
M:	Steve Glendinning <steve.glendinning@shawell.net>
M:	Microchip Linux Driver Support <UNGLinuxDriver@microchip.com>
L:	netdev@vger.kernel.org
S:	Maintained
F:	drivers/net/usb/smsc95xx.*

USB SUBSYSTEM
M:	Greg Kroah-Hartman <gregkh@linuxfoundation.org>
L:	linux-usb@vger.kernel.org
W:	http://www.linux-usb.org
T:	git git://git.kernel.org/pub/scm/linux/kernel/git/gregkh/usb.git
S:	Supported
F:	Documentation/devicetree/bindings/usb/
F:	Documentation/usb/
F:	drivers/usb/
F:	include/linux/usb.h
F:	include/linux/usb/

USB TYPEC SUBSYSTEM
M:	Heikki Krogerus <heikki.krogerus@linux.intel.com>
L:	linux-usb@vger.kernel.org
S:	Maintained
F:	Documentation/ABI/testing/sysfs-class-typec
F:	Documentation/usb/typec.rst
F:	drivers/usb/typec/
F:	include/linux/usb/typec.h

USB UHCI DRIVER
M:	Alan Stern <stern@rowland.harvard.edu>
L:	linux-usb@vger.kernel.org
S:	Maintained
F:	drivers/usb/host/uhci*

USB VIDEO CLASS
M:	Laurent Pinchart <laurent.pinchart@ideasonboard.com>
L:	linux-uvc-devel@lists.sourceforge.net (subscribers-only)
L:	linux-media@vger.kernel.org
T:	git git://linuxtv.org/media_tree.git
W:	http://www.ideasonboard.org/uvc/
S:	Maintained
F:	drivers/media/usb/uvc/
F:	include/uapi/linux/uvcvideo.h

USB VISION DRIVER
M:	Hans Verkuil <hverkuil@xs4all.nl>
L:	linux-media@vger.kernel.org
T:	git git://linuxtv.org/media_tree.git
W:	https://linuxtv.org
S:	Odd Fixes
F:	drivers/media/usb/usbvision/

USB WEBCAM GADGET
M:	Laurent Pinchart <laurent.pinchart@ideasonboard.com>
L:	linux-usb@vger.kernel.org
S:	Maintained
F:	drivers/usb/gadget/function/*uvc*
F:	drivers/usb/gadget/legacy/webcam.c

USB WIRELESS RNDIS DRIVER (rndis_wlan)
M:	Jussi Kivilinna <jussi.kivilinna@iki.fi>
L:	linux-wireless@vger.kernel.org
S:	Maintained
F:	drivers/net/wireless/rndis_wlan.c

USB XHCI DRIVER
M:	Mathias Nyman <mathias.nyman@intel.com>
L:	linux-usb@vger.kernel.org
S:	Supported
F:	drivers/usb/host/xhci*
F:	drivers/usb/host/pci-quirks*

USB ZD1201 DRIVER
L:	linux-wireless@vger.kernel.org
W:	http://linux-lc100020.sourceforge.net
S:	Orphan
F:	drivers/net/wireless/zydas/zd1201.*

USB ZR364XX DRIVER
M:	Antoine Jacquet <royale@zerezo.com>
L:	linux-usb@vger.kernel.org
L:	linux-media@vger.kernel.org
T:	git git://linuxtv.org/media_tree.git
W:	http://royale.zerezo.com/zr364xx/
S:	Maintained
F:	Documentation/media/v4l-drivers/zr364xx*
F:	drivers/media/usb/zr364xx/

USER-MODE LINUX (UML)
M:	Jeff Dike <jdike@addtoit.com>
M:	Richard Weinberger <richard@nod.at>
L:	user-mode-linux-devel@lists.sourceforge.net
L:	user-mode-linux-user@lists.sourceforge.net
W:	http://user-mode-linux.sourceforge.net
T:	git git://git.kernel.org/pub/scm/linux/kernel/git/rw/uml.git
S:	Maintained
F:	Documentation/virtual/uml/
F:	arch/um/
F:	arch/x86/um/
F:	fs/hostfs/
F:	fs/hppfs/

USERSPACE I/O (UIO)
M:	Greg Kroah-Hartman <gregkh@linuxfoundation.org>
S:	Maintained
T:	git git://git.kernel.org/pub/scm/linux/kernel/git/gregkh/char-misc.git
F:	Documentation/driver-api/uio-howto.rst
F:	drivers/uio/
F:	include/linux/uio*.h

UTIL-LINUX PACKAGE
M:	Karel Zak <kzak@redhat.com>
L:	util-linux@vger.kernel.org
W:	http://en.wikipedia.org/wiki/Util-linux
T:	git git://git.kernel.org/pub/scm/utils/util-linux/util-linux.git
S:	Maintained

UUID HELPERS
M:	Christoph Hellwig <hch@lst.de>
R:	Andy Shevchenko <andriy.shevchenko@linux.intel.com>
L:	linux-kernel@vger.kernel.org
T:	git git://git.infradead.org/users/hch/uuid.git
F:	lib/uuid.c
F:	lib/test_uuid.c
F:	include/linux/uuid.h
F:	include/uapi/linux/uuid.h
S:	Maintained

UVESAFB DRIVER
M:	Michal Januszewski <spock@gentoo.org>
L:	linux-fbdev@vger.kernel.org
W:	http://dev.gentoo.org/~spock/projects/uvesafb/
S:	Maintained
F:	Documentation/fb/uvesafb.txt
F:	drivers/video/fbdev/uvesafb.*

VF610 NAND DRIVER
M:	Stefan Agner <stefan@agner.ch>
L:	linux-mtd@lists.infradead.org
S:	Supported
F:	drivers/mtd/nand/vf610_nfc.c

VFAT/FAT/MSDOS FILESYSTEM
M:	OGAWA Hirofumi <hirofumi@mail.parknet.co.jp>
S:	Maintained
F:	Documentation/filesystems/vfat.txt
F:	fs/fat/

VFIO DRIVER
M:	Alex Williamson <alex.williamson@redhat.com>
L:	kvm@vger.kernel.org
T:	git git://github.com/awilliam/linux-vfio.git
S:	Maintained
F:	Documentation/vfio.txt
F:	drivers/vfio/
F:	include/linux/vfio.h
F:	include/uapi/linux/vfio.h

VFIO MEDIATED DEVICE DRIVERS
M:	Kirti Wankhede <kwankhede@nvidia.com>
L:	kvm@vger.kernel.org
S:	Maintained
F:	Documentation/vfio-mediated-device.txt
F:	drivers/vfio/mdev/
F:	include/linux/mdev.h
F:	samples/vfio-mdev/

VFIO PLATFORM DRIVER
M:	Baptiste Reynal <b.reynal@virtualopensystems.com>
L:	kvm@vger.kernel.org
S:	Maintained
F:	drivers/vfio/platform/

VGA_SWITCHEROO
R:	Lukas Wunner <lukas@wunner.de>
S:	Maintained
F:	Documentation/gpu/vga-switcheroo.rst
F:	drivers/gpu/vga/vga_switcheroo.c
F:	include/linux/vga_switcheroo.h
T:	git git://anongit.freedesktop.org/drm/drm-misc

VIA RHINE NETWORK DRIVER
S:	Orphan
F:	drivers/net/ethernet/via/via-rhine.c

VIA SD/MMC CARD CONTROLLER DRIVER
M:	Bruce Chang <brucechang@via.com.tw>
M:	Harald Welte <HaraldWelte@viatech.com>
S:	Maintained
F:	drivers/mmc/host/via-sdmmc.c

VIA UNICHROME(PRO)/CHROME9 FRAMEBUFFER DRIVER
M:	Florian Tobias Schandinat <FlorianSchandinat@gmx.de>
L:	linux-fbdev@vger.kernel.org
S:	Maintained
F:	include/linux/via-core.h
F:	include/linux/via-gpio.h
F:	include/linux/via_i2c.h
F:	drivers/video/fbdev/via/

VIA VELOCITY NETWORK DRIVER
M:	Francois Romieu <romieu@fr.zoreil.com>
L:	netdev@vger.kernel.org
S:	Maintained
F:	drivers/net/ethernet/via/via-velocity.*

VIDEO MULTIPLEXER DRIVER
M:	Philipp Zabel <p.zabel@pengutronix.de>
L:	linux-media@vger.kernel.org
S:	Maintained
F:	drivers/media/platform/video-mux.c

VIDEOBUF2 FRAMEWORK
M:	Pawel Osciak <pawel@osciak.com>
M:	Marek Szyprowski <m.szyprowski@samsung.com>
M:	Kyungmin Park <kyungmin.park@samsung.com>
L:	linux-media@vger.kernel.org
S:	Maintained
F:	drivers/media/v4l2-core/videobuf2-*
F:	include/media/videobuf2-*

VIMC VIRTUAL MEDIA CONTROLLER DRIVER
M:	Helen Koike <helen.koike@collabora.com>
L:	linux-media@vger.kernel.org
T:	git git://linuxtv.org/media_tree.git
W:	https://linuxtv.org
S:	Maintained
F:	drivers/media/platform/vimc/*

VIRT LIB
M:	Alex Williamson <alex.williamson@redhat.com>
M:	Paolo Bonzini <pbonzini@redhat.com>
L:	kvm@vger.kernel.org
S:	Supported
F:	virt/lib/

VIRTIO AND VHOST VSOCK DRIVER
M:	Stefan Hajnoczi <stefanha@redhat.com>
L:	kvm@vger.kernel.org
L:	virtualization@lists.linux-foundation.org
L:	netdev@vger.kernel.org
S:	Maintained
F:	include/linux/virtio_vsock.h
F:	include/uapi/linux/virtio_vsock.h
F:	include/uapi/linux/vsockmon.h
F:	net/vmw_vsock/af_vsock_tap.c
F:	net/vmw_vsock/virtio_transport_common.c
F:	net/vmw_vsock/virtio_transport.c
F:	drivers/net/vsockmon.c
F:	drivers/vhost/vsock.c
F:	drivers/vhost/vsock.h

VIRTIO CONSOLE DRIVER
M:	Amit Shah <amit@kernel.org>
L:	virtualization@lists.linux-foundation.org
S:	Maintained
F:	drivers/char/virtio_console.c
F:	include/linux/virtio_console.h
F:	include/uapi/linux/virtio_console.h

VIRTIO CORE, NET AND BLOCK DRIVERS
M:	"Michael S. Tsirkin" <mst@redhat.com>
M:	Jason Wang <jasowang@redhat.com>
L:	virtualization@lists.linux-foundation.org
S:	Maintained
F:	Documentation/devicetree/bindings/virtio/
F:	drivers/virtio/
F:	tools/virtio/
F:	drivers/net/virtio_net.c
F:	drivers/block/virtio_blk.c
F:	include/linux/virtio*.h
F:	include/uapi/linux/virtio_*.h
F:	drivers/crypto/virtio/
F:	mm/balloon_compaction.c

VIRTIO CRYPTO DRIVER
M:	Gonglei <arei.gonglei@huawei.com>
L:	virtualization@lists.linux-foundation.org
L:	linux-crypto@vger.kernel.org
S:	Maintained
F:	drivers/crypto/virtio/
F:	include/uapi/linux/virtio_crypto.h

VIRTIO DRIVERS FOR S390
M:	Cornelia Huck <cohuck@redhat.com>
M:	Halil Pasic <pasic@linux.vnet.ibm.com>
L:	linux-s390@vger.kernel.org
L:	virtualization@lists.linux-foundation.org
L:	kvm@vger.kernel.org
S:	Supported
F:	drivers/s390/virtio/

VIRTIO GPU DRIVER
M:	David Airlie <airlied@linux.ie>
M:	Gerd Hoffmann <kraxel@redhat.com>
L:	dri-devel@lists.freedesktop.org
L:	virtualization@lists.linux-foundation.org
T:	git git://anongit.freedesktop.org/drm/drm-misc
S:	Maintained
F:	drivers/gpu/drm/virtio/
F:	include/uapi/linux/virtio_gpu.h

VIRTIO HOST (VHOST)
M:	"Michael S. Tsirkin" <mst@redhat.com>
M:	Jason Wang <jasowang@redhat.com>
L:	kvm@vger.kernel.org
L:	virtualization@lists.linux-foundation.org
L:	netdev@vger.kernel.org
T:	git git://git.kernel.org/pub/scm/linux/kernel/git/mst/vhost.git
S:	Maintained
F:	drivers/vhost/
F:	include/uapi/linux/vhost.h

VIRTIO INPUT DRIVER
M:	Gerd Hoffmann <kraxel@redhat.com>
S:	Maintained
F:	drivers/virtio/virtio_input.c
F:	include/uapi/linux/virtio_input.h

VIRTUAL SERIO DEVICE DRIVER
M:	Stephen Chandler Paul <thatslyude@gmail.com>
S:	Maintained
F:	drivers/input/serio/userio.c
F:	include/uapi/linux/userio.h

VIVID VIRTUAL VIDEO DRIVER
M:	Hans Verkuil <hverkuil@xs4all.nl>
L:	linux-media@vger.kernel.org
T:	git git://linuxtv.org/media_tree.git
W:	https://linuxtv.org
S:	Maintained
F:	drivers/media/platform/vivid/*

VLYNQ BUS
M:	Florian Fainelli <f.fainelli@gmail.com>
L:	openwrt-devel@lists.openwrt.org (subscribers-only)
S:	Maintained
F:	drivers/vlynq/vlynq.c
F:	include/linux/vlynq.h

VME SUBSYSTEM
M:	Martyn Welch <martyn@welchs.me.uk>
M:	Manohar Vanga <manohar.vanga@gmail.com>
M:	Greg Kroah-Hartman <gregkh@linuxfoundation.org>
L:	devel@driverdev.osuosl.org
S:	Maintained
T:	git git://git.kernel.org/pub/scm/linux/kernel/git/gregkh/driver-core.git
F:	Documentation/driver-api/vme.rst
F:	drivers/staging/vme/
F:	drivers/vme/
F:	include/linux/vme*

VMWARE BALLOON DRIVER
M:	Xavier Deguillard <xdeguillard@vmware.com>
M:	Philip Moltmann <moltmann@vmware.com>
M:	"VMware, Inc." <pv-drivers@vmware.com>
L:	linux-kernel@vger.kernel.org
S:	Maintained
F:	drivers/misc/vmw_balloon.c

VMWARE HYPERVISOR INTERFACE
M:	Alok Kataria <akataria@vmware.com>
L:	virtualization@lists.linux-foundation.org
S:	Supported
F:	arch/x86/kernel/cpu/vmware.c

VMWARE PVRDMA DRIVER
M:	Adit Ranadive <aditr@vmware.com>
M:	VMware PV-Drivers <pv-drivers@vmware.com>
L:	linux-rdma@vger.kernel.org
S:	Maintained
F:	drivers/infiniband/hw/vmw_pvrdma/

VMware PVSCSI driver
M:	Jim Gill <jgill@vmware.com>
M:	VMware PV-Drivers <pv-drivers@vmware.com>
L:	linux-scsi@vger.kernel.org
S:	Maintained
F:	drivers/scsi/vmw_pvscsi.c
F:	drivers/scsi/vmw_pvscsi.h

VMWARE VMMOUSE SUBDRIVER
M:	"VMware Graphics" <linux-graphics-maintainer@vmware.com>
M:	"VMware, Inc." <pv-drivers@vmware.com>
L:	linux-input@vger.kernel.org
S:	Maintained
F:	drivers/input/mouse/vmmouse.c
F:	drivers/input/mouse/vmmouse.h

VMWARE VMXNET3 ETHERNET DRIVER
M:	Shrikrishna Khare <skhare@vmware.com>
M:	"VMware, Inc." <pv-drivers@vmware.com>
L:	netdev@vger.kernel.org
S:	Maintained
F:	drivers/net/vmxnet3/

VOLTAGE AND CURRENT REGULATOR FRAMEWORK
M:	Liam Girdwood <lgirdwood@gmail.com>
M:	Mark Brown <broonie@kernel.org>
L:	linux-kernel@vger.kernel.org
W:	http://www.slimlogic.co.uk/?p=48
T:	git git://git.kernel.org/pub/scm/linux/kernel/git/broonie/regulator.git
S:	Supported
F:	Documentation/devicetree/bindings/regulator/
F:	drivers/regulator/
F:	include/dt-bindings/regulator/
F:	include/linux/regulator/

VRF
M:	David Ahern <dsa@cumulusnetworks.com>
M:	Shrijeet Mukherjee <shm@cumulusnetworks.com>
L:	netdev@vger.kernel.org
S:	Maintained
F:	drivers/net/vrf.c
F:	Documentation/networking/vrf.txt

VT1211 HARDWARE MONITOR DRIVER
M:	Juerg Haefliger <juergh@gmail.com>
L:	linux-hwmon@vger.kernel.org
S:	Maintained
F:	Documentation/hwmon/vt1211
F:	drivers/hwmon/vt1211.c

VT8231 HARDWARE MONITOR DRIVER
M:	Roger Lucas <vt8231@hiddenengine.co.uk>
L:	linux-hwmon@vger.kernel.org
S:	Maintained
F:	drivers/hwmon/vt8231.c

VUB300 USB to SDIO/SD/MMC bridge chip
M:	Tony Olech <tony.olech@elandigitalsystems.com>
L:	linux-mmc@vger.kernel.org
L:	linux-usb@vger.kernel.org
S:	Supported
F:	drivers/mmc/host/vub300.c

W1 DALLAS'S 1-WIRE BUS
M:	Evgeniy Polyakov <zbr@ioremap.net>
S:	Maintained
F:	Documentation/w1/
F:	drivers/w1/
F:	include/linux/w1.h

W83791D HARDWARE MONITORING DRIVER
M:	Marc Hulsman <m.hulsman@tudelft.nl>
L:	linux-hwmon@vger.kernel.org
S:	Maintained
F:	Documentation/hwmon/w83791d
F:	drivers/hwmon/w83791d.c

W83793 HARDWARE MONITORING DRIVER
M:	Rudolf Marek <r.marek@assembler.cz>
L:	linux-hwmon@vger.kernel.org
S:	Maintained
F:	Documentation/hwmon/w83793
F:	drivers/hwmon/w83793.c

W83795 HARDWARE MONITORING DRIVER
M:	Jean Delvare <jdelvare@suse.com>
L:	linux-hwmon@vger.kernel.org
S:	Maintained
F:	drivers/hwmon/w83795.c

W83L51xD SD/MMC CARD INTERFACE DRIVER
M:	Pierre Ossman <pierre@ossman.eu>
S:	Maintained
F:	drivers/mmc/host/wbsd.*

WACOM PROTOCOL 4 SERIAL TABLETS
M:	Julian Squires <julian@cipht.net>
M:	Hans de Goede <hdegoede@redhat.com>
L:	linux-input@vger.kernel.org
S:	Maintained
F:	drivers/input/tablet/wacom_serial4.c

WATCHDOG DEVICE DRIVERS
M:	Wim Van Sebroeck <wim@iguana.be>
R:	Guenter Roeck <linux@roeck-us.net>
L:	linux-watchdog@vger.kernel.org
W:	http://www.linux-watchdog.org/
T:	git git://www.linux-watchdog.org/linux-watchdog.git
S:	Maintained
F:	Documentation/devicetree/bindings/watchdog/
F:	Documentation/watchdog/
F:	drivers/watchdog/
F:	include/linux/watchdog.h
F:	include/uapi/linux/watchdog.h

WHISKEYCOVE PMIC GPIO DRIVER
M:	Kuppuswamy Sathyanarayanan <sathyanarayanan.kuppuswamy@linux.intel.com>
L:	linux-gpio@vger.kernel.org
S:	Maintained
F:	drivers/gpio/gpio-wcove.c

WIIMOTE HID DRIVER
M:	David Herrmann <dh.herrmann@googlemail.com>
L:	linux-input@vger.kernel.org
S:	Maintained
F:	drivers/hid/hid-wiimote*

WILOCITY WIL6210 WIRELESS DRIVER
M:	Maya Erez <qca_merez@qca.qualcomm.com>
L:	linux-wireless@vger.kernel.org
L:	wil6210@qca.qualcomm.com
S:	Supported
W:	http://wireless.kernel.org/en/users/Drivers/wil6210
F:	drivers/net/wireless/ath/wil6210/
F:	include/uapi/linux/wil6210_uapi.h

WIMAX STACK
M:	Inaky Perez-Gonzalez <inaky.perez-gonzalez@intel.com>
M:	linux-wimax@intel.com
L:	wimax@linuxwimax.org (subscribers-only)
S:	Supported
W:	http://linuxwimax.org
F:	Documentation/wimax/README.wimax
F:	include/linux/wimax/debug.h
F:	include/net/wimax.h
F:	include/uapi/linux/wimax.h
F:	net/wimax/

WINBOND CIR DRIVER
M:	David Härdeman <david@hardeman.nu>
S:	Maintained
F:	drivers/media/rc/winbond-cir.c

WINSYSTEMS EBC-C384 WATCHDOG DRIVER
M:	William Breathitt Gray <vilhelm.gray@gmail.com>
L:	linux-watchdog@vger.kernel.org
S:	Maintained
F:	drivers/watchdog/ebc-c384_wdt.c

WINSYSTEMS WS16C48 GPIO DRIVER
M:	William Breathitt Gray <vilhelm.gray@gmail.com>
L:	linux-gpio@vger.kernel.org
S:	Maintained
F:	drivers/gpio/gpio-ws16c48.c

WISTRON LAPTOP BUTTON DRIVER
M:	Miloslav Trmac <mitr@volny.cz>
S:	Maintained
F:	drivers/input/misc/wistron_btns.c

WL3501 WIRELESS PCMCIA CARD DRIVER
L:	linux-wireless@vger.kernel.org
S:	Odd fixes
F:	drivers/net/wireless/wl3501*

WOLFSON MICROELECTRONICS DRIVERS
L:	patches@opensource.cirrus.com
T:	git https://github.com/CirrusLogic/linux-drivers.git
W:	https://github.com/CirrusLogic/linux-drivers/wiki
S:	Supported
F:	Documentation/hwmon/wm83??
F:	Documentation/devicetree/bindings/extcon/extcon-arizona.txt
F:	Documentation/devicetree/bindings/regulator/arizona-regulator.txt
F:	Documentation/devicetree/bindings/mfd/arizona.txt
F:	Documentation/devicetree/bindings/mfd/wm831x.txt
F:	arch/arm/mach-s3c64xx/mach-crag6410*
F:	drivers/clk/clk-wm83*.c
F:	drivers/extcon/extcon-arizona.c
F:	drivers/leds/leds-wm83*.c
F:	drivers/gpio/gpio-*wm*.c
F:	drivers/gpio/gpio-arizona.c
F:	drivers/hwmon/wm83??-hwmon.c
F:	drivers/input/misc/wm831x-on.c
F:	drivers/input/touchscreen/wm831x-ts.c
F:	drivers/input/touchscreen/wm97*.c
F:	drivers/mfd/arizona*
F:	drivers/mfd/wm*.c
F:	drivers/mfd/cs47l24*
F:	drivers/power/supply/wm83*.c
F:	drivers/rtc/rtc-wm83*.c
F:	drivers/regulator/wm8*.c
F:	drivers/regulator/arizona*
F:	drivers/video/backlight/wm83*_bl.c
F:	drivers/watchdog/wm83*_wdt.c
F:	include/linux/mfd/arizona/
F:	include/linux/mfd/wm831x/
F:	include/linux/mfd/wm8350/
F:	include/linux/mfd/wm8400*
F:	include/linux/regulator/arizona*
F:	include/linux/wm97xx.h
F:	include/sound/wm????.h
F:	sound/soc/codecs/arizona.?
F:	sound/soc/codecs/wm*
F:	sound/soc/codecs/cs47l24*

WORKQUEUE
M:	Tejun Heo <tj@kernel.org>
R:	Lai Jiangshan <jiangshanlai@gmail.com>
T:	git git://git.kernel.org/pub/scm/linux/kernel/git/tj/wq.git
S:	Maintained
F:	include/linux/workqueue.h
F:	kernel/workqueue.c
F:	Documentation/core-api/workqueue.rst

X-POWERS MULTIFUNCTION PMIC DEVICE DRIVERS
M:	Chen-Yu Tsai <wens@csie.org>
L:	linux-kernel@vger.kernel.org
S:	Maintained
N:	axp[128]

X.25 NETWORK LAYER
M:	Andrew Hendry <andrew.hendry@gmail.com>
L:	linux-x25@vger.kernel.org
S:	Odd Fixes
F:	Documentation/networking/x25*
F:	include/net/x25*
F:	net/x25/

X86 ARCHITECTURE (32-BIT AND 64-BIT)
M:	Thomas Gleixner <tglx@linutronix.de>
M:	Ingo Molnar <mingo@redhat.com>
M:	"H. Peter Anvin" <hpa@zytor.com>
M:	x86@kernel.org
L:	linux-kernel@vger.kernel.org
T:	git git://git.kernel.org/pub/scm/linux/kernel/git/tip/tip.git x86/core
S:	Maintained
F:	Documentation/x86/
F:	arch/x86/

X86 MCE INFRASTRUCTURE
M:	Tony Luck <tony.luck@intel.com>
M:	Borislav Petkov <bp@alien8.de>
L:	linux-edac@vger.kernel.org
S:	Maintained
F:	arch/x86/kernel/cpu/mcheck/*

X86 MICROCODE UPDATE SUPPORT
M:	Borislav Petkov <bp@alien8.de>
S:	Maintained
F:	arch/x86/kernel/cpu/microcode/*

X86 PLATFORM DRIVERS
M:	Darren Hart <dvhart@infradead.org>
M:	Andy Shevchenko <andy@infradead.org>
L:	platform-driver-x86@vger.kernel.org
T:	git git://git.infradead.org/users/dvhart/linux-platform-drivers-x86.git
S:	Maintained
F:	drivers/platform/x86/
F:	drivers/platform/olpc/

X86 VDSO
M:	Andy Lutomirski <luto@amacapital.net>
L:	linux-kernel@vger.kernel.org
T:	git git://git.kernel.org/pub/scm/linux/kernel/git/tip/tip.git x86/vdso
S:	Maintained
F:	arch/x86/entry/vdso/

XC2028/3028 TUNER DRIVER
M:	Mauro Carvalho Chehab <mchehab@s-opensource.com>
M:	Mauro Carvalho Chehab <mchehab@kernel.org>
L:	linux-media@vger.kernel.org
W:	https://linuxtv.org
T:	git git://linuxtv.org/media_tree.git
S:	Maintained
F:	drivers/media/tuners/tuner-xc2028.*

XEN BLOCK SUBSYSTEM
M:	Konrad Rzeszutek Wilk <konrad.wilk@oracle.com>
M:	Roger Pau Monné <roger.pau@citrix.com>
L:	xen-devel@lists.xenproject.org (moderated for non-subscribers)
S:	Supported
F:	drivers/block/xen-blkback/*
F:	drivers/block/xen*

XEN HYPERVISOR ARM
M:	Stefano Stabellini <sstabellini@kernel.org>
L:	xen-devel@lists.xenproject.org (moderated for non-subscribers)
S:	Maintained
F:	arch/arm/xen/
F:	arch/arm/include/asm/xen/

XEN HYPERVISOR ARM64
M:	Stefano Stabellini <sstabellini@kernel.org>
L:	xen-devel@lists.xenproject.org (moderated for non-subscribers)
S:	Maintained
F:	arch/arm64/xen/
F:	arch/arm64/include/asm/xen/

XEN HYPERVISOR INTERFACE
M:	Boris Ostrovsky <boris.ostrovsky@oracle.com>
M:	Juergen Gross <jgross@suse.com>
L:	xen-devel@lists.xenproject.org (moderated for non-subscribers)
T:	git git://git.kernel.org/pub/scm/linux/kernel/git/xen/tip.git
S:	Supported
F:	arch/x86/xen/
F:	drivers/*/xen-*front.c
F:	drivers/xen/
F:	arch/x86/include/asm/xen/
F:	include/xen/
F:	include/uapi/xen/
F:	Documentation/ABI/stable/sysfs-hypervisor-xen
F:	Documentation/ABI/testing/sysfs-hypervisor-xen

XEN NETWORK BACKEND DRIVER
M:	Wei Liu <wei.liu2@citrix.com>
M:	Paul Durrant <paul.durrant@citrix.com>
L:	xen-devel@lists.xenproject.org (moderated for non-subscribers)
L:	netdev@vger.kernel.org
S:	Supported
F:	drivers/net/xen-netback/*

XEN PCI SUBSYSTEM
M:	Konrad Rzeszutek Wilk <konrad.wilk@oracle.com>
L:	xen-devel@lists.xenproject.org (moderated for non-subscribers)
S:	Supported
F:	arch/x86/pci/*xen*
F:	drivers/pci/*xen*

XEN PVSCSI DRIVERS
M:	Juergen Gross <jgross@suse.com>
L:	xen-devel@lists.xenproject.org (moderated for non-subscribers)
L:	linux-scsi@vger.kernel.org
S:	Supported
F:	drivers/scsi/xen-scsifront.c
F:	drivers/xen/xen-scsiback.c
F:	include/xen/interface/io/vscsiif.h

XEN SWIOTLB SUBSYSTEM
M:	Konrad Rzeszutek Wilk <konrad.wilk@oracle.com>
L:	xen-devel@lists.xenproject.org (moderated for non-subscribers)
S:	Supported
F:	arch/x86/xen/*swiotlb*
F:	drivers/xen/*swiotlb*

XFS FILESYSTEM
M:	Darrick J. Wong <darrick.wong@oracle.com>
M:	linux-xfs@vger.kernel.org
L:	linux-xfs@vger.kernel.org
W:	http://xfs.org/
T:	git git://git.kernel.org/pub/scm/fs/xfs/xfs-linux.git
S:	Supported
F:	Documentation/filesystems/xfs.txt
F:	fs/xfs/

XILINX AXI ETHERNET DRIVER
M:	Anirudha Sarangi <anirudh@xilinx.com>
M:	John Linn <John.Linn@xilinx.com>
S:	Maintained
F:	drivers/net/ethernet/xilinx/xilinx_axienet*

XILINX UARTLITE SERIAL DRIVER
M:	Peter Korsgaard <jacmet@sunsite.dk>
L:	linux-serial@vger.kernel.org
S:	Maintained
F:	drivers/tty/serial/uartlite.c

XILINX VIDEO IP CORES
M:	Hyun Kwon <hyun.kwon@xilinx.com>
M:	Laurent Pinchart <laurent.pinchart@ideasonboard.com>
L:	linux-media@vger.kernel.org
T:	git git://linuxtv.org/media_tree.git
S:	Supported
F:	Documentation/devicetree/bindings/media/xilinx/
F:	drivers/media/platform/xilinx/
F:	include/uapi/linux/xilinx-v4l2-controls.h

XILLYBUS DRIVER
M:	Eli Billauer <eli.billauer@gmail.com>
L:	linux-kernel@vger.kernel.org
S:	Supported
F:	drivers/char/xillybus/

XRA1403 GPIO EXPANDER
M:	Nandor Han <nandor.han@ge.com>
M:	Semi Malinen <semi.malinen@ge.com>
L:	linux-gpio@vger.kernel.org
S:	Maintained
F:	drivers/gpio/gpio-xra1403.c
F:	Documentation/devicetree/bindings/gpio/gpio-xra1403.txt

XTENSA XTFPGA PLATFORM SUPPORT
M:	Max Filippov <jcmvbkbc@gmail.com>
L:	linux-xtensa@linux-xtensa.org
S:	Maintained
F:	drivers/spi/spi-xtensa-xtfpga.c
F:	sound/soc/xtensa/xtfpga-i2s.c

YAM DRIVER FOR AX.25
M:	Jean-Paul Roubelat <jpr@f6fbb.org>
L:	linux-hams@vger.kernel.org
S:	Maintained
F:	drivers/net/hamradio/yam*
F:	include/linux/yam.h

YAMA SECURITY MODULE
M:	Kees Cook <keescook@chromium.org>
T:	git git://git.kernel.org/pub/scm/linux/kernel/git/kees/linux.git yama/tip
S:	Supported
F:	security/yama/
F:	Documentation/admin-guide/LSM/Yama.rst

YEALINK PHONE DRIVER
M:	Henk Vergonet <Henk.Vergonet@gmail.com>
L:	usbb2k-api-dev@nongnu.org
S:	Maintained
F:	Documentation/input/yealink.rst
F:	drivers/input/misc/yealink.*

Z8530 DRIVER FOR AX.25
M:	Joerg Reuter <jreuter@yaina.de>
W:	http://yaina.de/jreuter/
W:	http://www.qsl.net/dl1bke/
L:	linux-hams@vger.kernel.org
S:	Maintained
F:	Documentation/networking/z8530drv.txt
F:	drivers/net/hamradio/*scc.c
F:	drivers/net/hamradio/z8530.h

ZBUD COMPRESSED PAGE ALLOCATOR
M:	Seth Jennings <sjenning@redhat.com>
M:	Dan Streetman <ddstreet@ieee.org>
L:	linux-mm@kvack.org
S:	Maintained
F:	mm/zbud.c
F:	include/linux/zbud.h

ZD1211RW WIRELESS DRIVER
M:	Daniel Drake <dsd@gentoo.org>
M:	Ulrich Kunitz <kune@deine-taler.de>
W:	http://zd1211.ath.cx/wiki/DriverRewrite
L:	linux-wireless@vger.kernel.org
L:	zd1211-devs@lists.sourceforge.net (subscribers-only)
S:	Maintained
F:	drivers/net/wireless/zydas/zd1211rw/

ZD1301 MEDIA DRIVER
M:	Antti Palosaari <crope@iki.fi>
L:	linux-media@vger.kernel.org
W:	https://linuxtv.org/
W:	http://palosaari.fi/linux/
Q:	https://patchwork.linuxtv.org/project/linux-media/list/
S:	Maintained
F:	drivers/media/usb/dvb-usb-v2/zd1301*

ZD1301_DEMOD MEDIA DRIVER
M:	Antti Palosaari <crope@iki.fi>
L:	linux-media@vger.kernel.org
W:	https://linuxtv.org/
W:	http://palosaari.fi/linux/
Q:	https://patchwork.linuxtv.org/project/linux-media/list/
S:	Maintained
F:	drivers/media/dvb-frontends/zd1301_demod*

ZPOOL COMPRESSED PAGE STORAGE API
M:	Dan Streetman <ddstreet@ieee.org>
L:	linux-mm@kvack.org
S:	Maintained
F:	mm/zpool.c
F:	include/linux/zpool.h

ZR36067 VIDEO FOR LINUX DRIVER
L:	mjpeg-users@lists.sourceforge.net
L:	linux-media@vger.kernel.org
W:	http://mjpeg.sourceforge.net/driver-zoran/
T:	hg https://linuxtv.org/hg/v4l-dvb
S:	Odd Fixes
F:	drivers/media/pci/zoran/

ZRAM COMPRESSED RAM BLOCK DEVICE DRVIER
M:	Minchan Kim <minchan@kernel.org>
M:	Nitin Gupta <ngupta@vflare.org>
R:	Sergey Senozhatsky <sergey.senozhatsky.work@gmail.com>
L:	linux-kernel@vger.kernel.org
S:	Maintained
F:	drivers/block/zram/
F:	Documentation/blockdev/zram.txt

ZS DECSTATION Z85C30 SERIAL DRIVER
M:	"Maciej W. Rozycki" <macro@linux-mips.org>
S:	Maintained
F:	drivers/tty/serial/zs.*

ZSMALLOC COMPRESSED SLAB MEMORY ALLOCATOR
M:	Minchan Kim <minchan@kernel.org>
M:	Nitin Gupta <ngupta@vflare.org>
R:	Sergey Senozhatsky <sergey.senozhatsky.work@gmail.com>
L:	linux-mm@kvack.org
S:	Maintained
F:	mm/zsmalloc.c
F:	include/linux/zsmalloc.h
F:	Documentation/vm/zsmalloc.txt

ZSWAP COMPRESSED SWAP CACHING
M:	Seth Jennings <sjenning@redhat.com>
M:	Dan Streetman <ddstreet@ieee.org>
L:	linux-mm@kvack.org
S:	Maintained
F:	mm/zswap.c

THE REST
M:	Linus Torvalds <torvalds@linux-foundation.org>
L:	linux-kernel@vger.kernel.org
Q:	http://patchwork.kernel.org/project/LKML/list/
T:	git git://git.kernel.org/pub/scm/linux/kernel/git/torvalds/linux.git
S:	Buried alive in reporters
F:	*
F:	*/<|MERGE_RESOLUTION|>--- conflicted
+++ resolved
@@ -9378,7 +9378,6 @@
 F:	drivers/power/supply/isp1704_charger.c
 F:	drivers/power/supply/rx51_battery.c
 
-<<<<<<< HEAD
 NOVA FILE SYSTEM
 M:	Andiry Xu <jix024@cs.ucsd.edu>
 M:	Steven Swanson <swanson@cs.ucsd.edu>
@@ -9386,13 +9385,12 @@
 L:	linux-nvdimm@lists.01.org
 F:	Documentation/filesystems/nova.txt
 F:	fs/nova/
-=======
+
 NTB AMD DRIVER
 M:	Shyam Sundar S K <Shyam-sundar.S-k@amd.com>
 L:	linux-ntb@googlegroups.com
 S:	Supported
 F:	drivers/ntb/hw/amd/
->>>>>>> ef954844
 
 NTB DRIVER CORE
 M:	Jon Mason <jdmason@kudzu.us>
